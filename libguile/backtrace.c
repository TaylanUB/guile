/* Printing of backtraces and error messages
<<<<<<< HEAD
 * Copyright (C) 1996,1997,1998,1999,2000,2001, 2003, 2004, 2006, 2009, 2010, 2011, 2014 Free Software Foundation
=======
 * Copyright (C) 1996,1997,1998,1999,2000,2001, 2003, 2004, 2006, 2009,
 *   2010, 2011, 2014 Free Software Foundation
>>>>>>> e0da53b4
 *
 * This library is free software; you can redistribute it and/or
 * modify it under the terms of the GNU Lesser General Public License
 * as published by the Free Software Foundation; either version 3 of
 * the License, or (at your option) any later version.
 *
 * This library is distributed in the hope that it will be useful, but
 * WITHOUT ANY WARRANTY; without even the implied warranty of
 * MERCHANTABILITY or FITNESS FOR A PARTICULAR PURPOSE.  See the GNU
 * Lesser General Public License for more details.
 *
 * You should have received a copy of the GNU Lesser General Public
 * License along with this library; if not, write to the Free Software
 * Foundation, Inc., 51 Franklin Street, Fifth Floor, Boston, MA
 * 02110-1301 USA
 */

#ifdef HAVE_CONFIG_H
#  include <config.h>
#endif

#include <stdio.h>
#include <ctype.h>

#include "libguile/_scm.h"

#include <unistd.h>
#ifdef HAVE_IO_H
#include <io.h>
#endif

#include "libguile/deprecation.h"
#include "libguile/stacks.h"
#include "libguile/srcprop.h"
#include "libguile/struct.h"
#include "libguile/strports.h"
#include "libguile/throw.h"
#include "libguile/fluids.h"
#include "libguile/ports.h"
#include "libguile/strings.h"
#include "libguile/dynwind.h"
#include "libguile/frames.h"

#include "libguile/validate.h"
#include "libguile/backtrace.h"
#include "libguile/filesys.h"
#include "libguile/private-options.h"

/* {Error reporting and backtraces}
 *
 * Note that these functions shouldn't generate errors themselves.
 */

static SCM
boot_print_exception (SCM port, SCM frame, SCM key, SCM args)
#define FUNC_NAME "boot-print-exception"
{
  scm_puts_unlocked ("Throw to key ", port);
  scm_write (key, port);
  scm_puts_unlocked (" with args ", port);
  scm_write (args, port);
  return SCM_UNSPECIFIED;
}
#undef FUNC_NAME

static SCM print_exception_var;

static void
init_print_exception_var (void)
{
  print_exception_var
    = scm_module_variable (scm_the_root_module (),
                           scm_from_latin1_symbol ("print-exception"));
}

SCM
scm_print_exception (SCM port, SCM frame, SCM key, SCM args)
#define FUNC_NAME "print-exception"
{
  static scm_i_pthread_once_t once = SCM_I_PTHREAD_ONCE_INIT;
  scm_i_pthread_once (&once, init_print_exception_var);

  SCM_VALIDATE_OPOUTPORT (1, port);
  if (scm_is_true (frame))
    SCM_VALIDATE_FRAME (2, frame);
  SCM_VALIDATE_SYMBOL (3, key);
  SCM_VALIDATE_LIST (4, args);

  return scm_call_4 (scm_variable_ref (print_exception_var),
                     port, frame, key, args);
}
#undef FUNC_NAME




/* Print parameters for error messages. */

#define DISPLAY_ERROR_MESSAGE_MAX_LEVEL   7
#define DISPLAY_ERROR_MESSAGE_MAX_LENGTH 10

/* Print parameters for failing expressions in error messages.
 * (See also `print_params' below for backtrace print parameters.)
 */

#define DISPLAY_EXPRESSION_MAX_LEVEL      2
#define DISPLAY_EXPRESSION_MAX_LENGTH     3

#undef SCM_ASSERT
#define SCM_ASSERT(_cond, _arg, _pos, _subr) \
	if (!(_cond)) \
          return SCM_BOOL_F;


void
scm_display_error_message (SCM message, SCM args, SCM port)
{
  scm_print_exception (port, SCM_BOOL_F, scm_misc_error_key,
                       scm_list_3 (SCM_BOOL_F, message, args));
}


/* The function scm_i_display_error prints out a detailed error message.  This
 * function will be called directly within libguile to signal error messages.
 * No parameter checks will be performed by scm_i_display_error.  Thus, User
 * code should rather use the function scm_display_error.
 */
void
scm_i_display_error (SCM frame, SCM port, SCM subr, SCM message, SCM args, SCM rest)
{
  scm_print_exception (port, frame, scm_misc_error_key,
                       scm_list_3 (subr, message, args));
}


SCM_DEFINE (scm_display_error, "display-error", 6, 0, 0,
	    (SCM frame, SCM port, SCM subr, SCM message, SCM args, SCM rest),
	    "Display an error message to the output port @var{port}.\n"
	    "@var{frame} is the frame in which the error occurred, @var{subr} is\n"
	    "the name of the procedure in which the error occurred and\n"
	    "@var{message} is the actual error message, which may contain\n"
	    "formatting instructions. These will format the arguments in\n"
	    "the list @var{args} accordingly.  @var{rest} is currently\n"
	    "ignored.")
#define FUNC_NAME s_scm_display_error
{
  SCM_VALIDATE_OUTPUT_PORT (2, port);

#if SCM_ENABLE_DEPRECATED
  if (SCM_STACKP (frame))
    {
      scm_c_issue_deprecation_warning
        ("Passing a stack as the first argument to `scm_display_error' is "
         "deprecated.  Pass a frame instead.");
      if (SCM_STACK_LENGTH (frame))
        frame = scm_stack_ref (frame, SCM_INUM0);
      else
        frame = SCM_BOOL_F;
    }
#endif

  scm_i_display_error (frame, port, subr, message, args, rest);

  return SCM_UNSPECIFIED;
}
#undef FUNC_NAME


typedef struct {
  int level;
  int length;
} print_params_t;

static int n_print_params = 9;
static print_params_t default_print_params[] = {
  { 4, 9 }, { 4, 3 },
  { 3, 4 }, { 3, 3 },
  { 2, 4 }, { 2, 3 },
  { 1, 4 }, { 1, 3 }, { 1, 2 }
};
static print_params_t *print_params = default_print_params;

#ifdef GUILE_DEBUG
SCM_DEFINE (scm_set_print_params_x, "set-print-params!", 1, 0, 0,
           (SCM params),
	    "Set the print parameters to the values from @var{params}.\n"
	    "@var{params} must be a list of two-element lists which must\n"
	    "hold two integer values.")
#define FUNC_NAME s_scm_set_print_params_x
{
  int i;
  int n;
  SCM ls;
  print_params_t *new_params;

  SCM_VALIDATE_NONEMPTYLIST_COPYLEN (2, params, n);
  for (ls = params; !SCM_NULL_OR_NIL_P (ls); ls = SCM_CDR (ls))
    SCM_ASSERT (scm_ilength (SCM_CAR (params)) == 2
		&& scm_is_unsigned_integer (SCM_CAAR (ls), 0, INT_MAX)
		&& scm_is_unsigned_integer (SCM_CADAR (ls), 0, INT_MAX),
		params,
		SCM_ARG2,
		s_scm_set_print_params_x);
  new_params = scm_malloc (n * sizeof (print_params_t));
  if (print_params != default_print_params)
    free (print_params);
  print_params = new_params;
  for (i = 0; i < n; ++i)
    {
      print_params[i].level = scm_to_int (SCM_CAAR (params));
      print_params[i].length = scm_to_int (SCM_CADAR (params));
      params = SCM_CDR (params);
    }
  n_print_params = n;
  return SCM_UNSPECIFIED;
}
#undef FUNC_NAME
#endif

static void
indent (int n, SCM port)
{
  int i;
  for (i = 0; i < n; ++i)
    scm_putc_unlocked (' ', port);
}

static void
display_frame_expr (char *hdr, SCM exp, char *tlr, int indentation, SCM sport, SCM port, scm_print_state *pstate)
{
  int i = 0, n;
  scm_t_ptob_descriptor *ptob = SCM_PORT_DESCRIPTOR (sport);
  do
    {
      pstate->length = print_params[i].length;
      ptob->seek (sport, 0, SEEK_SET);
      if (scm_is_pair (exp))
	{
	  pstate->level = print_params[i].level - 1;
	  scm_iprlist (hdr, exp, tlr[0], sport, pstate);
	  scm_puts_unlocked (&tlr[1], sport);
	}
      else
	{
	  pstate->level = print_params[i].level;
	  scm_iprin1 (exp, sport, pstate);
	}
      ptob->flush (sport);
      n = ptob->seek (sport, 0, SEEK_CUR);
      ++i;
    }
  while (indentation + n > SCM_BACKTRACE_WIDTH && i < n_print_params);
  ptob->truncate (sport, n);
      
  scm_display (scm_strport_to_string (sport), port);
}

static void
display_application (SCM frame, int indentation, SCM sport, SCM port, scm_print_state *pstate)
{
  display_frame_expr ("[", scm_frame_call_representation (frame), "]",
		      indentation,
		      sport,
		      port,
		      pstate);
}

SCM_DEFINE (scm_display_application, "display-application", 1, 2, 0, 
           (SCM frame, SCM port, SCM indent),
	    "Display a procedure application @var{frame} to the output port\n"
	    "@var{port}. @var{indent} specifies the indentation of the\n"
	    "output.")
#define FUNC_NAME s_scm_display_application
{
  SCM_VALIDATE_FRAME (1, frame);
  if (SCM_UNBNDP (port))
    port = scm_current_output_port ();
  else
    SCM_VALIDATE_OPOUTPORT (2, port);
  if (SCM_UNBNDP (indent))
    indent = SCM_INUM0;
  
  /* Display an application. */
  {
    SCM sport, print_state;
    scm_print_state *pstate;
      
    /* Create a string port used for adaptation of printing parameters. */
    sport = scm_mkstrport (SCM_INUM0, SCM_BOOL_F,
                           SCM_OPN | SCM_WRTNG,
                           FUNC_NAME);

    /* Create a print state for printing of frames. */
    print_state = scm_make_print_state ();
    pstate = SCM_PRINT_STATE (print_state);
    pstate->writingp = 1;
    pstate->fancyp = 1;
      
    display_application (frame, scm_to_int (indent), sport, port, pstate);
    return SCM_BOOL_T;
  }
}
#undef FUNC_NAME

SCM_SYMBOL (sym_base, "base");

static void
display_backtrace_get_file_line (SCM frame, SCM *file, SCM *line)
{
  SCM source = scm_frame_source (frame);
  *file = *line = SCM_BOOL_F;
  if (scm_is_pair (source)
      && scm_is_pair (scm_cdr (source))
      && scm_is_pair (scm_cddr (source))
      && !scm_is_pair (scm_cdddr (source)))
    {
      /* (addr . (filename . (line . column))), from vm compilation */
      *file = scm_cadr (source);
      *line = scm_caddr (source);
    }
}

static void
display_backtrace_file (frame, last_file, port, pstate)
     SCM frame;
     SCM *last_file;
     SCM port;
     scm_print_state *pstate;
{
  SCM file, line;

  display_backtrace_get_file_line (frame, &file, &line);

  if (scm_is_true (scm_equal_p (file, *last_file)))
    return;

  *last_file = file;

  scm_puts_unlocked ("In ", port);
  if (scm_is_false (file))
    if (scm_is_false (line))
      scm_puts_unlocked ("unknown file", port);
    else
      scm_puts_unlocked ("current input", port);
  else
    {
      pstate->writingp = 0;
      scm_iprin1 (file, port, pstate);
      pstate->writingp = 1;
    }
  scm_puts_unlocked (":\n", port);
}

static void
display_backtrace_file_and_line (SCM frame, SCM port, scm_print_state *pstate)
{
  SCM file, line;

  display_backtrace_get_file_line (frame, &file, &line);

  if (scm_is_eq (SCM_PACK (SCM_SHOW_FILE_NAME), sym_base))
    {
      if (scm_is_false (file))
	{
	  if (scm_is_false (line))
	    scm_putc_unlocked ('?', port);
	  else
	    scm_puts_unlocked ("<stdin>", port);
	}
      else
	{
	  pstate -> writingp = 0;
#ifdef HAVE_POSIX
	  scm_iprin1 ((scm_is_string (file)?
		       scm_basename (file, SCM_UNDEFINED) : file),
		      port, pstate);
#else
	  scm_iprin1 (file, port, pstate);
#endif
	  pstate -> writingp = 1;
	}

      scm_putc_unlocked (':', port);
    }
  else if (scm_is_true (line))
    {
      int i, j=0;
      for (i = scm_to_int (line)+1; i > 0; i = i/10, j++)
	;
      indent (4-j, port);
    }

  if (scm_is_false (line))
    scm_puts_unlocked ("   ?", port);
  else
    scm_intprint (scm_to_int (line) + 1, 10, port);
  scm_puts_unlocked (": ", port);
}

static void
display_frame (SCM frame, int n, int nfield, int indentation,
               SCM sport, SCM port, scm_print_state *pstate)
{
  int i, j;

  /* display file name and line number */
  if (scm_is_true (SCM_PACK (SCM_SHOW_FILE_NAME)))
    display_backtrace_file_and_line (frame, port, pstate);

  /* Check size of frame number. */
  for (i = 0, j = n; j > 0; ++i) j /= 10;

  /* Number indentation. */
  indent (nfield - (i ? i : 1), port);

  /* Frame number. */
  scm_iprin1 (scm_from_int (n), port, pstate);

  /* Indentation. */
  indent (indentation, port);

  /* Display an application. */
  display_application (frame, nfield + 1 + indentation, sport, port, pstate);
  scm_putc_unlocked ('\n', port);
}

struct display_backtrace_args {
  SCM stack;
  SCM port;
  SCM first;
  SCM depth;
  SCM highlight_objects;
};

static SCM
display_backtrace_body (struct display_backtrace_args *a)
#define FUNC_NAME "display_backtrace_body"
{
  int n_frames, beg, end, n, i, j;
  int nfield, indentation;
  SCM frame, sport, print_state;
  SCM last_file;
  scm_print_state *pstate;

  a->port = SCM_COERCE_OUTPORT (a->port);

  /* Argument checking and extraction. */
  SCM_VALIDATE_STACK (1, a->stack);
  SCM_VALIDATE_OPOUTPORT (2, a->port);
  n_frames = scm_to_int (scm_stack_length (a->stack));
  n = scm_is_integer (a->depth) ? scm_to_int (a->depth) : SCM_BACKTRACE_DEPTH;
  if (SCM_BACKWARDS_P)
    {
      beg = scm_is_integer (a->first) ? scm_to_int (a->first) : 0;
      end = beg + n - 1;
      if (end >= n_frames)
	end = n_frames - 1;
      n = end - beg + 1;
    }
  else
    {
      if (scm_is_integer (a->first))
	{
	  beg = scm_to_int (a->first);
	  end = beg - n + 1;
	  if (end < 0)
	    end = 0;
	}
      else
	{
	  beg = n - 1;
	  end = 0;
	  if (beg >= n_frames)
	    beg = n_frames - 1;
	}
      n = beg - end + 1;
    }
  SCM_ASSERT (beg >= 0 && beg < n_frames, a->first, SCM_ARG3, s_display_backtrace);
  SCM_ASSERT (n > 0, a->depth, SCM_ARG4, s_display_backtrace);

  /* Create a string port used for adaptation of printing parameters. */
  sport = scm_mkstrport (SCM_INUM0, SCM_BOOL_F,
			 SCM_OPN | SCM_WRTNG,
			 FUNC_NAME);

  /* Create a print state for printing of frames. */
  print_state = scm_make_print_state ();
  pstate = SCM_PRINT_STATE (print_state);
  pstate->writingp = 1;
  pstate->fancyp = 1;
  pstate->highlight_objects = a->highlight_objects;

  /* Determine size of frame number field. */
  j = end;
  for (i = 0; j > 0; ++i) j /= 10;
  nfield = i ? i : 1;
  
  /* Print frames. */
  indentation = 1;
  last_file = SCM_UNDEFINED;
  if (SCM_BACKWARDS_P)
    end++;
  else
    end--;
  for (i = beg; i != end; SCM_BACKWARDS_P ? ++i : --i)
    {
      frame = scm_stack_ref (a->stack, scm_from_int (i));
      if (!scm_is_eq (SCM_PACK (SCM_SHOW_FILE_NAME), sym_base))
	display_backtrace_file (frame, &last_file, a->port, pstate);
      display_frame (frame, i, nfield, indentation, sport, a->port, pstate);
    }

  scm_remember_upto_here_1 (print_state);
  
  return SCM_UNSPECIFIED;
}
#undef FUNC_NAME

static SCM
error_during_backtrace (void *data, SCM tag, SCM throw_args)
{
  SCM port = SCM_PACK_POINTER (data);
  
  scm_puts_unlocked ("Exception thrown while printing backtrace:\n", port);
  scm_print_exception (port, SCM_BOOL_F, tag, throw_args);

  return SCM_UNSPECIFIED;
}


SCM_DEFINE (scm_display_backtrace_with_highlights, "display-backtrace", 2, 3, 0, 
	    (SCM stack, SCM port, SCM first, SCM depth, SCM highlights),
	    "Display a backtrace to the output port @var{port}.  @var{stack}\n"
	    "is the stack to take the backtrace from, @var{first} specifies\n"
	    "where in the stack to start and @var{depth} how many frames\n"
	    "to display.  @var{first} and @var{depth} can be @code{#f},\n"
	    "which means that default values will be used.\n"
	    "If @var{highlights} is given it should be a list; the elements\n"
	    "of this list will be highlighted wherever they appear in the\n"
	    "backtrace.")
#define FUNC_NAME s_scm_display_backtrace_with_highlights
{
  struct display_backtrace_args a;
  a.stack = stack;
  a.port  = port;
  a.first = first;
  a.depth = depth;
  if (SCM_UNBNDP (highlights))
    a.highlight_objects = SCM_EOL;
  else
    a.highlight_objects = highlights;

  scm_internal_catch (SCM_BOOL_T,
		      (scm_t_catch_body) display_backtrace_body, &a,
		      (scm_t_catch_handler) error_during_backtrace, SCM_UNPACK_POINTER (port));

  return SCM_UNSPECIFIED;
}
#undef FUNC_NAME

SCM
scm_display_backtrace (SCM stack, SCM port, SCM first, SCM depth)
{
  return scm_display_backtrace_with_highlights (stack, port, first, depth,
						SCM_EOL);
}

SCM_VARIABLE (scm_has_shown_backtrace_hint_p_var, "has-shown-backtrace-hint?");

SCM_DEFINE (scm_backtrace_with_highlights, "backtrace", 0, 1, 0, 
	    (SCM highlights),
	    "Display a backtrace of the current stack to the current\n"
            "output port.  If @var{highlights} is given, it should be\n"
	    "a list; the elements of this list will be highlighted\n"
	    "wherever they appear in the backtrace.")
#define FUNC_NAME s_scm_backtrace_with_highlights
{
  SCM port = scm_current_output_port ();
  SCM stack = scm_make_stack (SCM_BOOL_T, SCM_EOL);
  
  if (SCM_UNBNDP (highlights))
    highlights = SCM_EOL;

  scm_newline (port);
  scm_puts_unlocked ("Backtrace:\n", port);
  scm_display_backtrace_with_highlights (stack, port, SCM_BOOL_F, SCM_BOOL_F,
                                         highlights);
  scm_newline (port);

  return SCM_UNSPECIFIED;
}
#undef FUNC_NAME

SCM
scm_backtrace (void)
{
  return scm_backtrace_with_highlights (SCM_EOL);
}



void
scm_init_backtrace ()
{
  scm_c_define_gsubr ("print-exception", 4, 0, 0, boot_print_exception);
#include "libguile/backtrace.x"
}

/*
  Local Variables:
  c-file-style: "gnu"
  End:
*/<|MERGE_RESOLUTION|>--- conflicted
+++ resolved
@@ -1,10 +1,6 @@
 /* Printing of backtraces and error messages
-<<<<<<< HEAD
- * Copyright (C) 1996,1997,1998,1999,2000,2001, 2003, 2004, 2006, 2009, 2010, 2011, 2014 Free Software Foundation
-=======
  * Copyright (C) 1996,1997,1998,1999,2000,2001, 2003, 2004, 2006, 2009,
  *   2010, 2011, 2014 Free Software Foundation
->>>>>>> e0da53b4
  *
  * This library is free software; you can redistribute it and/or
  * modify it under the terms of the GNU Lesser General Public License
