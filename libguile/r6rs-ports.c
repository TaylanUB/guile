/* Copyright (C) 2009, 2010, 2011, 2013 Free Software Foundation, Inc.
 *
 * This library is free software; you can redistribute it and/or
 * modify it under the terms of the GNU Lesser General Public License
 * as published by the Free Software Foundation; either version 3 of
 * the License, or (at your option) any later version.
 *
 * This library is distributed in the hope that it will be useful, but
 * WITHOUT ANY WARRANTY; without even the implied warranty of
 * MERCHANTABILITY or FITNESS FOR A PARTICULAR PURPOSE.  See the GNU
 * Lesser General Public License for more details.
 *
 * You should have received a copy of the GNU Lesser General Public
 * License along with this library; if not, write to the Free Software
 * Foundation, Inc., 51 Franklin Street, Fifth Floor, Boston, MA
 * 02110-1301 USA
 */

#ifdef HAVE_CONFIG_H
# include <config.h>
#endif

#ifdef HAVE_UNISTD_H
# include <unistd.h>
#endif

#include <string.h>
#include <stdio.h>
#include <assert.h>

#include "libguile/_scm.h"
#include "libguile/bytevectors.h"
#include "libguile/chars.h"
#include "libguile/eval.h"
#include "libguile/r6rs-ports.h"
#include "libguile/strings.h"
#include "libguile/validate.h"
#include "libguile/values.h"
#include "libguile/vectors.h"



/* Unimplemented features.  */


/* Transoders are currently not implemented since Guile 1.8 is not
   Unicode-capable.  Thus, most of the code here assumes the use of the
   binary transcoder.  */
static inline void
transcoders_not_implemented (void)
{
  fprintf (stderr, "%s: warning: transcoders not implemented\n",
	   PACKAGE_NAME);
}


/* End-of-file object.  */

SCM_DEFINE (scm_eof_object, "eof-object", 0, 0, 0,
	    (void),
	    "Return the end-of-file object.")
#define FUNC_NAME s_scm_eof_object
{
  return (SCM_EOF_VAL);
}
#undef FUNC_NAME


/* Input ports.  */

#ifndef MIN
# define MIN(a,b) ((a) < (b) ? (a) : (b))
#endif

/* Bytevector input ports or "bip" for short.  */
static scm_t_bits bytevector_input_port_type = 0;

static inline SCM
make_bip (SCM bv)
{
  SCM port;
  char *c_bv;
  unsigned c_len;
  scm_t_port *c_port;
  const unsigned long mode_bits = SCM_OPN | SCM_RDNG;

  port = scm_c_make_port_with_encoding (bytevector_input_port_type,
                                        mode_bits,
                                        NULL, /* encoding */
                                        SCM_FAILED_CONVERSION_ERROR,
                                        SCM_UNPACK (bv));

  c_port = SCM_PTAB_ENTRY (port);

  /* Have the port directly access the bytevector.  */
  c_bv = (char *) SCM_BYTEVECTOR_CONTENTS (bv);
  c_len = SCM_BYTEVECTOR_LENGTH (bv);

  c_port->read_pos = c_port->read_buf = (unsigned char *) c_bv;
  c_port->read_end = (unsigned char *) c_bv + c_len;
  c_port->read_buf_size = c_len;

  return port;
}

static int
bip_fill_input (SCM port)
{
  int result;
  scm_t_port *c_port = SCM_PTAB_ENTRY (port);

  if (c_port->read_pos >= c_port->read_end)
    result = EOF;
  else
    result = (int) *c_port->read_pos;

  return result;
}

static scm_t_off
bip_seek (SCM port, scm_t_off offset, int whence)
#define FUNC_NAME "bip_seek"
{
  scm_t_off c_result = 0;
  scm_t_port *c_port = SCM_PTAB_ENTRY (port);

  switch (whence)
    {
    case SEEK_CUR:
      offset += c_port->read_pos - c_port->read_buf;
      /* Fall through.  */

    case SEEK_SET:
      if (c_port->read_buf + offset <= c_port->read_end)
	{
	  c_port->read_pos = c_port->read_buf + offset;
	  c_result = offset;
	}
      else
	scm_out_of_range (FUNC_NAME, scm_from_int (offset));
      break;

    case SEEK_END:
      if (c_port->read_end - offset >= c_port->read_buf)
	{
	  c_port->read_pos = c_port->read_end - offset;
	  c_result = c_port->read_pos - c_port->read_buf;
	}
      else
	scm_out_of_range (FUNC_NAME, scm_from_int (offset));
      break;

    default:
      scm_wrong_type_arg_msg (FUNC_NAME, 0, port,
			      "invalid `seek' parameter");
    }

  return c_result;
}
#undef FUNC_NAME


/* Instantiate the bytevector input port type.  */
static inline void
initialize_bytevector_input_ports (void)
{
  bytevector_input_port_type =
    scm_make_port_type ("r6rs-bytevector-input-port", bip_fill_input,
			NULL);

  scm_set_port_seek (bytevector_input_port_type, bip_seek);
}


SCM_DEFINE (scm_open_bytevector_input_port,
	    "open-bytevector-input-port", 1, 1, 0,
	    (SCM bv, SCM transcoder),
	    "Return an input port whose contents are drawn from "
	    "bytevector @var{bv}.")
#define FUNC_NAME s_scm_open_bytevector_input_port
{
  SCM_VALIDATE_BYTEVECTOR (1, bv);
  if (!SCM_UNBNDP (transcoder) && !scm_is_false (transcoder))
    transcoders_not_implemented ();

  return (make_bip (bv));
}
#undef FUNC_NAME


/* Custom binary ports.  The following routines are shared by input and
   output custom binary ports.  */

#define SCM_CBP_GET_POSITION_PROC(_port)			\
  SCM_SIMPLE_VECTOR_REF (SCM_PACK (SCM_STREAM (_port)), 1)
#define SCM_CBP_SET_POSITION_PROC(_port)			\
  SCM_SIMPLE_VECTOR_REF (SCM_PACK (SCM_STREAM (_port)), 2)
#define SCM_CBP_CLOSE_PROC(_port)				\
  SCM_SIMPLE_VECTOR_REF (SCM_PACK (SCM_STREAM (_port)), 3)

static scm_t_off
cbp_seek (SCM port, scm_t_off offset, int whence)
#define FUNC_NAME "cbp_seek"
{
  SCM result;
  scm_t_off c_result = 0;

  switch (whence)
    {
    case SEEK_CUR:
      {
	SCM get_position_proc;

	get_position_proc = SCM_CBP_GET_POSITION_PROC (port);
	if (SCM_LIKELY (scm_is_true (get_position_proc)))
	  result = scm_call_0 (get_position_proc);
	else
	  scm_wrong_type_arg_msg (FUNC_NAME, 0, port,
				  "R6RS custom binary port does not "
				  "support `port-position'");

	offset += scm_to_int (result);
	/* Fall through.  */
      }

    case SEEK_SET:
      {
	SCM set_position_proc;

	set_position_proc = SCM_CBP_SET_POSITION_PROC (port);
	if (SCM_LIKELY (scm_is_true (set_position_proc)))
	  result = scm_call_1 (set_position_proc, scm_from_int (offset));
	else
	  scm_wrong_type_arg_msg (FUNC_NAME, 0, port,
				  "R6RS custom binary port does not "
				  "support `set-port-position!'");

	/* Assuming setting the position succeeded.  */
	c_result = offset;
	break;
      }

    default:
      /* `SEEK_END' cannot be supported.  */
      scm_wrong_type_arg_msg (FUNC_NAME, 0, port,
			      "R6RS custom binary ports do not "
			      "support `SEEK_END'");
    }

  return c_result;
}
#undef FUNC_NAME

static int
cbp_close (SCM port)
{
  SCM close_proc;

  close_proc = SCM_CBP_CLOSE_PROC (port);
  if (scm_is_true (close_proc))
    /* Invoke the `close' thunk.  */
    scm_call_0 (close_proc);

  return 1;
}


/* Custom binary input port ("cbip" for short).  */

static scm_t_bits custom_binary_input_port_type = 0;

/* Size of the buffer embedded in custom binary input ports.  */
#define CBIP_BUFFER_SIZE  4096

/* Return the bytevector associated with PORT.  */
#define SCM_CBIP_BYTEVECTOR(_port)				\
  SCM_SIMPLE_VECTOR_REF (SCM_PACK (SCM_STREAM (_port)), 4)

/* Return the various procedures of PORT.  */
#define SCM_CBIP_READ_PROC(_port)				\
  SCM_SIMPLE_VECTOR_REF (SCM_PACK (SCM_STREAM (_port)), 0)


static inline SCM
make_cbip (SCM read_proc, SCM get_position_proc,
	   SCM set_position_proc, SCM close_proc)
{
  SCM port, bv, method_vector;
  char *c_bv;
  unsigned c_len;
  scm_t_port *c_port;
  const unsigned long mode_bits = SCM_OPN | SCM_RDNG;

  /* Use a bytevector as the underlying buffer.  */
  c_len = CBIP_BUFFER_SIZE;
  bv = scm_c_make_bytevector (c_len);
  c_bv = (char *) SCM_BYTEVECTOR_CONTENTS (bv);

  /* Store the various methods and bytevector in a vector.  */
  method_vector = scm_c_make_vector (5, SCM_BOOL_F);
  SCM_SIMPLE_VECTOR_SET (method_vector, 4, bv);
  SCM_SIMPLE_VECTOR_SET (method_vector, 0, read_proc);
  SCM_SIMPLE_VECTOR_SET (method_vector, 1, get_position_proc);
  SCM_SIMPLE_VECTOR_SET (method_vector, 2, set_position_proc);
  SCM_SIMPLE_VECTOR_SET (method_vector, 3, close_proc);

  port = scm_c_make_port_with_encoding (custom_binary_input_port_type,
                                        mode_bits,
                                        NULL, /* encoding */
                                        SCM_FAILED_CONVERSION_ERROR,
                                        SCM_UNPACK (method_vector));

  c_port = SCM_PTAB_ENTRY (port);

  /* Have the port directly access the buffer (bytevector).  */
  c_port->read_pos = c_port->read_buf = (unsigned char *) c_bv;
  c_port->read_end = (unsigned char *) c_bv;
  c_port->read_buf_size = c_len;

  return port;
}

static int
cbip_fill_input (SCM port)
#define FUNC_NAME "cbip_fill_input"
{
  int result;
  scm_t_port *c_port = SCM_PTAB_ENTRY (port);

 again:
  if (c_port->read_pos >= c_port->read_end)
    {
      /* Invoke the user's `read!' procedure.  */
      unsigned c_octets;
      SCM bv, read_proc, octets;

      /* Use the bytevector associated with PORT as the buffer passed to the
	 `read!' procedure, thereby avoiding additional allocations.  */
      bv = SCM_CBIP_BYTEVECTOR (port);
      read_proc = SCM_CBIP_READ_PROC (port);

      /* The assumption here is that C_PORT's internal buffer wasn't changed
	 behind our back.  */
      assert (c_port->read_buf ==
	      (unsigned char *) SCM_BYTEVECTOR_CONTENTS (bv));
      assert ((unsigned) c_port->read_buf_size
	      == SCM_BYTEVECTOR_LENGTH (bv));

      octets = scm_call_3 (read_proc, bv, SCM_INUM0,
			   SCM_I_MAKINUM (CBIP_BUFFER_SIZE));
      c_octets = scm_to_uint (octets);

      c_port->read_pos = (unsigned char *) SCM_BYTEVECTOR_CONTENTS (bv);
      c_port->read_end = (unsigned char *) c_port->read_pos + c_octets;

      if (c_octets > 0)
	goto again;
      else
	result = EOF;
    }
  else
    result = (int) *c_port->read_pos;

  return result;
}
#undef FUNC_NAME


SCM_DEFINE (scm_make_custom_binary_input_port,
	    "make-custom-binary-input-port", 5, 0, 0,
	    (SCM id, SCM read_proc, SCM get_position_proc,
	     SCM set_position_proc, SCM close_proc),
	    "Return a new custom binary input port whose input is drained "
	    "by invoking @var{read_proc} and passing it a bytevector, an "
	    "index where octets should be written, and an octet count.")
#define FUNC_NAME s_scm_make_custom_binary_input_port
{
  SCM_VALIDATE_STRING (1, id);
  SCM_VALIDATE_PROC (2, read_proc);

  if (!scm_is_false (get_position_proc))
    SCM_VALIDATE_PROC (3, get_position_proc);

  if (!scm_is_false (set_position_proc))
    SCM_VALIDATE_PROC (4, set_position_proc);

  if (!scm_is_false (close_proc))
    SCM_VALIDATE_PROC (5, close_proc);

  return (make_cbip (read_proc, get_position_proc, set_position_proc,
		     close_proc));
}
#undef FUNC_NAME


/* Instantiate the custom binary input port type.  */
static inline void
initialize_custom_binary_input_ports (void)
{
  custom_binary_input_port_type =
    scm_make_port_type ("r6rs-custom-binary-input-port",
			cbip_fill_input, NULL);

  scm_set_port_seek (custom_binary_input_port_type, cbp_seek);
  scm_set_port_close (custom_binary_input_port_type, cbp_close);
}



/* Binary input.  */

/* We currently don't support specific binary input ports.  */
#define SCM_VALIDATE_BINARY_INPUT_PORT SCM_VALIDATE_OPINPORT

SCM_DEFINE (scm_get_u8, "get-u8", 1, 0, 0,
	    (SCM port),
	    "Read an octet from @var{port}, a binary input port, "
	    "blocking as necessary.")
#define FUNC_NAME s_scm_get_u8
{
  SCM result;
  int c_result;

  SCM_VALIDATE_BINARY_INPUT_PORT (1, port);

  c_result = scm_get_byte_or_eof (port);
  if (c_result == EOF)
    result = SCM_EOF_VAL;
  else
    result = SCM_I_MAKINUM ((unsigned char) c_result);

  return result;
}
#undef FUNC_NAME

SCM_DEFINE (scm_lookahead_u8, "lookahead-u8", 1, 0, 0,
	    (SCM port),
	    "Like @code{get-u8} but does not update @var{port} to "
	    "point past the octet.")
#define FUNC_NAME s_scm_lookahead_u8
{
  int u8;
  SCM result;

  SCM_VALIDATE_BINARY_INPUT_PORT (1, port);

  u8 = scm_peek_byte_or_eof (port);
  if (u8 == EOF)
    result = SCM_EOF_VAL;
  else
    result = SCM_I_MAKINUM ((scm_t_uint8) u8);

  return result;
}
#undef FUNC_NAME

SCM_DEFINE (scm_get_bytevector_n, "get-bytevector-n", 2, 0, 0,
	    (SCM port, SCM count),
	    "Read @var{count} octets from @var{port}, blocking as "
	    "necessary and return a bytevector containing the octets "
	    "read.  If fewer bytes are available, a bytevector smaller "
	    "than @var{count} is returned.")
#define FUNC_NAME s_scm_get_bytevector_n
{
  SCM result;
  char *c_bv;
  unsigned c_count;
  size_t c_read;

  SCM_VALIDATE_BINARY_INPUT_PORT (1, port);
  c_count = scm_to_uint (count);

  result = scm_c_make_bytevector (c_count);
  c_bv = (char *) SCM_BYTEVECTOR_CONTENTS (result);

  if (SCM_LIKELY (c_count > 0))
    /* XXX: `scm_c_read ()' does not update the port position.  */
    c_read = scm_c_read_unlocked (port, c_bv, c_count);
  else
    /* Don't invoke `scm_c_read ()' since it may block.  */
    c_read = 0;

  if (c_read < c_count)
    {
      if (c_read == 0)
        result = SCM_EOF_VAL;
      else
	result = scm_c_shrink_bytevector (result, c_read);
    }

  return result;
}
#undef FUNC_NAME

SCM_DEFINE (scm_get_bytevector_n_x, "get-bytevector-n!", 4, 0, 0,
	    (SCM port, SCM bv, SCM start, SCM count),
	    "Read @var{count} bytes from @var{port} and store them "
	    "in @var{bv} starting at index @var{start}.  Return either "
	    "the number of bytes actually read or the end-of-file "
	    "object.")
#define FUNC_NAME s_scm_get_bytevector_n_x
{
  SCM result;
  char *c_bv;
  unsigned c_start, c_count, c_len;
  size_t c_read;

  SCM_VALIDATE_BINARY_INPUT_PORT (1, port);
  SCM_VALIDATE_BYTEVECTOR (2, bv);
  c_start = scm_to_uint (start);
  c_count = scm_to_uint (count);

  c_bv = (char *) SCM_BYTEVECTOR_CONTENTS (bv);
  c_len = SCM_BYTEVECTOR_LENGTH (bv);

  if (SCM_UNLIKELY (c_start + c_count > c_len))
    scm_out_of_range (FUNC_NAME, count);

  if (SCM_LIKELY (c_count > 0))
    c_read = scm_c_read_unlocked (port, c_bv + c_start, c_count);
  else
    /* Don't invoke `scm_c_read ()' since it may block.  */
    c_read = 0;

  if (c_read == 0 && c_count > 0)
    result = SCM_EOF_VAL;
  else
    result = scm_from_size_t (c_read);

  return result;
}
#undef FUNC_NAME


SCM_DEFINE (scm_get_bytevector_some, "get-bytevector-some", 1, 0, 0,
	    (SCM port),
            "Read from @var{port}, blocking as necessary, until bytes "
            "are available or an end-of-file is reached.  Return either "
            "the end-of-file object or a new bytevector containing some "
            "of the available bytes (at least one), and update the port "
            "position to point just past these bytes.")
#define FUNC_NAME s_scm_get_bytevector_some
{
  scm_t_port *pt;
  size_t size;
  SCM bv;

  SCM_VALIDATE_BINARY_INPUT_PORT (1, port);
  pt = SCM_PTAB_ENTRY (port);

  if (pt->rw_active == SCM_PORT_WRITE)
    scm_ptobs[SCM_PTOBNUM (port)].flush (port);

  if (pt->rw_random)
    pt->rw_active = SCM_PORT_READ;

<<<<<<< HEAD
      if (c_total + 1 > c_len)
	{
	  /* Grow the bytevector.  */
	  c_bv = (char *) scm_gc_realloc (c_bv, c_len, c_len * 2,
					  SCM_GC_BYTEVECTOR);
	  c_len *= 2;
	}

      /* We can't use `scm_c_read ()' since it blocks.  */
      c_chr = scm_get_byte_or_eof_unlocked (port);
      if (c_chr != EOF)
	{
	  c_bv[c_total] = (char) c_chr;
	  c_total++;
	}
      else
        break;
    }
  /* XXX: We want to check for the availability of a byte, but that's
     what `scm_char_ready_p' actually does.  */
  while (scm_is_true (scm_char_ready_p (port)));

  if (c_total == 0)
=======
  if (pt->read_pos >= pt->read_end)
>>>>>>> f5b2eea6
    {
      if (scm_fill_input (port) == EOF)
	return SCM_EOF_VAL;
    }

<<<<<<< HEAD
      result = scm_c_take_gc_bytevector ((signed char *) c_bv, c_len,
                                         SCM_BOOL_F);
    }
=======
  size = pt->read_end - pt->read_pos;
  if (pt->read_buf == pt->putback_buf)
    size += pt->saved_read_end - pt->saved_read_pos;
>>>>>>> f5b2eea6

  bv = scm_c_make_bytevector (size);
  scm_take_from_input_buffers
    (port, (char *) SCM_BYTEVECTOR_CONTENTS (bv), size);

  return bv;
}
#undef FUNC_NAME

SCM_DEFINE (scm_get_bytevector_all, "get-bytevector-all", 1, 0, 0,
	    (SCM port),
	    "Read from @var{port}, blocking as necessary, until "
	    "the end-of-file is reached.  Return either "
	    "a new bytevector containing the data read or the "
	    "end-of-file object (if no data were available).")
#define FUNC_NAME s_scm_get_bytevector_all
{
  SCM result;
  char *c_bv;
  unsigned c_len, c_count;
  size_t c_read, c_total;

  SCM_VALIDATE_BINARY_INPUT_PORT (1, port);

  c_len = c_count = 4096;
  c_bv = (char *) scm_gc_malloc_pointerless (c_len, SCM_GC_BYTEVECTOR);
  c_total = c_read = 0;

  do
    {
      if (c_total + c_read > c_len)
	{
	  /* Grow the bytevector.  */
	  c_bv = (char *) scm_gc_realloc (c_bv, c_len, c_len * 2,
					  SCM_GC_BYTEVECTOR);
	  c_count = c_len;
	  c_len *= 2;
	}

      /* `scm_c_read ()' blocks until C_COUNT bytes are available or EOF is
	 reached.  */
      c_read = scm_c_read_unlocked (port, c_bv + c_total, c_count);
      c_total += c_read, c_count -= c_read;
    }
  while (c_count == 0);

  if (c_total == 0)
    {
      result = SCM_EOF_VAL;
      scm_gc_free (c_bv, c_len, SCM_GC_BYTEVECTOR);
    }
  else
    {
      if (c_len > c_total)
	{
	  /* Shrink the bytevector.  */
	  c_bv = (char *) scm_gc_realloc (c_bv, c_len, c_total,
					  SCM_GC_BYTEVECTOR);
	  c_len = (unsigned) c_total;
	}

      result = scm_c_take_gc_bytevector ((signed char *) c_bv, c_len,
                                         SCM_BOOL_F);
    }

  return result;
}
#undef FUNC_NAME



/* Binary output.  */

/* We currently don't support specific binary input ports.  */
#define SCM_VALIDATE_BINARY_OUTPUT_PORT SCM_VALIDATE_OPOUTPORT


SCM_DEFINE (scm_put_u8, "put-u8", 2, 0, 0,
	    (SCM port, SCM octet),
	    "Write @var{octet} to binary port @var{port}.")
#define FUNC_NAME s_scm_put_u8
{
  scm_t_uint8 c_octet;

  SCM_VALIDATE_BINARY_OUTPUT_PORT (1, port);
  c_octet = scm_to_uint8 (octet);

  scm_putc_unlocked ((char) c_octet, port);

  return SCM_UNSPECIFIED;
}
#undef FUNC_NAME

SCM_DEFINE (scm_put_bytevector, "put-bytevector", 2, 2, 0,
	    (SCM port, SCM bv, SCM start, SCM count),
	    "Write the contents of @var{bv} to @var{port}, optionally "
	    "starting at index @var{start} and limiting to @var{count} "
	    "octets.")
#define FUNC_NAME s_scm_put_bytevector
{
  char *c_bv;
  unsigned c_start, c_count, c_len;

  SCM_VALIDATE_BINARY_OUTPUT_PORT (1, port);
  SCM_VALIDATE_BYTEVECTOR (2, bv);

  c_len = SCM_BYTEVECTOR_LENGTH (bv);
  c_bv = (char *) SCM_BYTEVECTOR_CONTENTS (bv);

  if (!scm_is_eq (start, SCM_UNDEFINED))
    {
      c_start = scm_to_uint (start);

      if (!scm_is_eq (count, SCM_UNDEFINED))
	{
	  c_count = scm_to_uint (count);
	  if (SCM_UNLIKELY (c_start + c_count > c_len))
	    scm_out_of_range (FUNC_NAME, count);
	}
      else
	{
	  if (SCM_UNLIKELY (c_start >= c_len))
	    scm_out_of_range (FUNC_NAME, start);
	  else
	    c_count = c_len - c_start;
	}
    }
  else
    c_start = 0, c_count = c_len;

  scm_c_write_unlocked (port, c_bv + c_start, c_count);

  return SCM_UNSPECIFIED;
}
#undef FUNC_NAME

SCM_DEFINE (scm_unget_bytevector, "unget-bytevector", 2, 2, 0,
	    (SCM port, SCM bv, SCM start, SCM count),
	    "Unget the contents of @var{bv} to @var{port}, optionally "
	    "starting at index @var{start} and limiting to @var{count} "
	    "octets.")
#define FUNC_NAME s_scm_unget_bytevector
{
  unsigned char *c_bv;
  size_t c_start, c_count, c_len;

  SCM_VALIDATE_BINARY_INPUT_PORT (1, port);
  SCM_VALIDATE_BYTEVECTOR (2, bv);

  c_len = SCM_BYTEVECTOR_LENGTH (bv);
  c_bv = (unsigned char *) SCM_BYTEVECTOR_CONTENTS (bv);

  if (!scm_is_eq (start, SCM_UNDEFINED))
    {
      c_start = scm_to_size_t (start);

      if (!scm_is_eq (count, SCM_UNDEFINED))
	{
	  c_count = scm_to_size_t (count);
	  if (SCM_UNLIKELY (c_start + c_count > c_len))
	    scm_out_of_range (FUNC_NAME, count);
	}
      else
	{
	  if (SCM_UNLIKELY (c_start >= c_len))
	    scm_out_of_range (FUNC_NAME, start);
	  else
	    c_count = c_len - c_start;
	}
    }
  else
    c_start = 0, c_count = c_len;

  scm_unget_bytes (c_bv + c_start, c_count, port);

  return SCM_UNSPECIFIED;
}
#undef FUNC_NAME



/* Bytevector output port ("bop" for short).  */

/* Implementation of "bops".

   Each bop has an internal buffer, of type `scm_t_bop_buffer', attached to
   it.  The procedure returned along with the output port is actually an
   applicable SMOB.  The SMOB holds a reference to the port.  When applied,
   the SMOB swallows the port's internal buffer, turning it into a
   bytevector, and resets it.

   XXX: Access to a bop's internal buffer is not thread-safe.  */

static scm_t_bits bytevector_output_port_type = 0;

SCM_SMOB (bytevector_output_port_procedure,
	  "r6rs-bytevector-output-port-procedure",
	  0);

#define SCM_GC_BOP "r6rs-bytevector-output-port"
#define SCM_BOP_BUFFER_INITIAL_SIZE 4096

/* Representation of a bop's internal buffer.  */
typedef struct
{
  size_t total_len;
  size_t len;
  size_t pos;
  char  *buffer;
} scm_t_bop_buffer;


/* Accessing a bop's buffer.  */
#define SCM_BOP_BUFFER(_port)		\
  ((scm_t_bop_buffer *) SCM_STREAM (_port))
#define SCM_SET_BOP_BUFFER(_port, _buf)		\
  (SCM_SETSTREAM ((_port), (scm_t_bits) (_buf)))


static inline void
bop_buffer_init (scm_t_bop_buffer *buf)
{
  buf->total_len = buf->len = buf->pos = 0;
  buf->buffer = NULL;
}

static inline void
bop_buffer_grow (scm_t_bop_buffer *buf, size_t min_size)
{
  char *new_buf;
  size_t new_size;

  for (new_size = buf->total_len
	 ? buf->total_len : SCM_BOP_BUFFER_INITIAL_SIZE;
       new_size < min_size;
       new_size *= 2);

  if (buf->buffer)
    new_buf = scm_gc_realloc ((void *) buf->buffer, buf->total_len,
			      new_size, SCM_GC_BOP);
  else
    new_buf = scm_gc_malloc_pointerless (new_size, SCM_GC_BOP);

  buf->buffer = new_buf;
  buf->total_len = new_size;
}

static inline SCM
make_bop (void)
{
  SCM port, bop_proc;
  scm_t_port *c_port;
  scm_t_bop_buffer *buf;
  const unsigned long mode_bits = SCM_OPN | SCM_WRTNG;

  buf = (scm_t_bop_buffer *) scm_gc_malloc (sizeof (* buf), SCM_GC_BOP);
  bop_buffer_init (buf);

  port = scm_c_make_port_with_encoding (bytevector_output_port_type,
                                        mode_bits,
                                        NULL, /* encoding */
                                        SCM_FAILED_CONVERSION_ERROR,
                                        (scm_t_bits)buf);

  c_port = SCM_PTAB_ENTRY (port);

  c_port->write_buf = c_port->write_pos = c_port->write_end = NULL;
  c_port->write_buf_size = 0;

  /* Make the bop procedure.  */
  SCM_NEWSMOB (bop_proc, bytevector_output_port_procedure, buf);

  return (scm_values (scm_list_2 (port, bop_proc)));
}

/* Write SIZE octets from DATA to PORT.  */
static void
bop_write (SCM port, const void *data, size_t size)
{
  scm_t_bop_buffer *buf;

  buf = SCM_BOP_BUFFER (port);

  if (buf->pos + size > buf->total_len)
    bop_buffer_grow (buf, buf->pos + size);

  memcpy (buf->buffer + buf->pos, data, size);
  buf->pos += size;
  buf->len = (buf->len > buf->pos) ? buf->len : buf->pos;
}

static scm_t_off
bop_seek (SCM port, scm_t_off offset, int whence)
#define FUNC_NAME "bop_seek"
{
  scm_t_bop_buffer *buf;

  buf = SCM_BOP_BUFFER (port);
  switch (whence)
    {
    case SEEK_CUR:
      offset += (scm_t_off) buf->pos;
      /* Fall through.  */

    case SEEK_SET:
      if (offset < 0 || (unsigned) offset > buf->len)
	scm_out_of_range (FUNC_NAME, scm_from_int (offset));
      else
	buf->pos = offset;
      break;

    case SEEK_END:
      if (offset < 0 || (unsigned) offset >= buf->len)
	scm_out_of_range (FUNC_NAME, scm_from_int (offset));
      else
	buf->pos = buf->len - (offset + 1);
      break;

    default:
      scm_wrong_type_arg_msg (FUNC_NAME, 0, port,
			      "invalid `seek' parameter");
    }

  return buf->pos;
}
#undef FUNC_NAME

/* Fetch data from a bop.  */
SCM_SMOB_APPLY (bytevector_output_port_procedure,
		bop_proc_apply, 0, 0, 0, (SCM bop_proc))
{
  SCM bv;
  scm_t_bop_buffer *buf, result_buf;

  buf = (scm_t_bop_buffer *) SCM_SMOB_DATA (bop_proc);

  result_buf = *buf;
  bop_buffer_init (buf);

  if (result_buf.len == 0)
    bv = scm_c_take_gc_bytevector (NULL, 0, SCM_BOOL_F);
  else
    {
      if (result_buf.total_len > result_buf.len)
	/* Shrink the buffer.  */
	result_buf.buffer = scm_gc_realloc ((void *) result_buf.buffer,
					    result_buf.total_len,
					    result_buf.len,
					    SCM_GC_BOP);

      bv = scm_c_take_gc_bytevector ((signed char *) result_buf.buffer,
                                     result_buf.len, SCM_BOOL_F);
    }

  return bv;
}

SCM_DEFINE (scm_open_bytevector_output_port,
	    "open-bytevector-output-port", 0, 1, 0,
	    (SCM transcoder),
	    "Return two values: an output port and a procedure.  The latter "
	    "should be called with zero arguments to obtain a bytevector "
	    "containing the data accumulated by the port.")
#define FUNC_NAME s_scm_open_bytevector_output_port
{
  if (!SCM_UNBNDP (transcoder) && !scm_is_false (transcoder))
    transcoders_not_implemented ();

  return (make_bop ());
}
#undef FUNC_NAME

static inline void
initialize_bytevector_output_ports (void)
{
  bytevector_output_port_type =
    scm_make_port_type ("r6rs-bytevector-output-port",
			NULL, bop_write);

  scm_set_port_seek (bytevector_output_port_type, bop_seek);
}


/* Custom binary output port ("cbop" for short).  */

static scm_t_bits custom_binary_output_port_type;

/* Return the various procedures of PORT.  */
#define SCM_CBOP_WRITE_PROC(_port)				\
  SCM_SIMPLE_VECTOR_REF (SCM_PACK (SCM_STREAM (_port)), 0)


static inline SCM
make_cbop (SCM write_proc, SCM get_position_proc,
	   SCM set_position_proc, SCM close_proc)
{
  SCM port, method_vector;
  scm_t_port *c_port;
  const unsigned long mode_bits = SCM_OPN | SCM_WRTNG;

  /* Store the various methods and bytevector in a vector.  */
  method_vector = scm_c_make_vector (4, SCM_BOOL_F);
  SCM_SIMPLE_VECTOR_SET (method_vector, 0, write_proc);
  SCM_SIMPLE_VECTOR_SET (method_vector, 1, get_position_proc);
  SCM_SIMPLE_VECTOR_SET (method_vector, 2, set_position_proc);
  SCM_SIMPLE_VECTOR_SET (method_vector, 3, close_proc);

  port = scm_c_make_port_with_encoding (custom_binary_output_port_type,
                                        mode_bits,
                                        NULL, /* encoding */
                                        SCM_FAILED_CONVERSION_ERROR,
                                        SCM_UNPACK (method_vector));

  c_port = SCM_PTAB_ENTRY (port);

  /* Have the port directly access the buffer (bytevector).  */
  c_port->write_buf = c_port->write_pos = c_port->write_end = NULL;
  c_port->write_buf_size = c_port->read_buf_size = 0;

  return port;
}

/* Write SIZE octets from DATA to PORT.  */
static void
cbop_write (SCM port, const void *data, size_t size)
#define FUNC_NAME "cbop_write"
{
  long int c_result;
  size_t c_written;
  SCM bv, write_proc, result;

  /* XXX: Allocating a new bytevector at each `write' call is inefficient,
     but necessary since (1) we don't control the lifetime of the buffer
     pointed to by DATA, and (2) the `write!' procedure could capture the
     bytevector it is passed.  */
  bv = scm_c_make_bytevector (size);
  memcpy (SCM_BYTEVECTOR_CONTENTS (bv), data, size);

  write_proc = SCM_CBOP_WRITE_PROC (port);

  /* Since the `write' procedure of Guile's ports has type `void', it must
     try hard to write exactly SIZE bytes, regardless of how many bytes the
     sink can handle.  */
  for (c_written = 0;
       c_written < size;
       c_written += c_result)
    {
      result = scm_call_3 (write_proc, bv,
			   scm_from_size_t (c_written),
			   scm_from_size_t (size - c_written));

      c_result = scm_to_long (result);
      if (SCM_UNLIKELY (c_result < 0
			|| (size_t) c_result > (size - c_written)))
	scm_wrong_type_arg_msg (FUNC_NAME, 0, result,
				"R6RS custom binary output port `write!' "
				"returned a incorrect integer");
    }
}
#undef FUNC_NAME


SCM_DEFINE (scm_make_custom_binary_output_port,
	    "make-custom-binary-output-port", 5, 0, 0,
	    (SCM id, SCM write_proc, SCM get_position_proc,
	     SCM set_position_proc, SCM close_proc),
	    "Return a new custom binary output port whose output is drained "
	    "by invoking @var{write_proc} and passing it a bytevector, an "
	    "index where octets should be written, and an octet count.")
#define FUNC_NAME s_scm_make_custom_binary_output_port
{
  SCM_VALIDATE_STRING (1, id);
  SCM_VALIDATE_PROC (2, write_proc);

  if (!scm_is_false (get_position_proc))
    SCM_VALIDATE_PROC (3, get_position_proc);

  if (!scm_is_false (set_position_proc))
    SCM_VALIDATE_PROC (4, set_position_proc);

  if (!scm_is_false (close_proc))
    SCM_VALIDATE_PROC (5, close_proc);

  return (make_cbop (write_proc, get_position_proc, set_position_proc,
		     close_proc));
}
#undef FUNC_NAME


/* Instantiate the custom binary output port type.  */
static inline void
initialize_custom_binary_output_ports (void)
{
  custom_binary_output_port_type =
    scm_make_port_type ("r6rs-custom-binary-output-port",
			NULL, cbop_write);

  scm_set_port_seek (custom_binary_output_port_type, cbp_seek);
  scm_set_port_close (custom_binary_output_port_type, cbp_close);
}


/* Transcoded ports ("tp" for short).  */
static scm_t_bits transcoded_port_type = 0;

#define TP_INPUT_BUFFER_SIZE 4096

#define SCM_TP_BINARY_PORT(_port) SCM_PACK (SCM_STREAM (_port))

static inline SCM
make_tp (SCM binary_port, unsigned long mode)
{
  SCM port;
  scm_t_port *c_port;
  const unsigned long mode_bits = SCM_OPN | mode;
  
  port = scm_c_make_port (transcoded_port_type, mode_bits,
                          SCM_UNPACK (binary_port));

  if (SCM_INPUT_PORT_P (port))
    {
      c_port = SCM_PTAB_ENTRY (port);
      c_port->read_buf = scm_gc_malloc_pointerless (TP_INPUT_BUFFER_SIZE,
                                                    "port buffer");
      c_port->read_pos = c_port->read_end = c_port->read_buf;
      c_port->read_buf_size = TP_INPUT_BUFFER_SIZE;
      
      SCM_SET_CELL_WORD_0 (port, SCM_CELL_WORD_0 (port) & ~SCM_BUF0);
    }
  
  return port;
}

static void
tp_write (SCM port, const void *data, size_t size)
{
  scm_c_write_unlocked (SCM_TP_BINARY_PORT (port), data, size);
}

static int
tp_fill_input (SCM port)
{
  size_t count;
  scm_t_port *c_port = SCM_PTAB_ENTRY (port);
  SCM bport = SCM_TP_BINARY_PORT (port);
  scm_t_port *c_bport = SCM_PTAB_ENTRY (bport);

  /* We can't use `scm_c_read' here, since it blocks until the whole
     block has been read or EOF. */
  
  if (c_bport->rw_active == SCM_PORT_WRITE)
    scm_force_output (bport);

  if (c_bport->read_pos >= c_bport->read_end)
    scm_fill_input_unlocked (bport);
  
  count = c_bport->read_end - c_bport->read_pos;
  if (count > c_port->read_buf_size)
    count = c_port->read_buf_size;

  memcpy (c_port->read_buf, c_bport->read_pos, count);
  c_bport->read_pos += count;

  if (c_bport->rw_random)
    c_bport->rw_active = SCM_PORT_READ;

  if (count == 0)
    return EOF;
  else
    {
      c_port->read_pos = c_port->read_buf;
      c_port->read_end = c_port->read_buf + count;
      return *c_port->read_buf;
    }
}

static void
tp_flush (SCM port)
{
  SCM binary_port = SCM_TP_BINARY_PORT (port);
  scm_t_port *c_port = SCM_PTAB_ENTRY (port);
  size_t count = c_port->write_pos - c_port->write_buf;

  /* As the runtime will try to flush all ports upon exit, we test for
     the underlying port still being open here. Otherwise, when you
     would explicitly close the underlying port and the transcoded port
     still had data outstanding, you'd get an exception on Guile exit.
     
     We just throw away the data when the underlying port is closed.  */
  
  if (SCM_OPOUTPORTP (binary_port))
      scm_c_write_unlocked (binary_port, c_port->write_buf, count);

  c_port->write_pos = c_port->write_buf;
  c_port->rw_active = SCM_PORT_NEITHER;

  if (SCM_OPOUTPORTP (binary_port))
    scm_force_output (binary_port);
}

static int
tp_close (SCM port)
{
  if (SCM_OUTPUT_PORT_P (port))
    tp_flush (port);
  return scm_is_true (scm_close_port (SCM_TP_BINARY_PORT (port))) ? 0 : -1;
}

static inline void
initialize_transcoded_ports (void)
{
  transcoded_port_type =
    scm_make_port_type ("r6rs-transcoded-port", tp_fill_input, tp_write);
  
  scm_set_port_flush (transcoded_port_type, tp_flush);
  scm_set_port_close (transcoded_port_type, tp_close);
}

SCM_DEFINE (scm_i_make_transcoded_port,
	    "%make-transcoded-port", 1, 0, 0,
	    (SCM port),
	    "Return a new port which reads and writes to @var{port}")
#define FUNC_NAME s_scm_i_make_transcoded_port
{
  SCM result;
  unsigned long mode = 0;
  
  SCM_VALIDATE_PORT (SCM_ARG1, port);

  if (scm_is_true (scm_output_port_p (port)))
    mode |= SCM_WRTNG;
  else if (scm_is_true (scm_input_port_p (port)))
    mode |=  SCM_RDNG;
  
  result = make_tp (port, mode);

  /* FIXME: We should actually close `port' "in a special way" here,
     according to R6RS.  As there is no way to do that in Guile without
     rendering the underlying port unusable for our purposes as well, we
     just leave it open. */
  
  return result;
}
#undef FUNC_NAME


/* Textual I/O */

SCM_DEFINE (scm_get_string_n_x,
            "get-string-n!", 4, 0, 0,
            (SCM port, SCM str, SCM start, SCM count),
            "Read up to @var{count} characters from @var{port} into "
            "@var{str}, starting at @var{start}.  If no characters "
            "can be read before the end of file is encountered, the end "
            "of file object is returned.  Otherwise, the number of "
            "characters read is returned.")
#define FUNC_NAME s_scm_get_string_n_x
{
  size_t c_start, c_count, c_len, c_end, j;
  scm_t_wchar c;

  SCM_VALIDATE_OPINPORT (1, port);
  SCM_VALIDATE_STRING (2, str);
  c_len = scm_c_string_length (str);
  c_start = scm_to_size_t (start);
  c_count = scm_to_size_t (count);
  c_end = c_start + c_count;

  if (SCM_UNLIKELY (c_end > c_len))
    scm_out_of_range (FUNC_NAME, count);

  for (j = c_start; j < c_end; j++)
    {
      c = scm_getc_unlocked (port);
      if (c == EOF)
        {
          size_t chars_read = j - c_start;
          return chars_read == 0 ? SCM_EOF_VAL : scm_from_size_t (chars_read);
        }
      scm_c_string_set_x (str, j, SCM_MAKE_CHAR (c));
    }
  return count;
}
#undef FUNC_NAME


/* Initialization.  */

void
scm_register_r6rs_ports (void)
{
  scm_c_register_extension ("libguile-" SCM_EFFECTIVE_VERSION,
                            "scm_init_r6rs_ports",
			    (scm_t_extension_init_func) scm_init_r6rs_ports,
			    NULL);
}

void
scm_init_r6rs_ports (void)
{
#include "libguile/r6rs-ports.x"

  initialize_bytevector_input_ports ();
  initialize_custom_binary_input_ports ();
  initialize_bytevector_output_ports ();
  initialize_custom_binary_output_ports ();
  initialize_transcoded_ports ();
}<|MERGE_RESOLUTION|>--- conflicted
+++ resolved
@@ -555,52 +555,20 @@
   pt = SCM_PTAB_ENTRY (port);
 
   if (pt->rw_active == SCM_PORT_WRITE)
-    scm_ptobs[SCM_PTOBNUM (port)].flush (port);
+    scm_flush_unlocked (port);
 
   if (pt->rw_random)
     pt->rw_active = SCM_PORT_READ;
 
-<<<<<<< HEAD
-      if (c_total + 1 > c_len)
-	{
-	  /* Grow the bytevector.  */
-	  c_bv = (char *) scm_gc_realloc (c_bv, c_len, c_len * 2,
-					  SCM_GC_BYTEVECTOR);
-	  c_len *= 2;
-	}
-
-      /* We can't use `scm_c_read ()' since it blocks.  */
-      c_chr = scm_get_byte_or_eof_unlocked (port);
-      if (c_chr != EOF)
-	{
-	  c_bv[c_total] = (char) c_chr;
-	  c_total++;
-	}
-      else
-        break;
-    }
-  /* XXX: We want to check for the availability of a byte, but that's
-     what `scm_char_ready_p' actually does.  */
-  while (scm_is_true (scm_char_ready_p (port)));
-
-  if (c_total == 0)
-=======
   if (pt->read_pos >= pt->read_end)
->>>>>>> f5b2eea6
-    {
-      if (scm_fill_input (port) == EOF)
+    {
+      if (scm_fill_input_unlocked (port) == EOF)
 	return SCM_EOF_VAL;
     }
 
-<<<<<<< HEAD
-      result = scm_c_take_gc_bytevector ((signed char *) c_bv, c_len,
-                                         SCM_BOOL_F);
-    }
-=======
   size = pt->read_end - pt->read_pos;
   if (pt->read_buf == pt->putback_buf)
     size += pt->saved_read_end - pt->saved_read_pos;
->>>>>>> f5b2eea6
 
   bv = scm_c_make_bytevector (size);
   scm_take_from_input_buffers
