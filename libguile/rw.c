--- conflicted
+++ resolved
@@ -1,8 +1,4 @@
-<<<<<<< HEAD
-/* 	Copyright (C) 2001, 2006, 2009, 2011 Free Software Foundation, Inc.
-=======
-/* Copyright (C) 2001, 2006, 2009, 2014 Free Software Foundation, Inc.
->>>>>>> e0da53b4
+/* Copyright (C) 2001, 2006, 2009, 2011, 2014 Free Software Foundation, Inc.
  * 
  * This library is free software; you can redistribute it and/or
  * modify it under the terms of the GNU Lesser General Public License
