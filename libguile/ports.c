<<<<<<< HEAD
/* Copyright (C) 1995, 1996, 1997, 1998, 1999, 2000, 2001, 2003, 2004,
 *   2006, 2007, 2008, 2009, 2010, 2011, 2012, 2013 Free Software Foundation, Inc.
=======
/* Copyright (C) 1995, 1996, 1997, 1998, 1999, 2000, 2001, 2003, 2004, 2006,
 *   2007, 2008, 2009, 2010, 2011, 2012, 2013 Free Software Foundation, Inc.
>>>>>>> f5b2eea6
 *
 * This library is free software; you can redistribute it and/or
 * modify it under the terms of the GNU Lesser General Public License
 * as published by the Free Software Foundation; either version 3 of
 * the License, or (at your option) any later version.
 *
 * This library is distributed in the hope that it will be useful, but
 * WITHOUT ANY WARRANTY; without even the implied warranty of
 * MERCHANTABILITY or FITNESS FOR A PARTICULAR PURPOSE.  See the GNU
 * Lesser General Public License for more details.
 *
 * You should have received a copy of the GNU Lesser General Public
 * License along with this library; if not, write to the Free Software
 * Foundation, Inc., 51 Franklin Street, Fifth Floor, Boston, MA
 * 02110-1301 USA
 */



/* Headers.  */

#define _LARGEFILE64_SOURCE      /* ask for stat64 etc */

#ifdef HAVE_CONFIG_H
#  include <config.h>
#endif

#include <stdio.h>
#include <errno.h>
#include <fcntl.h>  /* for chsize on mingw */
#include <assert.h>
#include <iconv.h>
#include <uniconv.h>
#include <unistr.h>
#include <striconveh.h>
#include <c-strcase.h>

#include <assert.h>

#include "libguile/_scm.h"
#include "libguile/async.h"
#include "libguile/deprecation.h"
#include "libguile/eval.h"
#include "libguile/fports.h"  /* direct access for seek and truncate */
#include "libguile/goops.h"
#include "libguile/smob.h"
#include "libguile/chars.h"
#include "libguile/dynwind.h"

#include "libguile/keywords.h"
#include "libguile/hashtab.h"
#include "libguile/root.h"
#include "libguile/strings.h"
#include "libguile/mallocs.h"
#include "libguile/validate.h"
#include "libguile/ports.h"
#include "libguile/ports-internal.h"
#include "libguile/vectors.h"
#include "libguile/weak-set.h"
#include "libguile/fluids.h"
#include "libguile/eq.h"

#ifdef HAVE_STRING_H
#include <string.h>
#endif

#ifdef HAVE_IO_H
#include <io.h>
#endif

#ifdef HAVE_UNISTD_H
#include <unistd.h>
#endif

#ifdef HAVE_SYS_IOCTL_H
#include <sys/ioctl.h>
#endif

/* Mingw (version 3.4.5, circa 2006) has ftruncate as an alias for chsize
   already, but have this code here in case that wasn't so in past versions,
   or perhaps to help other minimal DOS environments.

   gnulib ftruncate.c has code using fcntl F_CHSIZE and F_FREESP, which
   might be possibilities if we've got other systems without ftruncate.  */

#if defined HAVE_CHSIZE && ! defined HAVE_FTRUNCATE
#define ftruncate(fd, size) chsize (fd, size)
#undef HAVE_FTRUNCATE
#define HAVE_FTRUNCATE 1
#endif


/* Port encodings are case-insensitive ASCII strings.  */
static char
ascii_toupper (char c)
{
  return (c < 'a' || c > 'z') ? c : ('A' + (c - 'a'));
}

/* It is only necessary to use this function on encodings that come from
   the user and have not been canonicalized yet.  Encodings that are set
   on ports or in the default encoding fluid are in upper-case, and can
   be compared with strcmp.  */
static int
encoding_matches (const char *enc, const char *upper)
{
  if (!enc)
    enc = "ISO-8859-1";

  while (*enc)
    if (ascii_toupper (*enc++) != *upper++)
      return 0;

  return !*upper;
}

static char*
canonicalize_encoding (const char *enc)
{
  char *ret;
  int i;

  if (!enc)
    return "ISO-8859-1";

  ret = scm_gc_strdup (enc, "port");

  for (i = 0; ret[i]; i++)
    {
      if (ret[i] > 127)
        /* Restrict to ASCII.  */
        scm_misc_error (NULL, "invalid character encoding ~s",
                        scm_list_1 (scm_from_latin1_string (enc)));
      else
        ret[i] = ascii_toupper (ret[i]);
    }

  return ret;
}



/* The port kind table --- a dynamically resized array of port types.  */


/* scm_ptobs scm_numptob
 * implement a dynamically resized array of ptob records.
 * Indexes into this table are used when generating type
 * tags for smobjects (if you know a tag you can get an index and conversely).
 */
static scm_t_ptob_descriptor **scm_ptobs = NULL;
static long scm_numptob = 0; /* Number of port types.  */
static long scm_ptobs_size = 0; /* Number of slots in the port type
                                   table.  */
static scm_i_pthread_mutex_t scm_ptobs_lock = SCM_I_PTHREAD_MUTEX_INITIALIZER;

long
scm_c_num_port_types (void)
{
  long ret;
  
  scm_i_pthread_mutex_lock (&scm_ptobs_lock);
  ret = scm_numptob;
  scm_i_pthread_mutex_unlock (&scm_ptobs_lock);

  return ret;
}

scm_t_ptob_descriptor*
scm_c_port_type_ref (long ptobnum)
{
  scm_t_ptob_descriptor *ret = NULL;

  scm_i_pthread_mutex_lock (&scm_ptobs_lock);

  if (0 <= ptobnum && ptobnum < scm_numptob)
    ret = scm_ptobs[ptobnum];

  scm_i_pthread_mutex_unlock (&scm_ptobs_lock);

  if (!ret)
    scm_out_of_range ("scm_c_port_type_ref", scm_from_long (ptobnum));

  return ret;
}

long
scm_c_port_type_add_x (scm_t_ptob_descriptor *desc)
{
  long ret = -1;

  scm_i_pthread_mutex_lock (&scm_ptobs_lock);
  
  if (scm_numptob + 1 < SCM_I_MAX_PORT_TYPE_COUNT)
    {
      if (scm_numptob == scm_ptobs_size)
        {
          unsigned long old_size = scm_ptobs_size;
          scm_t_ptob_descriptor **old_ptobs = scm_ptobs;
      
          /* Currently there are only 9 predefined port types, so one
             resize will cover it.  */
          scm_ptobs_size = old_size + 10;

          if (scm_ptobs_size >= SCM_I_MAX_PORT_TYPE_COUNT)
            scm_ptobs_size = SCM_I_MAX_PORT_TYPE_COUNT;

          scm_ptobs = scm_gc_malloc (sizeof (*scm_ptobs) * scm_ptobs_size,
                                     "scm_ptobs");

          memcpy (scm_ptobs, old_ptobs, sizeof (*scm_ptobs) * scm_numptob);
        }

      ret = scm_numptob++;
      scm_ptobs[ret] = desc;
    }
  
  scm_i_pthread_mutex_unlock (&scm_ptobs_lock);

  if (ret < 0)
    scm_out_of_range ("scm_c_port_type_add_x", scm_from_long (scm_numptob));

  return ret;
}

/*
 * We choose to use an interface similar to the smob interface with
 * fill_input and write as standard fields, passed to the port
 * type constructor, and optional fields set by setters.
 */

static void
flush_port_default (SCM port SCM_UNUSED)
{
}

static void
end_input_default (SCM port SCM_UNUSED, int offset SCM_UNUSED)
{
}

scm_t_bits
scm_make_port_type (char *name,
		    int (*fill_input) (SCM port),
		    void (*write) (SCM port, const void *data, size_t size))
{
  scm_t_ptob_descriptor *desc;
  long ptobnum;

  desc = scm_gc_malloc_pointerless (sizeof (*desc), "port-type");
  memset (desc, 0, sizeof (*desc));

  desc->name = name;
  desc->print = scm_port_print;
  desc->write = write;
  desc->flush = flush_port_default;
  desc->end_input = end_input_default;
  desc->fill_input = fill_input;

  ptobnum = scm_c_port_type_add_x (desc);

  /* Make a class object if GOOPS is present.  */
  if (SCM_UNPACK (scm_port_class[0]) != 0)
    scm_make_port_classes (ptobnum, name);

  return scm_tc7_port + ptobnum * 256;
}

void
scm_set_port_mark (scm_t_bits tc, SCM (*mark) (SCM))
{
  scm_c_port_type_ref (SCM_TC2PTOBNUM (tc))->mark = mark;
}

void
scm_set_port_free (scm_t_bits tc, size_t (*free) (SCM))
{
  scm_c_port_type_ref (SCM_TC2PTOBNUM (tc))->free = free;
}

void
scm_set_port_print (scm_t_bits tc, int (*print) (SCM exp, SCM port,
                                                 scm_print_state *pstate))
{
  scm_c_port_type_ref (SCM_TC2PTOBNUM (tc))->print = print;
}

void
scm_set_port_equalp (scm_t_bits tc, SCM (*equalp) (SCM, SCM))
{
  scm_c_port_type_ref (SCM_TC2PTOBNUM (tc))->equalp = equalp;
}

void
scm_set_port_close (scm_t_bits tc, int (*close) (SCM))
{
  scm_c_port_type_ref (SCM_TC2PTOBNUM (tc))->close = close;
}

void
scm_set_port_flush (scm_t_bits tc, void (*flush) (SCM port))
{
  scm_t_ptob_descriptor *ptob = scm_c_port_type_ref (SCM_TC2PTOBNUM (tc));
  ptob->flush = flush;
  ptob->flags |= SCM_PORT_TYPE_HAS_FLUSH;
}

void
scm_set_port_end_input (scm_t_bits tc, void (*end_input) (SCM port, int offset))
{
  scm_c_port_type_ref (SCM_TC2PTOBNUM (tc))->end_input = end_input;
}

void
scm_set_port_seek (scm_t_bits tc, scm_t_off (*seek) (SCM, scm_t_off, int))
{
  scm_c_port_type_ref (SCM_TC2PTOBNUM (tc))->seek = seek;
}

void
scm_set_port_truncate (scm_t_bits tc, void (*truncate) (SCM, scm_t_off))
{
  scm_c_port_type_ref (SCM_TC2PTOBNUM (tc))->truncate = truncate;
}

void
scm_set_port_input_waiting (scm_t_bits tc, int (*input_waiting) (SCM))
{
  scm_c_port_type_ref (SCM_TC2PTOBNUM (tc))->input_waiting = input_waiting;
}

static void
scm_i_set_pending_eof (SCM port)
{
  SCM_PORT_GET_INTERNAL (port)->pending_eof = 1;
}

static void
scm_i_clear_pending_eof (SCM port)
{
  SCM_PORT_GET_INTERNAL (port)->pending_eof = 0;
}

SCM
scm_i_port_alist (SCM port)
{
  return SCM_PORT_GET_INTERNAL (port)->alist;
}

void
scm_i_set_port_alist_x (SCM port, SCM alist)
{
  SCM_PORT_GET_INTERNAL (port)->alist = alist;
}



/* Standard ports --- current input, output, error, and more(!).  */

static SCM cur_inport_fluid = SCM_BOOL_F;
static SCM cur_outport_fluid = SCM_BOOL_F;
static SCM cur_errport_fluid = SCM_BOOL_F;
static SCM cur_loadport_fluid = SCM_BOOL_F;

SCM_DEFINE (scm_current_input_port, "current-input-port", 0, 0, 0,
	    (),
	    "Return the current input port.  This is the default port used\n"
	    "by many input procedures.  Initially, @code{current-input-port}\n"
	    "returns the @dfn{standard input} in Unix and C terminology.")
#define FUNC_NAME s_scm_current_input_port
{
  if (scm_is_true (cur_inport_fluid))
    return scm_fluid_ref (cur_inport_fluid);
  else
    return SCM_BOOL_F;
}
#undef FUNC_NAME

SCM_DEFINE (scm_current_output_port, "current-output-port", 0, 0, 0,
	    (),
            "Return the current output port.  This is the default port used\n"
	    "by many output procedures.  Initially,\n"
	    "@code{current-output-port} returns the @dfn{standard output} in\n"
	    "Unix and C terminology.")
#define FUNC_NAME s_scm_current_output_port
{
  if (scm_is_true (cur_outport_fluid))
    return scm_fluid_ref (cur_outport_fluid);
  else
    return SCM_BOOL_F;
}
#undef FUNC_NAME

SCM_DEFINE (scm_current_error_port, "current-error-port", 0, 0, 0,
           (),
	    "Return the port to which errors and warnings should be sent (the\n"
	    "@dfn{standard error} in Unix and C terminology).")
#define FUNC_NAME s_scm_current_error_port
{
  if (scm_is_true (cur_errport_fluid))
    return scm_fluid_ref (cur_errport_fluid);
  else
    return SCM_BOOL_F;
}
#undef FUNC_NAME

SCM
scm_current_warning_port (void)
{
  static SCM cwp_var = SCM_UNDEFINED;
  static scm_i_pthread_mutex_t cwp_var_mutex
    = SCM_I_PTHREAD_MUTEX_INITIALIZER;

  scm_i_scm_pthread_mutex_lock (&cwp_var_mutex);
  if (SCM_UNBNDP (cwp_var))
    cwp_var = scm_c_private_variable ("guile", "current-warning-port");
  scm_i_pthread_mutex_unlock (&cwp_var_mutex);
  
  return scm_call_0 (scm_variable_ref (cwp_var));
}

SCM_DEFINE (scm_current_load_port, "current-load-port", 0, 0, 0,
	    (),
	    "Return the current-load-port.\n"
            "The load port is used internally by @code{primitive-load}.")
#define FUNC_NAME s_scm_current_load_port
{
  return scm_fluid_ref (cur_loadport_fluid);
}
#undef FUNC_NAME

SCM_DEFINE (scm_set_current_input_port, "set-current-input-port", 1, 0, 0,
           (SCM port),
	    "@deffnx {Scheme Procedure} set-current-output-port port\n"
	    "@deffnx {Scheme Procedure} set-current-error-port port\n"
	    "Change the ports returned by @code{current-input-port},\n"
	    "@code{current-output-port} and @code{current-error-port}, respectively,\n"
	    "so that they use the supplied @var{port} for input or output.")
#define FUNC_NAME s_scm_set_current_input_port
{
  SCM oinp = scm_fluid_ref (cur_inport_fluid);
  SCM_VALIDATE_OPINPORT (1, port);
  scm_fluid_set_x (cur_inport_fluid, port);
  return oinp;
}
#undef FUNC_NAME


SCM_DEFINE (scm_set_current_output_port, "set-current-output-port", 1, 0, 0,
	    (SCM port),
	    "Set the current default output port to @var{port}.")
#define FUNC_NAME s_scm_set_current_output_port
{
  SCM ooutp = scm_fluid_ref (cur_outport_fluid);
  port = SCM_COERCE_OUTPORT (port);
  SCM_VALIDATE_OPOUTPORT (1, port);
  scm_fluid_set_x (cur_outport_fluid, port);
  return ooutp;
}
#undef FUNC_NAME


SCM_DEFINE (scm_set_current_error_port, "set-current-error-port", 1, 0, 0,
	    (SCM port),
	    "Set the current default error port to @var{port}.")
#define FUNC_NAME s_scm_set_current_error_port
{
  SCM oerrp = scm_fluid_ref (cur_errport_fluid);
  port = SCM_COERCE_OUTPORT (port);
  SCM_VALIDATE_OPOUTPORT (1, port);
  scm_fluid_set_x (cur_errport_fluid, port);
  return oerrp;
}
#undef FUNC_NAME


SCM
scm_set_current_warning_port (SCM port)
{
  static SCM cwp_var = SCM_BOOL_F;

  if (scm_is_false (cwp_var))
    cwp_var = scm_c_private_lookup ("guile", "current-warning-port");
  
  return scm_call_1 (scm_variable_ref (cwp_var), port);
}


void
scm_dynwind_current_input_port (SCM port)
#define FUNC_NAME NULL
{
  SCM_VALIDATE_OPINPORT (1, port);
  scm_dynwind_fluid (cur_inport_fluid, port);
}
#undef FUNC_NAME

void
scm_dynwind_current_output_port (SCM port)
#define FUNC_NAME NULL
{
  port = SCM_COERCE_OUTPORT (port);
  SCM_VALIDATE_OPOUTPORT (1, port);
  scm_dynwind_fluid (cur_outport_fluid, port);
}
#undef FUNC_NAME

void
scm_dynwind_current_error_port (SCM port)
#define FUNC_NAME NULL
{
  port = SCM_COERCE_OUTPORT (port);
  SCM_VALIDATE_OPOUTPORT (1, port);
  scm_dynwind_fluid (cur_errport_fluid, port);
}
#undef FUNC_NAME

void
scm_i_dynwind_current_load_port (SCM port)
{
  scm_dynwind_fluid (cur_loadport_fluid, port);
}

<<<<<<< HEAD
=======

/* The port table --- an array of pointers to ports.  */

/*
  We need a global registry of ports to flush them all at exit, and to
  get all the ports matching a file descriptor.
 */
SCM scm_i_port_weak_hash;

scm_i_pthread_mutex_t scm_i_port_table_mutex = SCM_I_PTHREAD_MUTEX_INITIALIZER;
>>>>>>> f5b2eea6



/* Retrieving a port's mode.  */

/* Return the flags that characterize a port based on the mode
 * string used to open a file for that port.
 *
 * See PORT FLAGS in scm.h
 */

static long
scm_i_mode_bits_n (SCM modes)
{
<<<<<<< HEAD
  return (SCM_OPN
	  | (scm_i_string_contains_char (modes, 'r') 
	     || scm_i_string_contains_char (modes, '+') ? SCM_RDNG : 0)
	  | (scm_i_string_contains_char (modes, 'w')
	     || scm_i_string_contains_char (modes, 'a')
	     || scm_i_string_contains_char (modes, '+') ? SCM_WRTNG : 0)
	  | (scm_i_string_contains_char (modes, '0') ? SCM_BUF0 : 0)
	  | (scm_i_string_contains_char (modes, 'l') ? SCM_BUFLINE : 0));
=======
  /* Register a finalizer for PORT so that its
     type's `free' function gets called.  */
  scm_i_set_finalizer (SCM2PTR (port), finalize_port, NULL);
>>>>>>> f5b2eea6
}

long
scm_mode_bits (char *modes)
{
<<<<<<< HEAD
  /* Valid characters are rw+a0l.  So, use latin1.  */
  return scm_i_mode_bits (scm_from_latin1_string (modes));
}

long
scm_i_mode_bits (SCM modes)
{
  long bits;

  if (!scm_is_string (modes))
    scm_wrong_type_arg_msg (NULL, 0, modes, "string");
=======
  long port_type;
  SCM port = PTR2SCM (ptr);

  if (!SCM_PORTP (port))
    abort ();

  if (SCM_OPENP (port))
    {
      if (SCM_REVEALED (port) > 0)
	/* Keep "revealed" ports alive and re-register a finalizer.  */
	register_finalizer_for_port (port);
      else
	{
	  port_type = SCM_TC2PTOBNUM (SCM_CELL_TYPE (port));
	  if (port_type >= scm_numptob)
	    abort ();

	  if (scm_ptobs[port_type].free)
	    /* Yes, I really do mean `.free' rather than `.close'.  `.close'
	       is for explicit `close-port' by user.  */
	    scm_ptobs[port_type].free (port);

	  SCM_SETSTREAM (port, 0);
	  SCM_CLR_PORT_OPEN_FLAG (port);
>>>>>>> f5b2eea6

  bits = scm_i_mode_bits_n (modes);
  scm_remember_upto_here_1 (modes);
  return bits;
}

/* Return the mode flags from an open port.
 * Some modes such as "append" are only used when opening
 * a file and are not returned here.  */

SCM_DEFINE (scm_port_mode, "port-mode", 1, 0, 0,
           (SCM port),
	    "Return the port modes associated with the open port @var{port}.\n"
	    "These will not necessarily be identical to the modes used when\n"
	    "the port was opened, since modes such as \"append\" which are\n"
	    "used only during port creation are not retained.")
#define FUNC_NAME s_scm_port_mode
{
<<<<<<< HEAD
  char modes[4];
  modes[0] = '\0';
=======
  /*
    We initialize the cell to empty, this is in case scm_gc_calloc
    triggers GC ; we don't want the GC to scan a half-finished Z.
   */
  
  SCM z = scm_cons (SCM_EOL, SCM_EOL);
  scm_t_port *entry = scm_gc_typed_calloc (scm_t_port);
  scm_t_port_internal *pti = scm_gc_typed_calloc (scm_t_port_internal);
  const char *encoding;
>>>>>>> f5b2eea6

  port = SCM_COERCE_OUTPORT (port);
  SCM_VALIDATE_OPPORT (1, port);
  if (SCM_CELL_WORD_0 (port) & SCM_RDNG) {
    if (SCM_CELL_WORD_0 (port) & SCM_WRTNG)
      strcpy (modes, "r+");
    else
      strcpy (modes, "r");
  }
  else if (SCM_CELL_WORD_0 (port) & SCM_WRTNG)
    strcpy (modes, "w");
  if (SCM_CELL_WORD_0 (port) & SCM_BUF0)
    strcat (modes, "0");

  return scm_from_latin1_string (modes);
}
#undef FUNC_NAME

<<<<<<< HEAD



/* The port table --- a weak set of all ports.
=======
  /* Initialize this port with the thread's current default
     encoding.  */
  encoding = scm_i_default_port_encoding ();
  entry->ilseq_handler = scm_i_default_port_conversion_handler ();
  entry->encoding = encoding ? scm_gc_strdup (encoding, "port") : NULL;
  if (encoding && c_strcasecmp (encoding, "UTF-8") == 0)
    pti->encoding_mode = SCM_PORT_ENCODING_MODE_UTF8;
  else
    pti->encoding_mode = SCM_PORT_ENCODING_MODE_ICONV;
  pti->iconv_descriptors = NULL;

  pti->at_stream_start_for_bom_read  = 1;
  pti->at_stream_start_for_bom_write = 1;

  /* XXX These fields are not what they seem.  They have been
     repurposed, but cannot safely be renamed in 2.0 without breaking
     ABI compatibility.  This will be cleaned up in 2.2.  */
  entry->input_cd = pti;   /* XXX pointer to the internal port structure */
  entry->output_cd = NULL; /* XXX unused */

  pti->pending_eof = 0;
  pti->alist = SCM_EOL;
>>>>>>> f5b2eea6

   We need a global registry of ports to flush them all at exit, and to
   get all the ports matching a file descriptor.  */
SCM scm_i_port_weak_set;

<<<<<<< HEAD
=======
  scm_hashq_set_x (scm_i_port_weak_hash, z, SCM_BOOL_F);
>>>>>>> f5b2eea6



/* Port finalization.  */

struct do_free_data
{
  scm_t_ptob_descriptor *ptob;
  SCM port;
};

static SCM
do_free (void *body_data)
{
  struct do_free_data *data = body_data;

  /* `close' is for explicit `close-port' by user.  `free' is for this
     purpose: ports collected by the GC.  */
  data->ptob->free (data->port);

  return SCM_BOOL_T;
}

<<<<<<< HEAD
/* Finalize the object (a port) pointed to by PTR.  */
=======
static void close_iconv_descriptors (scm_t_iconv_descriptors *id);

>>>>>>> f5b2eea6
static void
finalize_port (void *ptr, void *data)
{
<<<<<<< HEAD
  SCM port = SCM_PACK_POINTER (ptr);

  if (!SCM_PORTP (port))
    abort ();

  if (SCM_OPENP (port))
    {
      struct do_free_data data;

      SCM_CLR_PORT_OPEN_FLAG (port);
=======
  scm_t_port *p;
  scm_t_port_internal *pti;

  scm_i_scm_pthread_mutex_lock (&scm_i_port_table_mutex);

  p = SCM_PTAB_ENTRY (port);
  pti = SCM_PORT_GET_INTERNAL (port);
  scm_port_non_buffer (p);
  p->putback_buf = NULL;
  p->putback_buf_size = 0;

  if (pti->iconv_descriptors)
    {
      close_iconv_descriptors (pti->iconv_descriptors);
      pti->iconv_descriptors = NULL;
    }
>>>>>>> f5b2eea6

      data.ptob = SCM_PORT_DESCRIPTOR (port);
      data.port = port;

      scm_internal_catch (SCM_BOOL_T, do_free, &data,
                          scm_handle_by_message_noexit, NULL);

      scm_gc_ports_collected++;
    }
}




SCM
scm_c_make_port_with_encoding (scm_t_bits tag, unsigned long mode_bits,
                               const char *encoding,
                               scm_t_string_failed_conversion_handler handler,
                               scm_t_bits stream)
{
  SCM ret;
  scm_t_port *entry;
  scm_t_ptob_descriptor *ptob;

  entry = (scm_t_port *) scm_gc_calloc (sizeof (scm_t_port), "port");
  ptob = scm_c_port_type_ref (SCM_TC2PTOBNUM (tag));

  ret = scm_words (tag | mode_bits, 3);
  SCM_SET_CELL_WORD_1 (ret, (scm_t_bits) entry);
  SCM_SET_CELL_WORD_2 (ret, (scm_t_bits) ptob);

  entry->lock = scm_gc_malloc_pointerless (sizeof (*entry->lock), "port lock");
  scm_i_pthread_mutex_init (entry->lock, scm_i_pthread_mutexattr_recursive);

  entry->file_name = SCM_BOOL_F;
  entry->rw_active = SCM_PORT_NEITHER;
  entry->port = ret;
  entry->stream = stream;

  if (encoding_matches (encoding, "UTF-8"))
    {
      entry->encoding_mode = SCM_PORT_ENCODING_MODE_UTF8;
      entry->encoding = "UTF-8";
    }
  else if (encoding_matches (encoding, "ISO-8859-1"))
    {
      entry->encoding_mode = SCM_PORT_ENCODING_MODE_LATIN1;
      entry->encoding = "ISO-8859-1";
    }
  else
    {
      entry->encoding_mode = SCM_PORT_ENCODING_MODE_ICONV;
      entry->encoding = canonicalize_encoding (encoding);
    }

  entry->ilseq_handler = handler;
  entry->iconv_descriptors = NULL;

  entry->alist = SCM_EOL;

  if (SCM_PORT_DESCRIPTOR (ret)->free)
    scm_i_set_finalizer (SCM2PTR (ret), finalize_port, NULL);

  if (SCM_PORT_DESCRIPTOR (ret)->flags & SCM_PORT_TYPE_HAS_FLUSH)
    scm_weak_set_add_x (scm_i_port_weak_set, ret);

  return ret;
}

SCM
scm_c_make_port (scm_t_bits tag, unsigned long mode_bits, scm_t_bits stream)
{
  return scm_c_make_port_with_encoding (tag, mode_bits,
                                        scm_i_default_port_encoding (),
                                        scm_i_default_port_conversion_handler (),
                                        stream);
}

SCM
scm_new_port_table_entry (scm_t_bits tag)
{
  return scm_c_make_port (tag, 0, 0);
}



/* Predicates.  */

SCM_DEFINE (scm_port_p, "port?", 1, 0, 0,
	    (SCM x),
	    "Return a boolean indicating whether @var{x} is a port.\n"
	    "Equivalent to @code{(or (input-port? @var{x}) (output-port?\n"
	    "@var{x}))}.")
#define FUNC_NAME s_scm_port_p
{
  return scm_from_bool (SCM_PORTP (x));
}
#undef FUNC_NAME

SCM_DEFINE (scm_input_port_p, "input-port?", 1, 0, 0,
           (SCM x),
	    "Return @code{#t} if @var{x} is an input port, otherwise return\n"
	    "@code{#f}.  Any object satisfying this predicate also satisfies\n"
	    "@code{port?}.")
#define FUNC_NAME s_scm_input_port_p
{
  return scm_from_bool (SCM_INPUT_PORT_P (x));
}
#undef FUNC_NAME

SCM_DEFINE (scm_output_port_p, "output-port?", 1, 0, 0,
           (SCM x),
	    "Return @code{#t} if @var{x} is an output port, otherwise return\n"
	    "@code{#f}.  Any object satisfying this predicate also satisfies\n"
	    "@code{port?}.")
#define FUNC_NAME s_scm_output_port_p
{
  x = SCM_COERCE_OUTPORT (x);
  return scm_from_bool (SCM_OUTPUT_PORT_P (x));
}
#undef FUNC_NAME

SCM_DEFINE (scm_port_closed_p, "port-closed?", 1, 0, 0,
           (SCM port),
	    "Return @code{#t} if @var{port} is closed or @code{#f} if it is\n"
	    "open.")
#define FUNC_NAME s_scm_port_closed_p
{
  SCM_VALIDATE_PORT (1, port);
  return scm_from_bool (!SCM_OPPORTP (port));
}
#undef FUNC_NAME

SCM_DEFINE (scm_eof_object_p, "eof-object?", 1, 0, 0,
           (SCM x),
	    "Return @code{#t} if @var{x} is an end-of-file object; otherwise\n"
	    "return @code{#f}.")
#define FUNC_NAME s_scm_eof_object_p
{
  return scm_from_bool (SCM_EOF_OBJECT_P (x));
}
#undef FUNC_NAME




/* Closing ports.  */

static void close_iconv_descriptors (scm_t_iconv_descriptors *id);

/* scm_close_port
 * Call the close operation on a port object. 
 * see also scm_close.
 */
SCM_DEFINE (scm_close_port, "close-port", 1, 0, 0,
           (SCM port),
	    "Close the specified port object.  Return @code{#t} if it\n"
	    "successfully closes a port or @code{#f} if it was already\n"
	    "closed.  An exception may be raised if an error occurs, for\n"
	    "example when flushing buffered output.  See also @ref{Ports and\n"
	    "File Descriptors, close}, for a procedure which can close file\n"
	    "descriptors.")
#define FUNC_NAME s_scm_close_port
{
  scm_t_port *p;
  int rv;

  port = SCM_COERCE_OUTPORT (port);

  SCM_VALIDATE_PORT (1, port);
  if (SCM_CLOSEDP (port))
    return SCM_BOOL_F;

  p = SCM_PTAB_ENTRY (port);
  SCM_CLR_PORT_OPEN_FLAG (port);

  if (SCM_PORT_DESCRIPTOR (port)->flags & SCM_PORT_TYPE_HAS_FLUSH)
    scm_weak_set_remove_x (scm_i_port_weak_set, port);

  if (SCM_PORT_DESCRIPTOR (port)->close)
    /* Note!  This may throw an exception.  Anything after this point
       should be resilient to non-local exits.  */
    rv = SCM_PORT_DESCRIPTOR (port)->close (port);
  else
    rv = 0;

  if (p->iconv_descriptors)
    {
      /* If we don't get here, the iconv_descriptors finalizer will
         clean up. */
      close_iconv_descriptors (p->iconv_descriptors);
      p->iconv_descriptors = NULL;
    }

  return scm_from_bool (rv >= 0);
}
#undef FUNC_NAME

SCM_DEFINE (scm_close_input_port, "close-input-port", 1, 0, 0,
           (SCM port),
	    "Close the specified input port object.  The routine has no effect if\n"
	    "the file has already been closed.  An exception may be raised if an\n"
	    "error occurs.  The value returned is unspecified.\n\n"
	    "See also @ref{Ports and File Descriptors, close}, for a procedure\n"
	    "which can close file descriptors.")
#define FUNC_NAME s_scm_close_input_port
{
  SCM_VALIDATE_INPUT_PORT (1, port);
  scm_close_port (port);
  return SCM_UNSPECIFIED;
}
#undef FUNC_NAME

SCM_DEFINE (scm_close_output_port, "close-output-port", 1, 0, 0,
           (SCM port),
	    "Close the specified output port object.  The routine has no effect if\n"
	    "the file has already been closed.  An exception may be raised if an\n"
	    "error occurs.  The value returned is unspecified.\n\n"
	    "See also @ref{Ports and File Descriptors, close}, for a procedure\n"
	    "which can close file descriptors.")
#define FUNC_NAME s_scm_close_output_port
{
  port = SCM_COERCE_OUTPORT (port);
  SCM_VALIDATE_OUTPUT_PORT (1, port);
  scm_close_port (port);
  return SCM_UNSPECIFIED;
}
#undef FUNC_NAME




/* Encoding characters to byte streams, and decoding byte streams to
   characters.  */

/* A fluid specifying the default encoding for newly created ports.  If it is
   a string, that is the encoding.  If it is #f, it is in the "native"
   (Latin-1) encoding.  */
SCM_VARIABLE (default_port_encoding_var, "%default-port-encoding");

static int scm_port_encoding_init = 0;

/* Use ENCODING as the default encoding for future ports.  */
void
scm_i_set_default_port_encoding (const char *encoding)
{
  if (!scm_port_encoding_init
      || !scm_is_fluid (SCM_VARIABLE_REF (default_port_encoding_var)))
    scm_misc_error (NULL, "tried to set port encoding fluid before it is initialized",
		    SCM_EOL);

  if (encoding_matches (encoding, "ISO-8859-1"))
    scm_fluid_set_x (SCM_VARIABLE_REF (default_port_encoding_var), SCM_BOOL_F);
  else
    scm_fluid_set_x (SCM_VARIABLE_REF (default_port_encoding_var),
                     scm_from_latin1_string (canonicalize_encoding (encoding)));
}

/* Return the name of the default encoding for newly created ports.  */
const char *
scm_i_default_port_encoding (void)
{
  if (!scm_port_encoding_init)
    return "ISO-8859-1";
  else if (!scm_is_fluid (SCM_VARIABLE_REF (default_port_encoding_var)))
    return "ISO-8859-1";
  else
    {
      SCM encoding;

      encoding = scm_fluid_ref (SCM_VARIABLE_REF (default_port_encoding_var));
      if (!scm_is_string (encoding))
	return "ISO-8859-1";
      else
	return scm_i_string_chars (encoding);
    }
}

/* A fluid specifying the default conversion handler for newly created
   ports.  Its value should be one of the symbols below.  */
SCM_VARIABLE (default_conversion_strategy_var,
	      "%default-port-conversion-strategy");

/* Whether the above fluid is initialized.  */
static int scm_conversion_strategy_init = 0;

/* The possible conversion strategies.  */
SCM_SYMBOL (sym_error, "error");
SCM_SYMBOL (sym_substitute, "substitute");
SCM_SYMBOL (sym_escape, "escape");

/* Return the default failed encoding conversion policy for new created
   ports.  */
scm_t_string_failed_conversion_handler
scm_i_default_port_conversion_handler (void)
{
  scm_t_string_failed_conversion_handler handler;

  if (!scm_conversion_strategy_init
      || !scm_is_fluid (SCM_VARIABLE_REF (default_conversion_strategy_var)))
    handler = SCM_FAILED_CONVERSION_QUESTION_MARK;
  else
    {
      SCM fluid, value;

      fluid = SCM_VARIABLE_REF (default_conversion_strategy_var);
      value = scm_fluid_ref (fluid);

      if (scm_is_eq (sym_substitute, value))
	handler = SCM_FAILED_CONVERSION_QUESTION_MARK;
      else if (scm_is_eq (sym_escape, value))
	handler = SCM_FAILED_CONVERSION_ESCAPE_SEQUENCE;
      else
	/* Default to 'error also when the fluid's value is not one of
	   the valid symbols.  */
	handler = SCM_FAILED_CONVERSION_ERROR;
    }

  return handler;
}

/* Use HANDLER as the default conversion strategy for future ports.  */
void
scm_i_set_default_port_conversion_handler (scm_t_string_failed_conversion_handler
					   handler)
{
  SCM strategy;

  if (!scm_conversion_strategy_init
      || !scm_is_fluid (SCM_VARIABLE_REF (default_conversion_strategy_var)))
    scm_misc_error (NULL, "tried to set conversion strategy fluid before it is initialized",
		    SCM_EOL);

  switch (handler)
    {
    case SCM_FAILED_CONVERSION_ERROR:
      strategy = sym_error;
      break;

    case SCM_FAILED_CONVERSION_ESCAPE_SEQUENCE:
      strategy = sym_escape;
      break;

    case SCM_FAILED_CONVERSION_QUESTION_MARK:
      strategy = sym_substitute;
      break;

    default:
      abort ();
    }

  scm_fluid_set_x (SCM_VARIABLE_REF (default_conversion_strategy_var),
		   strategy);
}

static void
finalize_iconv_descriptors (void *ptr, void *data)
{
  close_iconv_descriptors (ptr);
}

static scm_t_iconv_descriptors *
open_iconv_descriptors (const char *encoding, int reading, int writing)
{
  scm_t_iconv_descriptors *id;
  iconv_t input_cd, output_cd;
  size_t i;

  input_cd = (iconv_t) -1;
  output_cd = (iconv_t) -1;

  for (i = 0; encoding[i]; i++)
    if (encoding[i] > 127)
      goto invalid_encoding;

  if (reading)
    {
      /* Open an input iconv conversion descriptor, from ENCODING
         to UTF-8.  We choose UTF-8, not UTF-32, because iconv
         implementations can typically convert from anything to
         UTF-8, but not to UTF-32 (see
         <http://lists.gnu.org/archive/html/bug-libunistring/2010-09/msg00007.html>).  */

      /* Assume opening an iconv descriptor causes about 16 KB of
         allocation.  */
      scm_gc_register_allocation (16 * 1024);

      input_cd = iconv_open ("UTF-8", encoding);
      if (input_cd == (iconv_t) -1)
        goto invalid_encoding;
    }

  if (writing)
    {
      /* Assume opening an iconv descriptor causes about 16 KB of
         allocation.  */
      scm_gc_register_allocation (16 * 1024);

      output_cd = iconv_open (encoding, "UTF-8");
      if (output_cd == (iconv_t) -1)
        {
          if (input_cd != (iconv_t) -1)
            iconv_close (input_cd);
          goto invalid_encoding;
        }
    }

  id = scm_gc_malloc_pointerless (sizeof (*id), "iconv descriptors");
  id->input_cd = input_cd;
  id->output_cd = output_cd;

  /* Register a finalizer to close the descriptors.  */
  scm_i_set_finalizer (id, finalize_iconv_descriptors, NULL);

  return id;

 invalid_encoding:
  {
    SCM err;
    err = scm_from_latin1_string (encoding);
    scm_misc_error ("open_iconv_descriptors",
		    "invalid or unknown character encoding ~s",
		    scm_list_1 (err));
  }
}

static void
close_iconv_descriptors (scm_t_iconv_descriptors *id)
{
  if (id->input_cd != (iconv_t) -1)
    iconv_close (id->input_cd);
  if (id->output_cd != (iconv_t) -1)
    iconv_close (id->output_cd);
  id->input_cd = (void *) -1;
  id->output_cd = (void *) -1;
}

scm_t_iconv_descriptors *
scm_i_port_iconv_descriptors (SCM port)
{
  scm_t_port *pt;

  pt = SCM_PTAB_ENTRY (port);

  assert (pt->encoding_mode == SCM_PORT_ENCODING_MODE_ICONV);

  if (!pt->iconv_descriptors)
    {
      if (!pt->encoding)
        pt->encoding = "ISO-8859-1";
      pt->iconv_descriptors =
        open_iconv_descriptors (pt->encoding,
                                SCM_INPUT_PORT_P (port),
                                SCM_OUTPUT_PORT_P (port));
    }

  return pt->iconv_descriptors;
}

/* The name of the encoding is itself encoded in ASCII.  */
void
scm_i_set_port_encoding_x (SCM port, const char *encoding)
{
  scm_t_port *pt;
  scm_t_iconv_descriptors *prev;

  /* Set the character encoding for this port.  */
  pt = SCM_PTAB_ENTRY (port);
  prev = pt->iconv_descriptors;

  if (encoding_matches (encoding, "UTF-8"))
    {
      pt->encoding = "UTF-8";
      pt->encoding_mode = SCM_PORT_ENCODING_MODE_UTF8;
      pt->iconv_descriptors = NULL;
    }
  else if (encoding_matches (encoding, "ISO-8859-1"))
    {
      pt->encoding = "ISO-8859-1";
      pt->encoding_mode = SCM_PORT_ENCODING_MODE_LATIN1;
      pt->iconv_descriptors = NULL;
    }
  else
    {
      /* Open descriptors before mutating the port. */
      char *gc_encoding = canonicalize_encoding (encoding);
      pt->iconv_descriptors =
        open_iconv_descriptors (gc_encoding,
                                SCM_INPUT_PORT_P (port),
                                SCM_OUTPUT_PORT_P (port));
      pt->encoding = gc_encoding;
      pt->encoding_mode = SCM_PORT_ENCODING_MODE_ICONV;
    }

  if (prev)
    close_iconv_descriptors (prev);
}

SCM_DEFINE (scm_port_encoding, "port-encoding", 1, 0, 0,
	    (SCM port),
	    "Returns, as a string, the character encoding that @var{port}\n"
	    "uses to interpret its input and output.\n")
#define FUNC_NAME s_scm_port_encoding
{
  SCM_VALIDATE_PORT (1, port);

  return scm_from_latin1_string (SCM_PTAB_ENTRY (port)->encoding);
}
#undef FUNC_NAME

SCM_DEFINE (scm_set_port_encoding_x, "set-port-encoding!", 2, 0, 0,
	    (SCM port, SCM enc),
	    "Sets the character encoding that will be used to interpret all\n"
	    "port I/O.  New ports are created with the encoding\n"
	    "appropriate for the current locale if @code{setlocale} has \n"
	    "been called or ISO-8859-1 otherwise\n"
	    "and this procedure can be used to modify that encoding.\n")
#define FUNC_NAME s_scm_set_port_encoding_x
{
  char *enc_str;

  SCM_VALIDATE_PORT (1, port);
  SCM_VALIDATE_STRING (2, enc);

  enc_str = scm_to_latin1_string (enc);
  scm_i_set_port_encoding_x (port, enc_str);
  free (enc_str);

  return SCM_UNSPECIFIED;
}
#undef FUNC_NAME

SCM_DEFINE (scm_port_conversion_strategy, "port-conversion-strategy",
	    1, 0, 0, (SCM port),
	    "Returns the behavior of the port when handling a character that\n"
	    "is not representable in the port's current encoding.\n"
	    "It returns the symbol @code{error} if unrepresentable characters\n"
	    "should cause exceptions, @code{substitute} if the port should\n"
	    "try to replace unrepresentable characters with question marks or\n"
	    "approximate characters, or @code{escape} if unrepresentable\n"
	    "characters should be converted to string escapes.\n"
	    "\n"
	    "If @var{port} is @code{#f}, then the current default behavior\n"
	    "will be returned.  New ports will have this default behavior\n"
	    "when they are created.\n")
#define FUNC_NAME s_scm_port_conversion_strategy
{
  scm_t_string_failed_conversion_handler h;

  SCM_VALIDATE_OPPORT (1, port);

  if (scm_is_false (port))
    h = scm_i_default_port_conversion_handler ();
  else
    {
      scm_t_port *pt;

      SCM_VALIDATE_OPPORT (1, port);
      pt = SCM_PTAB_ENTRY (port);

      h = pt->ilseq_handler;
    }

  if (h == SCM_FAILED_CONVERSION_ERROR)
    return scm_from_latin1_symbol ("error");
  else if (h == SCM_FAILED_CONVERSION_QUESTION_MARK)
    return scm_from_latin1_symbol ("substitute");
  else if (h == SCM_FAILED_CONVERSION_ESCAPE_SEQUENCE)
    return scm_from_latin1_symbol ("escape");
  else
    abort ();

  /* Never gets here. */
  return SCM_UNDEFINED;
}
#undef FUNC_NAME

SCM_DEFINE (scm_set_port_conversion_strategy_x, "set-port-conversion-strategy!",
	    2, 0, 0, 
	    (SCM port, SCM sym),
	    "Sets the behavior of the interpreter when outputting a character\n"
	    "that is not representable in the port's current encoding.\n"
	    "@var{sym} can be either @code{'error}, @code{'substitute}, or\n"
	    "@code{'escape}.  If it is @code{'error}, an error will be thrown\n"
	    "when an unconvertible character is encountered.  If it is\n"
	    "@code{'substitute}, then unconvertible characters will \n"
	    "be replaced with approximate characters, or with question marks\n"
	    "if no approximately correct character is available.\n"
	    "If it is @code{'escape},\n"
	    "it will appear as a hex escape when output.\n"
	    "\n"
	    "If @var{port} is an open port, the conversion error behavior\n"
	    "is set for that port.  If it is @code{#f}, it is set as the\n"
	    "default behavior for any future ports that get created in\n"
	    "this thread.\n")
#define FUNC_NAME s_scm_set_port_conversion_strategy_x
{
  scm_t_string_failed_conversion_handler handler;

  if (scm_is_eq (sym, sym_error))
    handler = SCM_FAILED_CONVERSION_ERROR;
  else if (scm_is_eq (sym, sym_substitute))
    handler = SCM_FAILED_CONVERSION_QUESTION_MARK;
  else if (scm_is_eq (sym, sym_escape))
    handler = SCM_FAILED_CONVERSION_ESCAPE_SEQUENCE;
  else
    SCM_MISC_ERROR ("unknown conversion strategy ~s", scm_list_1 (sym));

  if (scm_is_false (port))
    scm_i_set_default_port_conversion_handler (handler);
  else
    {
      SCM_VALIDATE_OPPORT (1, port);
      SCM_PTAB_ENTRY (port)->ilseq_handler = handler;
    }

  return SCM_UNSPECIFIED;
}
#undef FUNC_NAME




/* The port lock.  */

static void
lock_port (void *mutex)
{
<<<<<<< HEAD
  scm_i_pthread_mutex_lock (mutex);
}

static void
unlock_port (void *mutex)
{
  scm_i_pthread_mutex_unlock (mutex);
}

void
scm_dynwind_lock_port (SCM port)
#define FUNC_NAME "dynwind-lock-port"
{
  scm_i_pthread_mutex_t *lock;
  SCM_VALIDATE_OPPORT (SCM_ARG1, port);
  scm_c_lock_port (port, &lock);
  if (lock)
    {
      scm_dynwind_unwind_handler (unlock_port, lock, SCM_F_WIND_EXPLICITLY);
      scm_dynwind_rewind_handler (lock_port, lock, 0);
    }
}
#undef FUNC_NAME




/* Input.  */

int
scm_get_byte_or_eof (SCM port)
{
  scm_i_pthread_mutex_t *lock;
  int ret;

  scm_c_lock_port (port, &lock);
  ret = scm_get_byte_or_eof_unlocked (port);
  if (lock)
    scm_i_pthread_mutex_unlock (lock);

  return ret;
=======
  scm_t_iconv_descriptors *id;
  scm_t_uint8 utf8_buf[SCM_MBCHAR_BUF_SIZE];
  size_t input_size = 0;

  id = scm_i_port_iconv_descriptors (port, SCM_PORT_READ);

  for (;;)
    {
      int byte_read;
      char *input, *output;
      size_t input_left, output_left, done;

      byte_read = scm_get_byte_or_eof (port);
      if (SCM_UNLIKELY (byte_read == EOF))
	{
          if (SCM_LIKELY (input_size == 0))
            {
              *codepoint = (scm_t_wchar) EOF;
              *len = input_size;
              return 0;
            }
          else
            {
              /* EOF found in the middle of a multibyte character. */
              scm_i_set_pending_eof (port);
              return EILSEQ;
            }
	}

      buf[input_size++] = byte_read;

      input = buf;
      input_left = input_size;
      output = (char *) utf8_buf;
      output_left = sizeof (utf8_buf);

      done = iconv (id->input_cd, &input, &input_left, &output, &output_left);

      if (done == (size_t) -1)
	{
	  int err = errno;
	  if (SCM_LIKELY (err == EINVAL))
            /* The input byte sequence did not form a complete
               character.  Read another byte and try again. */
            continue;
          else
            return err;
	}
      else
        {
          size_t output_size = sizeof (utf8_buf) - output_left;
          if (SCM_LIKELY (output_size > 0))
            {
              /* iconv generated output.  Convert the UTF8_BUF sequence
                 to a Unicode code point.  */
              *codepoint = utf8_to_codepoint (utf8_buf, output_size);
              *len = input_size;
              return 0;
            }
          else
            {
              /* iconv consumed some bytes without producing any output.
                 Most likely this means that a Unicode byte-order mark
                 (BOM) was consumed, which should not be included in the
                 returned buf.  Shift any remaining bytes to the beginning
                 of buf, and continue the loop. */
              memmove (buf, input, input_left);
              input_size = input_left;
              continue;
            }
        }
    }
>>>>>>> f5b2eea6
}

int
scm_peek_byte_or_eof (SCM port)
{
<<<<<<< HEAD
  scm_i_pthread_mutex_t *lock;
  int ret;

  scm_c_lock_port (port, &lock);
  ret = scm_peek_byte_or_eof_unlocked (port);
  if (lock)
    scm_i_pthread_mutex_unlock (lock);

  return ret;
=======
  int err;
  scm_t_port *pt = SCM_PTAB_ENTRY (port);
  scm_t_port_internal *pti = SCM_PORT_GET_INTERNAL (port);

  if (pti->encoding_mode == SCM_PORT_ENCODING_MODE_UTF8)
    err = get_utf8_codepoint (port, codepoint, (scm_t_uint8 *) buf, len);
  else
    err = get_iconv_codepoint (port, codepoint, buf, len);

  if (SCM_LIKELY (err == 0))
    {
      if (SCM_UNLIKELY (pti->at_stream_start_for_bom_read))
        {
          /* Record that we're no longer at stream start. */
          pti->at_stream_start_for_bom_read = 0;
          if (pt->rw_random)
            pti->at_stream_start_for_bom_write = 0;

          /* If we just read a BOM in an encoding that recognizes them,
             then silently consume it and read another code point. */
          if (SCM_UNLIKELY
              (*codepoint == SCM_UNICODE_BOM
               && (pti->encoding_mode == SCM_PORT_ENCODING_MODE_UTF8
                   || c_strcasecmp (pt->encoding, "UTF-16") == 0
                   || c_strcasecmp (pt->encoding, "UTF-32") == 0)))
            return get_codepoint (port, codepoint, buf, len);
        }
      update_port_lf (*codepoint, port);
    }
  else if (pt->ilseq_handler == SCM_ICONVEH_QUESTION_MARK)
    {
      *codepoint = '?';
      err = 0;
      update_port_lf (*codepoint, port);
    }

  return err;
}

/* Read a codepoint from PORT and return it.  */
scm_t_wchar
scm_getc (SCM port)
#define FUNC_NAME "scm_getc"
{
  int err;
  size_t len;
  scm_t_wchar codepoint;
  char buf[SCM_MBCHAR_BUF_SIZE];

  err = get_codepoint (port, &codepoint, buf, &len);
  if (SCM_UNLIKELY (err != 0))
    /* At this point PORT should point past the invalid encoding, as per
       R6RS-lib Section 8.2.4.  */
    scm_decoding_error (FUNC_NAME, err, "input decoding error", port);

  return codepoint;
}
#undef FUNC_NAME

/* this should only be called when the read buffer is empty.  it
   tries to refill the read buffer.  it returns the first char from
   the port, which is either EOF or *(pt->read_pos).  */
static int
scm_i_fill_input (SCM port)
{
  scm_t_port *pt = SCM_PTAB_ENTRY (port);
  scm_t_port_internal *pti = SCM_PORT_GET_INTERNAL (port);

  assert (pt->read_pos == pt->read_end);

  if (pti->pending_eof)
    {
      pti->pending_eof = 0;
      return EOF;
    }

  if (pt->read_buf == pt->putback_buf)
    {
      /* finished reading put-back chars.  */
      pt->read_buf = pt->saved_read_buf;
      pt->read_pos = pt->saved_read_pos;
      pt->read_end = pt->saved_read_end;
      pt->read_buf_size = pt->saved_read_buf_size;
      if (pt->read_pos < pt->read_end)
	return *(pt->read_pos);
    }
  return scm_ptobs[SCM_PTOBNUM (port)].fill_input (port);
}

int
scm_fill_input (SCM port)
{
  return scm_i_fill_input (port);
}

/* Slow-path fallback for 'scm_get_byte_or_eof' in inline.h */
int
scm_slow_get_byte_or_eof (SCM port)
{
  scm_t_port *pt = SCM_PTAB_ENTRY (port);

  if (pt->rw_active == SCM_PORT_WRITE)
    scm_flush (port);

  if (pt->rw_random)
    pt->rw_active = SCM_PORT_READ;

  if (pt->read_pos >= pt->read_end)
    {
      if (SCM_UNLIKELY (scm_i_fill_input (port) == EOF))
	return EOF;
    }

  return *pt->read_pos++;
}

/* Slow-path fallback for 'scm_peek_byte_or_eof' in inline.h */
int
scm_slow_peek_byte_or_eof (SCM port)
{
  scm_t_port *pt = SCM_PTAB_ENTRY (port);

  if (pt->rw_active == SCM_PORT_WRITE)
    scm_flush (port);

  if (pt->rw_random)
    pt->rw_active = SCM_PORT_READ;

  if (pt->read_pos >= pt->read_end)
    {
      if (SCM_UNLIKELY (scm_i_fill_input (port) == EOF))
        {
          scm_i_set_pending_eof (port);
          return EOF;
        }
    }

  return *pt->read_pos;
}


/* scm_lfwrite
 *
 * This function differs from scm_c_write; it updates port line and
 * column. */

void
scm_lfwrite (const char *ptr, size_t size, SCM port)
{
  scm_t_port *pt = SCM_PTAB_ENTRY (port);
  scm_t_ptob_descriptor *ptob = &scm_ptobs[SCM_PTOBNUM (port)];

  if (pt->rw_active == SCM_PORT_READ)
    scm_end_input (port);

  ptob->write (port, ptr, size);

  for (; size; ptr++, size--)
    update_port_lf ((scm_t_wchar) (unsigned char) *ptr, port);

  if (pt->rw_random)
    pt->rw_active = SCM_PORT_WRITE;
}

/* Write STR to PORT from START inclusive to END exclusive.  */
void
scm_lfwrite_substr (SCM str, size_t start, size_t end, SCM port)
{
  scm_t_port *pt = SCM_PTAB_ENTRY (port);

  if (pt->rw_active == SCM_PORT_READ)
    scm_end_input (port);

  if (end == (size_t) -1)
    end = scm_i_string_length (str);

  scm_i_display_substring (str, start, end, port);

  if (pt->rw_random)
    pt->rw_active = SCM_PORT_WRITE;
>>>>>>> f5b2eea6
}

/* scm_c_read
 *
 * Used by an application to read arbitrary number of bytes from an
 * SCM port.  Same semantics as libc read, except that scm_c_read only
 * returns less than SIZE bytes if at end-of-file.
 *
 * Warning: Doesn't update port line and column counts!  */

/* This structure, and the following swap_buffer function, are used
   for temporarily swapping a port's own read buffer, and the buffer
   that the caller of scm_c_read provides. */
struct port_and_swap_buffer
{
  scm_t_port *pt;
  unsigned char *buffer;
  size_t size;
};

static void
swap_buffer (void *data)
{
  struct port_and_swap_buffer *psb = (struct port_and_swap_buffer *) data;
  unsigned char *old_buf = psb->pt->read_buf;
  size_t old_size = psb->pt->read_buf_size;

  /* Make the port use (buffer, size) from the struct. */
  psb->pt->read_pos = psb->pt->read_buf = psb->pt->read_end = psb->buffer;
  psb->pt->read_buf_size = psb->size;

  /* Save the port's old (buffer, size) in the struct. */
  psb->buffer = old_buf;
  psb->size = old_size;
}

size_t
scm_c_read_unlocked (SCM port, void *buffer, size_t size)
#define FUNC_NAME "scm_c_read"
{
  scm_t_port *pt;
  size_t n_read = 0, n_available;
  struct port_and_swap_buffer psb;

  SCM_VALIDATE_OPINPORT (1, port);

  pt = SCM_PTAB_ENTRY (port);
  if (pt->rw_active == SCM_PORT_WRITE)
    SCM_PORT_DESCRIPTOR (port)->flush (port);

  if (pt->rw_random)
    pt->rw_active = SCM_PORT_READ;

  /* Take bytes first from the port's read buffer. */
  if (pt->read_pos < pt->read_end)
    {
      n_available = min (size, pt->read_end - pt->read_pos);
      memcpy (buffer, pt->read_pos, n_available);
      buffer = (char *) buffer + n_available;
      pt->read_pos += n_available;
      n_read += n_available;
      size -= n_available;
    }

  /* Avoid the scm_dynwind_* costs if we now have enough data. */
  if (size == 0)
    return n_read;

  /* Now we will call scm_i_fill_input repeatedly until we have read the
     requested number of bytes.  (Note that a single scm_i_fill_input
     call does not guarantee to fill the whole of the port's read
     buffer.) */
  if (pt->read_buf_size <= 1
      && pt->encoding_mode == SCM_PORT_ENCODING_MODE_LATIN1)
    {
      /* The port that we are reading from is unbuffered - i.e. does
	 not have its own persistent buffer - but we have a buffer,
	 provided by our caller, that is the right size for the data
	 that is wanted.  For the following scm_i_fill_input calls,
	 therefore, we use the buffer in hand as the port's read
	 buffer.

	 We need to make sure that the port's normal (1 byte) buffer
	 is reinstated in case one of the scm_i_fill_input () calls
	 throws an exception; we use the scm_dynwind_* API to achieve
	 that. 

         A consequence of this optimization is that the fill_input
         functions can't unget characters.  That'll push data to the
         pushback buffer instead of this psb buffer.  */
#if SCM_DEBUG == 1
      unsigned char *pback = pt->putback_buf;
#endif      
      psb.pt = pt;
      psb.buffer = buffer;
      psb.size = size;
      scm_dynwind_begin (SCM_F_DYNWIND_REWINDABLE);
      scm_dynwind_rewind_handler (swap_buffer, &psb, SCM_F_WIND_EXPLICITLY);
      scm_dynwind_unwind_handler (swap_buffer, &psb, SCM_F_WIND_EXPLICITLY);

      /* Call scm_i_fill_input until we have all the bytes that we need,
	 or we hit EOF. */
<<<<<<< HEAD
      while (pt->read_buf_size && (scm_fill_input_unlocked (port) != EOF))
=======
      while (pt->read_buf_size && (scm_i_fill_input (port) != EOF))
>>>>>>> f5b2eea6
	{
	  pt->read_buf_size -= (pt->read_end - pt->read_pos);
	  pt->read_pos = pt->read_buf = pt->read_end;
	}
#if SCM_DEBUG == 1
      if (pback != pt->putback_buf 
          || pt->read_buf - (unsigned char *) buffer < 0)
        scm_misc_error (FUNC_NAME, 
                        "scm_c_read must not call a fill function that pushes "
                        "back characters onto an unbuffered port", SCM_EOL);
#endif      
      n_read += pt->read_buf - (unsigned char *) buffer;
      
      /* Reinstate the port's normal buffer. */
      scm_dynwind_end ();
    }
  else
    {
      /* The port has its own buffer.  It is important that we use it,
	 even if it happens to be smaller than our caller's buffer, so
	 that a custom port implementation's entry points (in
	 particular, fill_input) can rely on the buffer always being
	 the same as they first set up. */
<<<<<<< HEAD
      while (size && (scm_fill_input_unlocked (port) != EOF))
=======
      while (size && (scm_i_fill_input (port) != EOF))
>>>>>>> f5b2eea6
	{
	  n_available = min (size, pt->read_end - pt->read_pos);
	  memcpy (buffer, pt->read_pos, n_available);
	  buffer = (char *) buffer + n_available;
	  pt->read_pos += n_available;
	  n_read += n_available;
	  size -= n_available;
	} 
    }

  return n_read;
}
#undef FUNC_NAME

size_t
scm_c_read (SCM port, void *buffer, size_t size)
{
  scm_i_pthread_mutex_t *lock;
  size_t ret;

  scm_c_lock_port (port, &lock);
  ret = scm_c_read_unlocked (port, buffer, size);
  if (lock)
    scm_i_pthread_mutex_unlock (lock);
  

  return ret;
}

/* Update the line and column number of PORT after consumption of C.  */
static inline void
update_port_lf (scm_t_wchar c, SCM port)
{
  switch (c)
    {
    case '\a':
    case EOF:
      break;
    case '\b':
      SCM_DECCOL (port);
      break;
    case '\n':
      SCM_INCLINE (port);
      break;
    case '\r':
      SCM_ZEROCOL (port);
      break;
    case '\t':
      SCM_TABCOL (port);
      break;
    default:
      SCM_INCCOL (port);
      break;
    }
}

#define SCM_MBCHAR_BUF_SIZE (4)

/* Convert the SIZE-byte UTF-8 sequence in UTF8_BUF to a codepoint.
   UTF8_BUF is assumed to contain a valid UTF-8 sequence.  */
static scm_t_wchar
utf8_to_codepoint (const scm_t_uint8 *utf8_buf, size_t size)
{
  scm_t_wchar codepoint;

  if (utf8_buf[0] <= 0x7f)
    {
      assert (size == 1);
      codepoint = utf8_buf[0];
    }
  else if ((utf8_buf[0] & 0xe0) == 0xc0)
    {
      assert (size == 2);
      codepoint = ((scm_t_wchar) utf8_buf[0] & 0x1f) << 6UL
	| (utf8_buf[1] & 0x3f);
    }
  else if ((utf8_buf[0] & 0xf0) == 0xe0)
    {
      assert (size == 3);
      codepoint = ((scm_t_wchar) utf8_buf[0] & 0x0f) << 12UL
	| ((scm_t_wchar) utf8_buf[1] & 0x3f) << 6UL
	| (utf8_buf[2] & 0x3f);
    }
  else
    {
      assert (size == 4);
      codepoint = ((scm_t_wchar) utf8_buf[0] & 0x07) << 18UL
	| ((scm_t_wchar) utf8_buf[1] & 0x3f) << 12UL
	| ((scm_t_wchar) utf8_buf[2] & 0x3f) << 6UL
	| (utf8_buf[3] & 0x3f);
    }

  return codepoint;
}

/* Read a UTF-8 sequence from PORT.  On success, return 0 and set
   *CODEPOINT to the codepoint that was read, fill BUF with its UTF-8
   representation, and set *LEN to the length in bytes.  Return
   `EILSEQ' on error.  */
static int
get_utf8_codepoint (SCM port, scm_t_wchar *codepoint,
		    scm_t_uint8 buf[SCM_MBCHAR_BUF_SIZE], size_t *len)
{
#define ASSERT_NOT_EOF(b)			\
  if (SCM_UNLIKELY ((b) == EOF))		\
    goto invalid_seq
#define CONSUME_PEEKED_BYTE()				\
  pt->read_pos++

  int byte;
  scm_t_port *pt;

  *len = 0;
  pt = SCM_PTAB_ENTRY (port);

  byte = scm_get_byte_or_eof_unlocked (port);
  if (byte == EOF)
    {
      *codepoint = EOF;
      return 0;
    }

  buf[0] = (scm_t_uint8) byte;
  *len = 1;

  if (buf[0] <= 0x7f)
    /* 1-byte form.  */
    *codepoint = buf[0];
  else if (buf[0] >= 0xc2 && buf[0] <= 0xdf)
    {
      /* 2-byte form.  */
      byte = scm_peek_byte_or_eof_unlocked (port);
      ASSERT_NOT_EOF (byte);

      if (SCM_UNLIKELY ((byte & 0xc0) != 0x80))
	goto invalid_seq;

      CONSUME_PEEKED_BYTE ();
      buf[1] = (scm_t_uint8) byte;
      *len = 2;

      *codepoint = ((scm_t_wchar) buf[0] & 0x1f) << 6UL
	| (buf[1] & 0x3f);
    }
  else if ((buf[0] & 0xf0) == 0xe0)
    {
      /* 3-byte form.  */
      byte = scm_peek_byte_or_eof_unlocked (port);
      ASSERT_NOT_EOF (byte);

      if (SCM_UNLIKELY ((byte & 0xc0) != 0x80
			|| (buf[0] == 0xe0 && byte < 0xa0)
			|| (buf[0] == 0xed && byte > 0x9f)))
	goto invalid_seq;

      CONSUME_PEEKED_BYTE ();
      buf[1] = (scm_t_uint8) byte;
      *len = 2;

      byte = scm_peek_byte_or_eof_unlocked (port);
      ASSERT_NOT_EOF (byte);

      if (SCM_UNLIKELY ((byte & 0xc0) != 0x80))
	goto invalid_seq;

      CONSUME_PEEKED_BYTE ();
      buf[2] = (scm_t_uint8) byte;
      *len = 3;

      *codepoint = ((scm_t_wchar) buf[0] & 0x0f) << 12UL
	| ((scm_t_wchar) buf[1] & 0x3f) << 6UL
	| (buf[2] & 0x3f);
    }
  else if (buf[0] >= 0xf0 && buf[0] <= 0xf4)
    {
      /* 4-byte form.  */
      byte = scm_peek_byte_or_eof_unlocked (port);
      ASSERT_NOT_EOF (byte);

      if (SCM_UNLIKELY (((byte & 0xc0) != 0x80)
			|| (buf[0] == 0xf0 && byte < 0x90)
			|| (buf[0] == 0xf4 && byte > 0x8f)))
	goto invalid_seq;

      CONSUME_PEEKED_BYTE ();
      buf[1] = (scm_t_uint8) byte;
      *len = 2;

      byte = scm_peek_byte_or_eof_unlocked (port);
      ASSERT_NOT_EOF (byte);

      if (SCM_UNLIKELY ((byte & 0xc0) != 0x80))
	goto invalid_seq;

      CONSUME_PEEKED_BYTE ();
      buf[2] = (scm_t_uint8) byte;
      *len = 3;

      byte = scm_peek_byte_or_eof_unlocked (port);
      ASSERT_NOT_EOF (byte);

      if (SCM_UNLIKELY ((byte & 0xc0) != 0x80))
	goto invalid_seq;

      CONSUME_PEEKED_BYTE ();
      buf[3] = (scm_t_uint8) byte;
      *len = 4;

      *codepoint = ((scm_t_wchar) buf[0] & 0x07) << 18UL
	| ((scm_t_wchar) buf[1] & 0x3f) << 12UL
	| ((scm_t_wchar) buf[2] & 0x3f) << 6UL
	| (buf[3] & 0x3f);
    }
  else
    goto invalid_seq;

  return 0;

 invalid_seq:
  /* Here we could choose the consume the faulty byte when it's not a
     valid starting byte, but it's not a requirement.  What Section 3.9
     of Unicode 6.0.0 mandates, though, is to not consume a byte that
     would otherwise be a valid starting byte.  */

  return EILSEQ;

#undef CONSUME_PEEKED_BYTE
#undef ASSERT_NOT_EOF
}

/* Read an ISO-8859-1 codepoint (a byte) from PORT.  On success, return
   0 and set *CODEPOINT to the codepoint that was read, fill BUF with
   its UTF-8 representation, and set *LEN to the length in bytes.
   Return `EILSEQ' on error.  */
static int
get_latin1_codepoint (SCM port, scm_t_wchar *codepoint,
                      char buf[SCM_MBCHAR_BUF_SIZE], size_t *len)
{
  *codepoint = scm_get_byte_or_eof_unlocked (port);

  if (*codepoint == EOF)
    *len = 0;
  else
    {
      *len = 1;
      buf[0] = *codepoint;
    }
  return 0;
}

/* Likewise, read a byte sequence from PORT, passing it through its
   input conversion descriptor.  */
static int
get_iconv_codepoint (SCM port, scm_t_wchar *codepoint,
		     char buf[SCM_MBCHAR_BUF_SIZE], size_t *len)
{
  scm_t_iconv_descriptors *id;
  int err, byte_read;
  size_t bytes_consumed, output_size;
  char *output;
  scm_t_uint8 utf8_buf[SCM_MBCHAR_BUF_SIZE];

  id = scm_i_port_iconv_descriptors (port);

  for (output_size = 0, output = (char *) utf8_buf,
	 bytes_consumed = 0, err = 0;
       err == 0 && output_size == 0
	 && (bytes_consumed == 0 || byte_read != EOF);
       bytes_consumed++)
    {
      char *input;
      size_t input_left, output_left, done;

      byte_read = scm_get_byte_or_eof_unlocked (port);
      if (byte_read == EOF)
	{
	  if (bytes_consumed == 0)
	    {
	      *codepoint = (scm_t_wchar) EOF;
	      *len = 0;
	      return 0;
	    }
	  else
	    continue;
	}

      buf[bytes_consumed] = byte_read;

      input = buf;
      input_left = bytes_consumed + 1;
      output_left = sizeof (utf8_buf);

      done = iconv (id->input_cd, &input, &input_left, &output, &output_left);
      if (done == (size_t) -1)
	{
	  err = errno;
	  if (err == EINVAL)
	    /* Missing input: keep trying.  */
	    err = 0;
	}
      else
	output_size = sizeof (utf8_buf) - output_left;
    }

  if (SCM_UNLIKELY (output_size == 0))
    /* An unterminated sequence.  */
    err = EILSEQ;
  else if (SCM_LIKELY (err == 0))
    {
      /* Convert the UTF8_BUF sequence to a Unicode code point.  */
      *codepoint = utf8_to_codepoint (utf8_buf, output_size);
      *len = bytes_consumed;
    }

  return err;
}

/* Read a codepoint from PORT and return it in *CODEPOINT.  Fill BUF
   with the byte representation of the codepoint in PORT's encoding, and
   set *LEN to the length in bytes of that representation.  Return 0 on
   success and an errno value on error.  */
static SCM_C_INLINE int
get_codepoint (SCM port, scm_t_wchar *codepoint,
	       char buf[SCM_MBCHAR_BUF_SIZE], size_t *len)
{
  int err;
  scm_t_port *pt = SCM_PTAB_ENTRY (port);

  if (pt->encoding_mode == SCM_PORT_ENCODING_MODE_UTF8)
    err = get_utf8_codepoint (port, codepoint, (scm_t_uint8 *) buf, len);
  else if (pt->encoding_mode == SCM_PORT_ENCODING_MODE_LATIN1)
    err = get_latin1_codepoint (port, codepoint, buf, len);
  else
    err = get_iconv_codepoint (port, codepoint, buf, len);

  if (SCM_LIKELY (err == 0))
    update_port_lf (*codepoint, port);
  else if (pt->ilseq_handler == SCM_ICONVEH_QUESTION_MARK)
    {
      *codepoint = '?';
      err = 0;
      update_port_lf (*codepoint, port);
    }

  return err;
}

/* Read a codepoint from PORT and return it.  */
scm_t_wchar
scm_getc_unlocked (SCM port)
#define FUNC_NAME "scm_getc"
{
  int err;
  size_t len;
  scm_t_wchar codepoint;
  char buf[SCM_MBCHAR_BUF_SIZE];

  err = get_codepoint (port, &codepoint, buf, &len);
  if (SCM_UNLIKELY (err != 0))
    /* At this point PORT should point past the invalid encoding, as per
       R6RS-lib Section 8.2.4.  */
    scm_decoding_error (FUNC_NAME, err, "input decoding error", port);

  return codepoint;
}
#undef FUNC_NAME

scm_t_wchar
scm_getc (SCM port)
{
  scm_i_pthread_mutex_t *lock;
  scm_t_wchar ret;

  scm_c_lock_port (port, &lock);
  ret = scm_getc_unlocked (port);
  if (lock)
    scm_i_pthread_mutex_unlock (lock);
  

<<<<<<< HEAD
  return ret;
}
=======
  scm_i_clear_pending_eof (port);
  if (pt->read_buf == pt->putback_buf)
    {
      offset = pt->read_end - pt->read_pos;
      pt->read_buf = pt->saved_read_buf;
      pt->read_pos = pt->saved_read_pos;
      pt->read_end = pt->saved_read_end;
      pt->read_buf_size = pt->saved_read_buf_size;
    }
  else
    offset = 0;
>>>>>>> f5b2eea6

SCM_DEFINE (scm_read_char, "read-char", 0, 1, 0,
           (SCM port),
	    "Return the next character available from @var{port}, updating\n"
	    "@var{port} to point to the following character.  If no more\n"
	    "characters are available, the end-of-file object is returned.\n"
	    "\n"
	    "When @var{port}'s data cannot be decoded according to its\n"
	    "character encoding, a @code{decoding-error} is raised and\n"
	    "@var{port} points past the erroneous byte sequence.\n")
#define FUNC_NAME s_scm_read_char
{
  scm_t_wchar c;
  if (SCM_UNBNDP (port))
    port = scm_current_input_port ();
  SCM_VALIDATE_OPINPORT (1, port);
  c = scm_getc_unlocked (port);
  if (EOF == c)
    return SCM_EOF_VAL;
  return SCM_MAKE_CHAR (c);
}
#undef FUNC_NAME




/* Pushback.  */

<<<<<<< HEAD
void 
scm_unget_byte_unlocked (int c, SCM port)
#define FUNC_NAME "scm_unget_byte"
=======
static void
scm_i_unget_bytes (const unsigned char *buf, size_t len, SCM port)
#define FUNC_NAME "scm_unget_bytes"
>>>>>>> f5b2eea6
{
  scm_t_port *pt = SCM_PTAB_ENTRY (port);
  size_t old_len, new_len;

  scm_i_clear_pending_eof (port);

  if (pt->read_buf != pt->putback_buf)
    /* switch to the put-back buffer.  */
    {
      if (pt->putback_buf == NULL)
	{
          pt->putback_buf_size = (len > SCM_INITIAL_PUTBACK_BUF_SIZE
                                  ? len : SCM_INITIAL_PUTBACK_BUF_SIZE);
	  pt->putback_buf
	    = (unsigned char *) scm_gc_malloc_pointerless
	    (pt->putback_buf_size, "putback buffer");
	}

      pt->saved_read_buf = pt->read_buf;
      pt->saved_read_pos = pt->read_pos;
      pt->saved_read_end = pt->read_end;
      pt->saved_read_buf_size = pt->read_buf_size;

      /* Put read_pos at the end of the buffer, so that ungets will not
         have to shift the buffer contents each time.  */
      pt->read_buf = pt->putback_buf;
      pt->read_pos = pt->read_end = pt->putback_buf + pt->putback_buf_size;
      pt->read_buf_size = pt->putback_buf_size;
    }

  old_len = pt->read_end - pt->read_pos;
  new_len = old_len + len;

  if (new_len > pt->read_buf_size)
    /* The putback buffer needs to be enlarged.  */
    {
      size_t new_buf_size;
      unsigned char *new_buf, *new_end, *new_pos;

      new_buf_size = pt->read_buf_size * 2;
      if (new_buf_size < new_len)
        new_buf_size = new_len;

      new_buf = (unsigned char *)
        scm_gc_malloc_pointerless (new_buf_size, "putback buffer");

      /* Put the bytes at the end of the buffer, so that future
         ungets won't need to shift the buffer.  */
      new_end = new_buf + new_buf_size;
      new_pos = new_end - old_len;
      memcpy (new_pos, pt->read_pos, old_len);

      pt->read_buf = pt->putback_buf = new_buf;
      pt->read_pos = new_pos;
      pt->read_end = new_end;
      pt->read_buf_size = pt->putback_buf_size = new_buf_size;
    }
  else if (pt->read_buf + len < pt->read_pos)
    /* If needed, shift the existing buffer contents up.
       This should not happen unless some external code
       manipulates the putback buffer pointers.  */
    {
      unsigned char *new_end = pt->read_buf + pt->read_buf_size;
      unsigned char *new_pos = new_end - old_len;

      memmove (new_pos, pt->read_pos, old_len);
      pt->read_pos = new_pos;
      pt->read_end = new_end;
    }

  /* Move read_pos back and copy the bytes there.  */
  pt->read_pos -= len;
  memcpy (pt->read_buf + (pt->read_pos - pt->read_buf), buf, len);

  if (pt->rw_active == SCM_PORT_WRITE)
    scm_flush (port);

  if (pt->rw_random)
    pt->rw_active = SCM_PORT_READ;
}
#undef FUNC_NAME

void 
scm_unget_byte (int c, SCM port)
{
  scm_i_pthread_mutex_t *lock;
  scm_c_lock_port (port, &lock);
  scm_unget_byte_unlocked (c, port);
  if (lock)
    scm_i_pthread_mutex_unlock (lock);
  
}

void
<<<<<<< HEAD
scm_ungetc_unlocked (scm_t_wchar c, SCM port)
=======
scm_unget_bytes (const unsigned char *buf, size_t len, SCM port)
{
  scm_i_unget_bytes (buf, len, port);
}

void
scm_unget_byte (int c, SCM port)
{
  unsigned char byte;

  byte = c;
  scm_i_unget_bytes (&byte, 1, port);
}

void
scm_ungetc (scm_t_wchar c, SCM port)
>>>>>>> f5b2eea6
#define FUNC_NAME "scm_ungetc"
{
  scm_t_port *pt = SCM_PTAB_ENTRY (port);
  char *result;
  char result_buf[10];
  size_t len;

  len = sizeof (result_buf);
  result = u32_conv_to_encoding (pt->encoding,
				 (enum iconv_ilseq_handler) pt->ilseq_handler,
				 (uint32_t *) &c, 1, NULL,
				 result_buf, &len);

  if (SCM_UNLIKELY (result == NULL || len == 0))
    scm_encoding_error (FUNC_NAME, errno,
			"conversion to port encoding failed",
			SCM_BOOL_F, SCM_MAKE_CHAR (c));

<<<<<<< HEAD
  for (i = len - 1; i >= 0; i--)
    scm_unget_byte_unlocked (result[i], port);
=======
  scm_i_unget_bytes ((unsigned char *) result, len, port);
>>>>>>> f5b2eea6

  if (SCM_UNLIKELY (result != result_buf))
    free (result);

  if (c == '\n')
    {
      /* What should col be in this case?
       * We'll leave it at -1.
       */
      SCM_LINUM (port) -= 1;
    }
  else
    SCM_COL(port) -= 1;
}
#undef FUNC_NAME

void 
scm_ungetc (scm_t_wchar c, SCM port)
{
  scm_i_pthread_mutex_t *lock;
  scm_c_lock_port (port, &lock);
  scm_ungetc_unlocked (c, port);
  if (lock)
    scm_i_pthread_mutex_unlock (lock);
  
}

void 
scm_ungets_unlocked (const char *s, int n, SCM port)
{
  /* This is simple minded and inefficient, but unreading strings is
   * probably not a common operation, and remember that line and
   * column numbers have to be handled...
   *
   * Please feel free to write an optimized version!
   */
  while (n--)
    scm_ungetc_unlocked (s[n], port);
}

void
scm_ungets (const char *s, int n, SCM port)
{
  scm_i_pthread_mutex_t *lock;
  scm_c_lock_port (port, &lock);
  scm_ungets_unlocked (s, n, port);
  if (lock)
    scm_i_pthread_mutex_unlock (lock);
  
}

SCM_DEFINE (scm_peek_char, "peek-char", 0, 1, 0,
           (SCM port),
	    "Return the next character available from @var{port},\n"
	    "@emph{without} updating @var{port} to point to the following\n"
	    "character.  If no more characters are available, the\n"
	    "end-of-file object is returned.\n"
	    "\n"
	    "The value returned by\n"
	    "a call to @code{peek-char} is the same as the value that would\n"
	    "have been returned by a call to @code{read-char} on the same\n"
	    "port.  The only difference is that the very next call to\n"
	    "@code{read-char} or @code{peek-char} on that @var{port} will\n"
	    "return the value returned by the preceding call to\n"
	    "@code{peek-char}.  In particular, a call to @code{peek-char} on\n"
	    "an interactive port will hang waiting for input whenever a call\n"
	    "to @code{read-char} would have hung.\n"
	    "\n"
	    "As for @code{read-char}, a @code{decoding-error} may be raised\n"
	    "if such a situation occurs.  However, unlike with @code{read-char},\n"
	    "@var{port} still points at the beginning of the erroneous byte\n"
	    "sequence when the error is raised.\n")
#define FUNC_NAME s_scm_peek_char
{
  int err;
  SCM result;
  scm_t_wchar c;
  char bytes[SCM_MBCHAR_BUF_SIZE];
  long column, line;
  size_t len;

  if (SCM_UNBNDP (port))
    port = scm_current_input_port ();
  SCM_VALIDATE_OPINPORT (1, port);

  column = SCM_COL (port);
  line = SCM_LINUM (port);

  err = get_codepoint (port, &c, bytes, &len);

<<<<<<< HEAD
  for (i = len - 1; i >= 0; i--)
    scm_unget_byte_unlocked (bytes[i], port);
=======
  scm_i_unget_bytes ((unsigned char *) bytes, len, port);
>>>>>>> f5b2eea6

  SCM_COL (port) = column;
  SCM_LINUM (port) = line;

  if (SCM_UNLIKELY (err != 0))
    {
      scm_decoding_error (FUNC_NAME, err, "input decoding error", port);

      /* Shouldn't happen since `catch' always aborts to prompt.  */
      result = SCM_BOOL_F;
    }
  else if (c == EOF)
    {
      scm_i_set_pending_eof (port);
      result = SCM_EOF_VAL;
    }
  else
    result = SCM_MAKE_CHAR (c);

  return result;
}
#undef FUNC_NAME

SCM_DEFINE (scm_unread_char, "unread-char", 1, 1, 0,
            (SCM cobj, SCM port),
	    "Place character @var{cobj} in @var{port} so that it will be\n"
	    "read by the next read operation.  If called multiple times, the\n"
	    "unread characters will be read again in last-in first-out\n"
	    "order.  If @var{port} is not supplied, the current input port\n"
	    "is used.")
#define FUNC_NAME s_scm_unread_char
{
  int c;

  SCM_VALIDATE_CHAR (1, cobj);
  if (SCM_UNBNDP (port))
    port = scm_current_input_port ();
  SCM_VALIDATE_OPINPORT (2, port);

  c = SCM_CHAR (cobj);

  scm_ungetc_unlocked (c, port);
  return cobj;
}
#undef FUNC_NAME

SCM_DEFINE (scm_unread_string, "unread-string", 2, 0, 0,
            (SCM str, SCM port),
	    "Place the string @var{str} in @var{port} so that its characters will be\n"
	    "read in subsequent read operations.  If called multiple times, the\n"
	    "unread characters will be read again in last-in first-out order.  If\n"
	    "@var{port} is not supplied, the current-input-port is used.")
#define FUNC_NAME s_scm_unread_string
{
  int n;
  SCM_VALIDATE_STRING (1, str);
  if (SCM_UNBNDP (port))
    port = scm_current_input_port ();
  SCM_VALIDATE_OPINPORT (2, port);

  n = scm_i_string_length (str);

  while (n--)
    scm_ungetc_unlocked (scm_i_string_ref (str, n), port);
  
  return str;
}
#undef FUNC_NAME




/* Manipulating the buffers.  */

<<<<<<< HEAD
/* This routine does not take any locks, as it is usually called as part
   of a port implementation.  */
void
scm_port_non_buffer (scm_t_port *pt)
{
  pt->read_pos = pt->read_buf = pt->read_end = &pt->shortbuf;
  pt->write_buf = pt->write_pos = &pt->shortbuf;
  pt->read_buf_size = pt->write_buf_size = 1;
  pt->write_end = pt->write_buf + pt->write_buf_size;
}

/* this should only be called when the read buffer is empty.  it
   tries to refill the read buffer.  it returns the first char from
   the port, which is either EOF or *(pt->read_pos).  */
int
scm_fill_input_unlocked (SCM port)
{
  scm_t_port *pt = SCM_PTAB_ENTRY (port);

  assert (pt->read_pos == pt->read_end);

  if (pt->read_buf == pt->putback_buf)
=======
  if (SCM_OPPORTP (fd_port))
    {
      scm_t_port_internal *pti = SCM_PORT_GET_INTERNAL (fd_port);
      scm_t_ptob_descriptor *ptob = scm_ptobs + SCM_PTOBNUM (fd_port);
      off_t_or_off64_t off = scm_to_off_t_or_off64_t (offset);
      off_t_or_off64_t rv;

      if (!ptob->seek)
	SCM_MISC_ERROR ("port is not seekable", 
                        scm_cons (fd_port, SCM_EOL));
      else
        rv = ptob->seek (fd_port, off, how);

      /* Set stream-start flags according to new position. */
      pti->at_stream_start_for_bom_read  = (rv == 0);
      pti->at_stream_start_for_bom_write = (rv == 0);

      scm_i_clear_pending_eof (fd_port);

      return scm_from_off_t_or_off64_t (rv);
    }
  else /* file descriptor?.  */
>>>>>>> f5b2eea6
    {
      /* finished reading put-back chars.  */
      pt->read_buf = pt->saved_read_buf;
      pt->read_pos = pt->saved_read_pos;
      pt->read_end = pt->saved_read_end;
      pt->read_buf_size = pt->saved_read_buf_size;
      if (pt->read_pos < pt->read_end)
	return *(pt->read_pos);
    }
  return SCM_PORT_DESCRIPTOR (port)->fill_input (port);
}

int
scm_fill_input (SCM port)
{
  scm_i_pthread_mutex_t *lock;
  int ret;
  
  scm_c_lock_port (port, &lock);
  ret = scm_fill_input_unlocked (port);
  if (lock)
    scm_i_pthread_mutex_unlock (lock);
  

  return ret;
}

/* Move up to READ_LEN bytes from PORT's putback and/or read buffers
   into memory starting at DEST.  Return the number of bytes moved.
   PORT's line/column numbers are left unchanged.  */
size_t
scm_take_from_input_buffers (SCM port, char *dest, size_t read_len)
{
  scm_t_port *pt = SCM_PTAB_ENTRY (port);
  size_t bytes_read = 0;
  size_t from_buf = min (pt->read_end - pt->read_pos, read_len);

  if (from_buf > 0)
    {
      memcpy (dest, pt->read_pos, from_buf);
      pt->read_pos += from_buf;
      bytes_read += from_buf;
      read_len -= from_buf;
      dest += from_buf;
    }

  /* if putback was active, try the real input buffer too.  */
  if (pt->read_buf == pt->putback_buf)
    {
      from_buf = min (pt->saved_read_end - pt->saved_read_pos, read_len);
      if (from_buf > 0)
	{
	  memcpy (dest, pt->saved_read_pos, from_buf);
	  pt->saved_read_pos += from_buf;
	  bytes_read += from_buf;
	}
    }

  return bytes_read;
}

/* Clear a port's read buffers, returning the contents.  */
SCM_DEFINE (scm_drain_input, "drain-input", 1, 0, 0, 
            (SCM port),
	    "This procedure clears a port's input buffers, similar\n"
	    "to the way that force-output clears the output buffer.  The\n"
	    "contents of the buffers are returned as a single string, e.g.,\n"
	    "\n"
	    "@lisp\n"
	    "(define p (open-input-file ...))\n"
	    "(drain-input p) => empty string, nothing buffered yet.\n"
	    "(unread-char (read-char p) p)\n"
	    "(drain-input p) => initial chars from p, up to the buffer size.\n"
	    "@end lisp\n\n"
	    "Draining the buffers may be useful for cleanly finishing\n"
	    "buffered I/O so that the file descriptor can be used directly\n"
	    "for further input.")
#define FUNC_NAME s_scm_drain_input
{
  SCM result;
  char *data;
  scm_t_port *pt;
  long count;

  SCM_VALIDATE_OPINPORT (1, port);
  pt = SCM_PTAB_ENTRY (port);

  count = pt->read_end - pt->read_pos;
  if (pt->read_buf == pt->putback_buf)
    count += pt->saved_read_end - pt->saved_read_pos;

  if (count)
    {
      result = scm_i_make_string (count, &data, 0);
      scm_take_from_input_buffers (port, data, count);
    }
  else
    result = scm_nullstr;
  
  return result;
}
#undef FUNC_NAME

void
scm_end_input_unlocked (SCM port)
{
  long offset;
  scm_t_port *pt = SCM_PTAB_ENTRY (port);

  if (pt->read_buf == pt->putback_buf)
    {
<<<<<<< HEAD
      offset = pt->read_end - pt->read_pos;
      pt->read_buf = pt->saved_read_buf;
      pt->read_pos = pt->saved_read_pos;
      pt->read_end = pt->saved_read_end;
      pt->read_buf_size = pt->saved_read_buf_size;
=======
      off_t_or_off64_t c_length = scm_to_off_t_or_off64_t (length);
      scm_t_port *pt = SCM_PTAB_ENTRY (object);
      scm_t_ptob_descriptor *ptob = scm_ptobs + SCM_PTOBNUM (object);

      if (!ptob->truncate)
	SCM_MISC_ERROR ("port is not truncatable", SCM_EOL);

      scm_i_clear_pending_eof (object);
      if (pt->rw_active == SCM_PORT_READ)
	scm_end_input (object);
      else if (pt->rw_active == SCM_PORT_WRITE)
	ptob->flush (object);

      ptob->truncate (object, c_length);
      rv = 0;
>>>>>>> f5b2eea6
    }
  else
    offset = 0;

  SCM_PORT_DESCRIPTOR (port)->end_input (port, offset);
}

void
scm_end_input (SCM port)
{
  scm_i_pthread_mutex_t *lock;
  scm_c_lock_port (port, &lock);
  scm_end_input_unlocked (port);
  if (lock)
    scm_i_pthread_mutex_unlock (lock);
  
}

SCM_DEFINE (scm_force_output, "force-output", 0, 1, 0,
           (SCM port),
	    "Flush the specified output port, or the current output port if @var{port}\n"
	    "is omitted.  The current output buffer contents are passed to the\n"
	    "underlying port implementation (e.g., in the case of fports, the\n"
	    "data will be written to the file and the output buffer will be cleared.)\n"
	    "It has no effect on an unbuffered port.\n\n"
	    "The return value is unspecified.")
#define FUNC_NAME s_scm_force_output
{
  if (SCM_UNBNDP (port))
    port = scm_current_output_port ();
  else
    {
      port = SCM_COERCE_OUTPORT (port);
      SCM_VALIDATE_OPOUTPORT (1, port);
    }
  scm_flush_unlocked (port);
  return SCM_UNSPECIFIED;
}
#undef FUNC_NAME

void
scm_flush_unlocked (SCM port)
{
  SCM_PORT_DESCRIPTOR (port)->flush (port);
}

void
scm_flush (SCM port)
{
  scm_i_pthread_mutex_t *lock;
  scm_c_lock_port (port, &lock);
  scm_flush_unlocked (port);
  if (lock)
    scm_i_pthread_mutex_unlock (lock);
  
}




/* Output.  */

void
scm_putc (char c, SCM port)
{
  scm_i_pthread_mutex_t *lock;
  scm_c_lock_port (port, &lock);
  scm_putc_unlocked (c, port);
  if (lock)
    scm_i_pthread_mutex_unlock (lock);
  
}

void
scm_puts (const char *s, SCM port)
{
  scm_i_pthread_mutex_t *lock;
  scm_c_lock_port (port, &lock);
  scm_puts_unlocked (s, port);
  if (lock)
    scm_i_pthread_mutex_unlock (lock);
  
}
  
/* scm_c_write
 *
 * Used by an application to write arbitrary number of bytes to an SCM
 * port.  Similar semantics as libc write.  However, unlike libc
 * write, scm_c_write writes the requested number of bytes and has no
 * return value.
 *
 * Warning: Doesn't update port line and column counts!
 */
void
scm_c_write_unlocked (SCM port, const void *ptr, size_t size)
#define FUNC_NAME "scm_c_write"
{
  scm_t_port *pt;
  scm_t_ptob_descriptor *ptob;

  SCM_VALIDATE_OPOUTPORT (1, port);

  pt = SCM_PTAB_ENTRY (port);
  ptob = SCM_PORT_DESCRIPTOR (port);

  if (pt->rw_active == SCM_PORT_READ)
    scm_end_input_unlocked (port);

<<<<<<< HEAD
  ptob->write (port, ptr, size);

  if (pt->rw_random)
    pt->rw_active = SCM_PORT_WRITE;
=======
  if (encoding == NULL
      || c_strcasecmp (encoding, "ASCII") == 0
      || c_strcasecmp (encoding, "ANSI_X3.4-1968") == 0
      || c_strcasecmp (encoding, "ISO-8859-1") == 0)
    scm_fluid_set_x (SCM_VARIABLE_REF (default_port_encoding_var), SCM_BOOL_F);
  else
    scm_fluid_set_x (SCM_VARIABLE_REF (default_port_encoding_var),
		     scm_from_locale_string (encoding));
>>>>>>> f5b2eea6
}
#undef FUNC_NAME

void
scm_c_write (SCM port, const void *ptr, size_t size)
{
  scm_i_pthread_mutex_t *lock;
  scm_c_lock_port (port, &lock);
  scm_c_write_unlocked (port, ptr, size);
  if (lock)
    scm_i_pthread_mutex_unlock (lock);
  
}

<<<<<<< HEAD
/* scm_lfwrite
 *
 * This function differs from scm_c_write; it updates port line and
 * column. */
void
scm_lfwrite_unlocked (const char *ptr, size_t size, SCM port)
{
  scm_t_port *pt = SCM_PTAB_ENTRY (port);
  scm_t_ptob_descriptor *ptob = SCM_PORT_DESCRIPTOR (port);

  if (pt->rw_active == SCM_PORT_READ)
    scm_end_input_unlocked (port);

  ptob->write (port, ptr, size);

  for (; size; ptr++, size--)
    update_port_lf ((scm_t_wchar) (unsigned char) *ptr, port);

  if (pt->rw_random)
    pt->rw_active = SCM_PORT_WRITE;
}

void
scm_lfwrite (const char *ptr, size_t size, SCM port)
{
  scm_i_pthread_mutex_t *lock;
  scm_c_lock_port (port, &lock);
  scm_lfwrite_unlocked (ptr, size, port);
  if (lock)
    scm_i_pthread_mutex_unlock (lock);
  
}

/* Write STR to PORT from START inclusive to END exclusive.  */
void
scm_lfwrite_substr (SCM str, size_t start, size_t end, SCM port)
{
  scm_t_port *pt = SCM_PTAB_ENTRY (port);

  if (pt->rw_active == SCM_PORT_READ)
    scm_end_input_unlocked (port);

  if (end == (size_t) -1)
    end = scm_i_string_length (str);

  scm_i_display_substring (str, start, end, port);

  if (pt->rw_random)
    pt->rw_active = SCM_PORT_WRITE;
}




/* Querying and setting positions, and character availability.  */

SCM_DEFINE (scm_char_ready_p, "char-ready?", 0, 1, 0, 
=======
/* If the next LEN bytes from PORT are equal to those in BYTES, then
   return 1, else return 0.  Leave the port position unchanged.  */
static int
looking_at_bytes (SCM port, const unsigned char *bytes, int len)
{
  scm_t_port *pt = SCM_PTAB_ENTRY (port);
  int i = 0;

  while (i < len && scm_peek_byte_or_eof (port) == bytes[i])
    {
      pt->read_pos++;
      i++;
    }
  scm_i_unget_bytes (bytes, i, port);
  return (i == len);
}

static const unsigned char scm_utf8_bom[3]    = {0xEF, 0xBB, 0xBF};
static const unsigned char scm_utf16be_bom[2] = {0xFE, 0xFF};
static const unsigned char scm_utf16le_bom[2] = {0xFF, 0xFE};
static const unsigned char scm_utf32be_bom[4] = {0x00, 0x00, 0xFE, 0xFF};
static const unsigned char scm_utf32le_bom[4] = {0xFF, 0xFE, 0x00, 0x00};

/* Decide what byte order to use for a UTF-16 port.  Return "UTF-16BE"
   or "UTF-16LE".  MODE must be either SCM_PORT_READ or SCM_PORT_WRITE,
   and specifies which operation is about to be done.  The MODE
   determines how we will decide the byte order.  We deliberately avoid
   reading from the port unless the user is about to do so.  If the user
   is about to read, then we look for a BOM, and if present, we use it
   to determine the byte order.  Otherwise we choose big endian, as
   recommended by the Unicode Standard.  Note that the BOM (if any) is
   not consumed here.  */
static const char *
decide_utf16_encoding (SCM port, scm_t_port_rw_active mode)
{
  if (mode == SCM_PORT_READ
      && SCM_PORT_GET_INTERNAL (port)->at_stream_start_for_bom_read
      && looking_at_bytes (port, scm_utf16le_bom, sizeof scm_utf16le_bom))
    return "UTF-16LE";
  else
    return "UTF-16BE";
}

/* Decide what byte order to use for a UTF-32 port.  Return "UTF-32BE"
   or "UTF-32LE".  See the comment above 'decide_utf16_encoding' for
   details.  */
static const char *
decide_utf32_encoding (SCM port, scm_t_port_rw_active mode)
{
  if (mode == SCM_PORT_READ
      && SCM_PORT_GET_INTERNAL (port)->at_stream_start_for_bom_read
      && looking_at_bytes (port, scm_utf32le_bom, sizeof scm_utf32le_bom))
    return "UTF-32LE";
  else
    return "UTF-32BE";
}

static void
finalize_iconv_descriptors (void *ptr, void *data)
{
  close_iconv_descriptors (ptr);
}

static scm_t_iconv_descriptors *
open_iconv_descriptors (const char *encoding, int reading, int writing)
{
  scm_t_iconv_descriptors *id;
  iconv_t input_cd, output_cd;

  input_cd = (iconv_t) -1;
  output_cd = (iconv_t) -1;
  if (reading)
    {
      /* Open an input iconv conversion descriptor, from ENCODING
         to UTF-8.  We choose UTF-8, not UTF-32, because iconv
         implementations can typically convert from anything to
         UTF-8, but not to UTF-32 (see
         <http://lists.gnu.org/archive/html/bug-libunistring/2010-09/msg00007.html>).  */

      /* Assume opening an iconv descriptor causes about 16 KB of
         allocation.  */
      scm_gc_register_allocation (16 * 1024);

      input_cd = iconv_open ("UTF-8", encoding);
      if (input_cd == (iconv_t) -1)
        goto invalid_encoding;
    }

  if (writing)
    {
      /* Assume opening an iconv descriptor causes about 16 KB of
         allocation.  */
      scm_gc_register_allocation (16 * 1024);

      output_cd = iconv_open (encoding, "UTF-8");
      if (output_cd == (iconv_t) -1)
        {
          if (input_cd != (iconv_t) -1)
            iconv_close (input_cd);
          goto invalid_encoding;
        }
    }

  id = scm_gc_malloc_pointerless (sizeof (*id), "iconv descriptors");
  id->input_cd = input_cd;
  id->output_cd = output_cd;

  /* Register a finalizer to close the descriptors.  */
  scm_i_set_finalizer (id, finalize_iconv_descriptors, NULL);

  return id;

 invalid_encoding:
  {
    SCM err;
    err = scm_from_locale_string (encoding);
    scm_misc_error ("open_iconv_descriptors",
                    "invalid or unknown character encoding ~s",
                    scm_list_1 (err));
  }
}

static void
close_iconv_descriptors (scm_t_iconv_descriptors *id)
{
  if (id->input_cd != (iconv_t) -1)
    iconv_close (id->input_cd);
  if (id->output_cd != (iconv_t) -1)
    iconv_close (id->output_cd);
  id->input_cd = (void *) -1;
  id->output_cd = (void *) -1;
}

/* Return the iconv_descriptors, initializing them if necessary.  MODE
   must be either SCM_PORT_READ or SCM_PORT_WRITE, and specifies which
   operation is about to be done.  We deliberately avoid reading from
   the port unless the user was about to do so.  */
scm_t_iconv_descriptors *
scm_i_port_iconv_descriptors (SCM port, scm_t_port_rw_active mode)
{
  scm_t_port_internal *pti = SCM_PORT_GET_INTERNAL (port);

  assert (pti->encoding_mode == SCM_PORT_ENCODING_MODE_ICONV);

  if (!pti->iconv_descriptors)
    {
      scm_t_port *pt = SCM_PTAB_ENTRY (port);
      const char *precise_encoding;

      if (!pt->encoding)
        pt->encoding = "ISO-8859-1";

      /* If the specified encoding is UTF-16 or UTF-32, then make
         that more precise by deciding what byte order to use. */
      if (c_strcasecmp (pt->encoding, "UTF-16") == 0)
        precise_encoding = decide_utf16_encoding (port, mode);
      else if (c_strcasecmp (pt->encoding, "UTF-32") == 0)
        precise_encoding = decide_utf32_encoding (port, mode);
      else
        precise_encoding = pt->encoding;

      pti->iconv_descriptors =
        open_iconv_descriptors (precise_encoding,
                                SCM_INPUT_PORT_P (port),
                                SCM_OUTPUT_PORT_P (port));
    }

  return pti->iconv_descriptors;
}

void
scm_i_set_port_encoding_x (SCM port, const char *encoding)
{
  scm_t_port *pt;
  scm_t_port_internal *pti;
  scm_t_iconv_descriptors *prev;

  /* Set the character encoding for this port.  */
  pt = SCM_PTAB_ENTRY (port);
  pti = SCM_PORT_GET_INTERNAL (port);
  prev = pti->iconv_descriptors;

  /* In order to handle cases where the encoding changes mid-stream
     (e.g. within an HTTP stream, or within a file that is composed of
     segments with different encodings), we consider this to be "stream
     start" for purposes of BOM handling, regardless of our actual file
     position. */
  pti->at_stream_start_for_bom_read  = 1;
  pti->at_stream_start_for_bom_write = 1;

  if (encoding == NULL)
    encoding = "ISO-8859-1";

  /* If ENCODING is UTF-8, then no conversion descriptor is opened
     because we do I/O ourselves.  This saves 100+ KiB for each
     descriptor.  */
  pt->encoding = scm_gc_strdup (encoding, "port");
  if (c_strcasecmp (encoding, "UTF-8") == 0)
    pti->encoding_mode = SCM_PORT_ENCODING_MODE_UTF8;
  else
    pti->encoding_mode = SCM_PORT_ENCODING_MODE_ICONV;

  pti->iconv_descriptors = NULL;
  if (prev)
    close_iconv_descriptors (prev);
}

SCM_DEFINE (scm_port_encoding, "port-encoding", 1, 0, 0,
>>>>>>> f5b2eea6
	    (SCM port),
	    "Return @code{#t} if a character is ready on input @var{port}\n"
	    "and return @code{#f} otherwise.  If @code{char-ready?} returns\n"
	    "@code{#t} then the next @code{read-char} operation on\n"
	    "@var{port} is guaranteed not to hang.  If @var{port} is a file\n"
	    "port at end of file then @code{char-ready?} returns @code{#t}.\n"
	    "\n"
	    "@code{char-ready?} exists to make it possible for a\n"
	    "program to accept characters from interactive ports without\n"
	    "getting stuck waiting for input.  Any input editors associated\n"
	    "with such ports must make sure that characters whose existence\n"
	    "has been asserted by @code{char-ready?} cannot be rubbed out.\n"
	    "If @code{char-ready?} were to return @code{#f} at end of file,\n"
	    "a port at end of file would be indistinguishable from an\n"
	    "interactive port that has no ready characters.")
#define FUNC_NAME s_scm_char_ready_p
{
  scm_t_port *pt;

  if (SCM_UNBNDP (port))
    port = scm_current_input_port ();
  /* It's possible to close the current input port, so validate even in
     this case. */
  SCM_VALIDATE_OPINPORT (1, port);

  pt = SCM_PTAB_ENTRY (port);

  /* if the current read buffer is filled, or the
     last pushed-back char has been read and the saved buffer is
     filled, result is true.  */
  if (pt->read_pos < pt->read_end 
      || (pt->read_buf == pt->putback_buf
	  && pt->saved_read_pos < pt->saved_read_end))
    return SCM_BOOL_T;
  else
    {
      scm_t_ptob_descriptor *ptob = SCM_PORT_DESCRIPTOR (port);
      
      if (ptob->input_waiting)
	return scm_from_bool(ptob->input_waiting (port));
      else
	return SCM_BOOL_T;
    }
}
#undef FUNC_NAME

SCM_DEFINE (scm_seek, "seek", 3, 0, 0,
            (SCM fd_port, SCM offset, SCM whence),
	    "Sets the current position of @var{fd_port} to the integer\n"
	    "@var{offset}, which is interpreted according to the value of\n"
	    "@var{whence}.\n"
	    "\n"
	    "One of the following variables should be supplied for\n"
	    "@var{whence}:\n"
	    "@defvar SEEK_SET\n"
	    "Seek from the beginning of the file.\n"
	    "@end defvar\n"
	    "@defvar SEEK_CUR\n"
	    "Seek from the current position.\n"
	    "@end defvar\n"
	    "@defvar SEEK_END\n"
	    "Seek from the end of the file.\n"
	    "@end defvar\n"
	    "If @var{fd_port} is a file descriptor, the underlying system\n"
	    "call is @code{lseek}.  @var{port} may be a string port.\n"
	    "\n"
	    "The value returned is the new position in the file.  This means\n"
	    "that the current position of a port can be obtained using:\n"
	    "@lisp\n"
	    "(seek port 0 SEEK_CUR)\n"
	    "@end lisp")
#define FUNC_NAME s_scm_seek
{
  int how;

  fd_port = SCM_COERCE_OUTPORT (fd_port);

  how = scm_to_int (whence);
  if (how != SEEK_SET && how != SEEK_CUR && how != SEEK_END)
    SCM_OUT_OF_RANGE (3, whence);

  if (SCM_OPPORTP (fd_port))
    {
      scm_t_ptob_descriptor *ptob = SCM_PORT_DESCRIPTOR (fd_port);
      off_t_or_off64_t off = scm_to_off_t_or_off64_t (offset);
      off_t_or_off64_t rv;

      if (!ptob->seek)
	SCM_MISC_ERROR ("port is not seekable", 
                        scm_cons (fd_port, SCM_EOL));
      else
	rv = ptob->seek (fd_port, off, how);
      return scm_from_off_t_or_off64_t (rv);
    }
  else /* file descriptor?.  */
    {
      off_t_or_off64_t off = scm_to_off_t_or_off64_t (offset);
      off_t_or_off64_t rv;
      rv = lseek_or_lseek64 (scm_to_int (fd_port), off, how);
      if (rv == -1)
	SCM_SYSERROR;
      return scm_from_off_t_or_off64_t (rv);
    }
}
#undef FUNC_NAME

#ifndef O_BINARY
#define O_BINARY 0
#endif

/* Mingw has ftruncate(), perhaps implemented above using chsize, but
   doesn't have the filename version truncate(), hence this code.  */
#if HAVE_FTRUNCATE && ! HAVE_TRUNCATE
static int
truncate (const char *file, off_t length)
{
  int ret, fdes;

  fdes = open (file, O_BINARY | O_WRONLY);
  if (fdes == -1)
    return -1;

  ret = ftruncate (fdes, length);
  if (ret == -1)
    {
      int save_errno = errno;
      close (fdes);
      errno = save_errno;
      return -1;
    }

  return close (fdes);
}
#endif /* HAVE_FTRUNCATE && ! HAVE_TRUNCATE */

SCM_DEFINE (scm_truncate_file, "truncate-file", 1, 1, 0,
            (SCM object, SCM length),
	    "Truncate file @var{object} to @var{length} bytes.  @var{object}\n"
	    "can be a filename string, a port object, or an integer file\n"
	    "descriptor.\n"
	    "The return value is unspecified.\n"
	    "\n"
	    "For a port or file descriptor @var{length} can be omitted, in\n"
	    "which case the file is truncated at the current position (per\n"
	    "@code{ftell} above).\n"
	    "\n"
	    "On most systems a file can be extended by giving a length\n"
	    "greater than the current size, but this is not mandatory in the\n"
	    "POSIX standard.")
#define FUNC_NAME s_scm_truncate_file
{
  int rv;

  /* "object" can be a port, fdes or filename.

     Negative "length" makes no sense, but it's left to truncate() or
     ftruncate() to give back an error for that (normally EINVAL).
     */

  if (SCM_UNBNDP (length))
    {
      /* must supply length if object is a filename.  */
      if (scm_is_string (object))
        SCM_MISC_ERROR("must supply length if OBJECT is a filename", SCM_EOL);
      
      length = scm_seek (object, SCM_INUM0, scm_from_int (SEEK_CUR));
    }

  object = SCM_COERCE_OUTPORT (object);
  if (scm_is_integer (object))
    {
      off_t_or_off64_t c_length = scm_to_off_t_or_off64_t (length);
      SCM_SYSCALL (rv = ftruncate_or_ftruncate64 (scm_to_int (object),
                                                  c_length));
    }
  else if (SCM_OPOUTPORTP (object))
    {
      off_t_or_off64_t c_length = scm_to_off_t_or_off64_t (length);
      scm_t_port *pt = SCM_PTAB_ENTRY (object);
      scm_t_ptob_descriptor *ptob = SCM_PORT_DESCRIPTOR (object);
      
      if (!ptob->truncate)
	SCM_MISC_ERROR ("port is not truncatable", SCM_EOL);
      if (pt->rw_active == SCM_PORT_READ)
	scm_end_input_unlocked (object);
      else if (pt->rw_active == SCM_PORT_WRITE)
	ptob->flush (object);
      
      ptob->truncate (object, c_length);
      rv = 0;
    }
  else
    {
      off_t_or_off64_t c_length = scm_to_off_t_or_off64_t (length);
      char *str = scm_to_locale_string (object);
      int eno;
      SCM_SYSCALL (rv = truncate_or_truncate64 (str, c_length));
      eno = errno;
      free (str);
      errno = eno;
    }
  if (rv == -1)
    SCM_SYSERROR;
  return SCM_UNSPECIFIED;
}
#undef FUNC_NAME

SCM_DEFINE (scm_port_line, "port-line", 1, 0, 0,
            (SCM port),
	    "Return the current line number for @var{port}.\n"
	    "\n"
	    "The first line of a file is 0.  But you might want to add 1\n"
	    "when printing line numbers, since starting from 1 is\n"
	    "traditional in error messages, and likely to be more natural to\n"
	    "non-programmers.")
#define FUNC_NAME s_scm_port_line
{
  port = SCM_COERCE_OUTPORT (port);
  SCM_VALIDATE_OPENPORT (1, port);
  return scm_from_long (SCM_LINUM (port));
}
#undef FUNC_NAME

SCM_DEFINE (scm_set_port_line_x, "set-port-line!", 2, 0, 0,
            (SCM port, SCM line),
	    "Set the current line number for @var{port} to @var{line}.  The\n"
	    "first line of a file is 0.")
#define FUNC_NAME s_scm_set_port_line_x
{
  port = SCM_COERCE_OUTPORT (port);
  SCM_VALIDATE_OPENPORT (1, port);
  SCM_PTAB_ENTRY (port)->line_number = scm_to_long (line);
  return SCM_UNSPECIFIED;
}
#undef FUNC_NAME

SCM_DEFINE (scm_port_column, "port-column", 1, 0, 0,
            (SCM port),
	    "Return the current column number of @var{port}.\n"
	    "If the number is\n"
	    "unknown, the result is #f.  Otherwise, the result is a 0-origin integer\n"
	    "- i.e. the first character of the first line is line 0, column 0.\n"
	    "(However, when you display a file position, for example in an error\n"
	    "message, we recommend you add 1 to get 1-origin integers.  This is\n"
	    "because lines and column numbers traditionally start with 1, and that is\n"
	    "what non-programmers will find most natural.)")
#define FUNC_NAME s_scm_port_column
{
  port = SCM_COERCE_OUTPORT (port);
  SCM_VALIDATE_OPENPORT (1, port);
  return scm_from_int (SCM_COL (port));
}
#undef FUNC_NAME

SCM_DEFINE (scm_set_port_column_x, "set-port-column!", 2, 0, 0,
            (SCM port, SCM column),
	    "Set the current column of @var{port}.  Before reading the first\n"
	    "character on a line the column should be 0.")
#define FUNC_NAME s_scm_set_port_column_x
{
  port = SCM_COERCE_OUTPORT (port);
  SCM_VALIDATE_OPENPORT (1, port);
  SCM_PTAB_ENTRY (port)->column_number = scm_to_int (column);
  return SCM_UNSPECIFIED;
}
#undef FUNC_NAME

SCM_DEFINE (scm_port_filename, "port-filename", 1, 0, 0,
            (SCM port),
	    "Return the filename associated with @var{port}, or @code{#f}\n"
	    "if no filename is associated with the port.")
#define FUNC_NAME s_scm_port_filename
{
  port = SCM_COERCE_OUTPORT (port);
  SCM_VALIDATE_OPENPORT (1, port);
  return SCM_FILENAME (port);
}
#undef FUNC_NAME

SCM_DEFINE (scm_set_port_filename_x, "set-port-filename!", 2, 0, 0,
            (SCM port, SCM filename),
	    "Change the filename associated with @var{port}, using the current input\n"
	    "port if none is specified.  Note that this does not change the port's\n"
	    "source of data, but only the value that is returned by\n"
	    "@code{port-filename} and reported in diagnostic output.")
#define FUNC_NAME s_scm_set_port_filename_x
{
  port = SCM_COERCE_OUTPORT (port);
  SCM_VALIDATE_OPENPORT (1, port);
  /* We allow the user to set the filename to whatever he likes.  */
  SCM_SET_FILENAME (port, filename);
  return SCM_UNSPECIFIED;
}
#undef FUNC_NAME




/* Implementation helpers for port printing functions.  */

void
scm_print_port_mode (SCM exp, SCM port)
{
  scm_puts_unlocked (SCM_CLOSEDP (exp)
	    ? "closed: "
	    : (SCM_RDNG & SCM_CELL_WORD_0 (exp)
	       ? (SCM_WRTNG & SCM_CELL_WORD_0 (exp)
		  ? "input-output: "
		  : "input: ")
	       : (SCM_WRTNG & SCM_CELL_WORD_0 (exp)
		  ? "output: "
		  : "bogus: ")),
	    port);
}

int
scm_port_print (SCM exp, SCM port, scm_print_state *pstate SCM_UNUSED)
{
  char *type = SCM_PTOBNAME (SCM_PTOBNUM (exp));
  if (!type)
    type = "port";
  scm_puts_unlocked ("#<", port);
  scm_print_port_mode (exp, port);
  scm_puts_unlocked (type, port);
  scm_putc_unlocked (' ', port);
  scm_uintprint (SCM_CELL_WORD_1 (exp), 16, port);
  scm_putc_unlocked ('>', port);
  return 1;
}




/* Iterating over all ports.  */

struct for_each_data 
{
  void (*proc) (void *data, SCM p);
  void *data;
};

static SCM
for_each_trampoline (void *data, SCM port, SCM result)
{
  struct for_each_data *d = data;
  
  d->proc (d->data, port);

  return result;
}

void
scm_c_port_for_each (void (*proc)(void *data, SCM p), void *data)
{
  struct for_each_data d;
  
  d.proc = proc;
  d.data = data;

  scm_c_weak_set_fold (for_each_trampoline, &d, SCM_EOL,
                       scm_i_port_weak_set);
}

static void
scm_for_each_trampoline (void *data, SCM port)
{
  scm_call_1 (SCM_PACK_POINTER (data), port);
}

SCM_DEFINE (scm_port_for_each, "port-for-each", 1, 0, 0,
	    (SCM proc),
	    "Apply @var{proc} to each port in the Guile port table\n"
	    "in turn.  The return value is unspecified.  More specifically,\n"
	    "@var{proc} is applied exactly once to every port that exists\n"
	    "in the system at the time @code{port-for-each} is invoked.\n"
	    "Changes to the port table while @code{port-for-each} is running\n"
	    "have no effect as far as @code{port-for-each} is concerned.") 
#define FUNC_NAME s_scm_port_for_each
{
  SCM_VALIDATE_PROC (1, proc);

  scm_c_port_for_each (scm_for_each_trampoline, SCM_UNPACK_POINTER (proc));
  
  return SCM_UNSPECIFIED;
}
#undef FUNC_NAME

static void
flush_output_port (void *closure, SCM port)
{
  if (SCM_OPOUTPORTP (port))
    scm_flush_unlocked (port);
}

SCM_DEFINE (scm_flush_all_ports, "flush-all-ports", 0, 0, 0,
            (),
	    "Equivalent to calling @code{force-output} on\n"
	    "all open output ports.  The return value is unspecified.")
#define FUNC_NAME s_scm_flush_all_ports
{
  scm_c_port_for_each (&flush_output_port, NULL);
  return SCM_UNSPECIFIED;
}
#undef FUNC_NAME




/* Void ports.   */

scm_t_bits scm_tc16_void_port = 0;

static int fill_input_void_port (SCM port SCM_UNUSED)
{
  return EOF;
}

static void
write_void_port (SCM port SCM_UNUSED,
		 const void *data SCM_UNUSED,
		 size_t size SCM_UNUSED)
{
}

static SCM
scm_i_void_port (long mode_bits)
{
  SCM ret;

  ret = scm_c_make_port (scm_tc16_void_port, mode_bits, 0);

  scm_port_non_buffer (SCM_PTAB_ENTRY (ret));
  
  return ret;
}

SCM
scm_void_port (char *mode_str)
{
  return scm_i_void_port (scm_mode_bits (mode_str));
}

SCM_DEFINE (scm_sys_make_void_port, "%make-void-port", 1, 0, 0,
            (SCM mode),
	    "Create and return a new void port.  A void port acts like\n"
	    "@file{/dev/null}.  The @var{mode} argument\n"
	    "specifies the input/output modes for this port: see the\n"
	    "documentation for @code{open-file} in @ref{File Ports}.")
#define FUNC_NAME s_scm_sys_make_void_port
{
  return scm_i_void_port (scm_i_mode_bits (mode));
}
#undef FUNC_NAME




/* Initialization.  */

void
scm_init_ports ()
{
  /* lseek() symbols.  */
  scm_c_define ("SEEK_SET", scm_from_int (SEEK_SET));
  scm_c_define ("SEEK_CUR", scm_from_int (SEEK_CUR));
  scm_c_define ("SEEK_END", scm_from_int (SEEK_END));

  scm_tc16_void_port = scm_make_port_type ("void", fill_input_void_port, 
					   write_void_port);

  cur_inport_fluid = scm_make_fluid ();
  cur_outport_fluid = scm_make_fluid ();
  cur_errport_fluid = scm_make_fluid ();
  cur_loadport_fluid = scm_make_fluid ();

  scm_i_port_weak_set = scm_c_make_weak_set (31);

#include "libguile/ports.x"

  /* Use Latin-1 as the default port encoding.  */
  SCM_VARIABLE_SET (default_port_encoding_var,
                    scm_make_fluid_with_default (SCM_BOOL_F));
  scm_port_encoding_init = 1;

  SCM_VARIABLE_SET (default_conversion_strategy_var,
                    scm_make_fluid_with_default (sym_substitute));
  scm_conversion_strategy_init = 1;

  /* These bindings are used when boot-9 turns `current-input-port' et
     al into parameters.  They are then removed from the guile module.  */
  scm_c_define ("%current-input-port-fluid", cur_inport_fluid);
  scm_c_define ("%current-output-port-fluid", cur_outport_fluid);
  scm_c_define ("%current-error-port-fluid", cur_errport_fluid);
}

/*
  Local Variables:
  c-file-style: "gnu"
  End:
*/<|MERGE_RESOLUTION|>--- conflicted
+++ resolved
@@ -1,10 +1,5 @@
-<<<<<<< HEAD
 /* Copyright (C) 1995, 1996, 1997, 1998, 1999, 2000, 2001, 2003, 2004,
  *   2006, 2007, 2008, 2009, 2010, 2011, 2012, 2013 Free Software Foundation, Inc.
-=======
-/* Copyright (C) 1995, 1996, 1997, 1998, 1999, 2000, 2001, 2003, 2004, 2006,
- *   2007, 2008, 2009, 2010, 2011, 2012, 2013 Free Software Foundation, Inc.
->>>>>>> f5b2eea6
  *
  * This library is free software; you can redistribute it and/or
  * modify it under the terms of the GNU Lesser General Public License
@@ -41,7 +36,6 @@
 #include <uniconv.h>
 #include <unistr.h>
 #include <striconveh.h>
-#include <c-strcase.h>
 
 #include <assert.h>
 
@@ -532,20 +526,6 @@
   scm_dynwind_fluid (cur_loadport_fluid, port);
 }
 
-<<<<<<< HEAD
-=======
--
-/* The port table --- an array of pointers to ports.  */
-
-/*
-  We need a global registry of ports to flush them all at exit, and to
-  get all the ports matching a file descriptor.
- */
-SCM scm_i_port_weak_hash;
-
-scm_i_pthread_mutex_t scm_i_port_table_mutex = SCM_I_PTHREAD_MUTEX_INITIALIZER;
->>>>>>> f5b2eea6
 
  
@@ -561,7 +541,6 @@
 static long
 scm_i_mode_bits_n (SCM modes)
 {
-<<<<<<< HEAD
   return (SCM_OPN
 	  | (scm_i_string_contains_char (modes, 'r') 
 	     || scm_i_string_contains_char (modes, '+') ? SCM_RDNG : 0)
@@ -570,17 +549,11 @@
 	     || scm_i_string_contains_char (modes, '+') ? SCM_WRTNG : 0)
 	  | (scm_i_string_contains_char (modes, '0') ? SCM_BUF0 : 0)
 	  | (scm_i_string_contains_char (modes, 'l') ? SCM_BUFLINE : 0));
-=======
-  /* Register a finalizer for PORT so that its
-     type's `free' function gets called.  */
-  scm_i_set_finalizer (SCM2PTR (port), finalize_port, NULL);
->>>>>>> f5b2eea6
 }
 
 long
 scm_mode_bits (char *modes)
 {
-<<<<<<< HEAD
   /* Valid characters are rw+a0l.  So, use latin1.  */
   return scm_i_mode_bits (scm_from_latin1_string (modes));
 }
@@ -592,32 +565,6 @@
 
   if (!scm_is_string (modes))
     scm_wrong_type_arg_msg (NULL, 0, modes, "string");
-=======
-  long port_type;
-  SCM port = PTR2SCM (ptr);
-
-  if (!SCM_PORTP (port))
-    abort ();
-
-  if (SCM_OPENP (port))
-    {
-      if (SCM_REVEALED (port) > 0)
-	/* Keep "revealed" ports alive and re-register a finalizer.  */
-	register_finalizer_for_port (port);
-      else
-	{
-	  port_type = SCM_TC2PTOBNUM (SCM_CELL_TYPE (port));
-	  if (port_type >= scm_numptob)
-	    abort ();
-
-	  if (scm_ptobs[port_type].free)
-	    /* Yes, I really do mean `.free' rather than `.close'.  `.close'
-	       is for explicit `close-port' by user.  */
-	    scm_ptobs[port_type].free (port);
-
-	  SCM_SETSTREAM (port, 0);
-	  SCM_CLR_PORT_OPEN_FLAG (port);
->>>>>>> f5b2eea6
 
   bits = scm_i_mode_bits_n (modes);
   scm_remember_upto_here_1 (modes);
@@ -636,20 +583,8 @@
 	    "used only during port creation are not retained.")
 #define FUNC_NAME s_scm_port_mode
 {
-<<<<<<< HEAD
   char modes[4];
   modes[0] = '\0';
-=======
-  /*
-    We initialize the cell to empty, this is in case scm_gc_calloc
-    triggers GC ; we don't want the GC to scan a half-finished Z.
-   */
-  
-  SCM z = scm_cons (SCM_EOL, SCM_EOL);
-  scm_t_port *entry = scm_gc_typed_calloc (scm_t_port);
-  scm_t_port_internal *pti = scm_gc_typed_calloc (scm_t_port_internal);
-  const char *encoding;
->>>>>>> f5b2eea6
 
   port = SCM_COERCE_OUTPORT (port);
   SCM_VALIDATE_OPPORT (1, port);
@@ -668,45 +603,16 @@
 }
 #undef FUNC_NAME
 
-<<<<<<< HEAD
 
  
 
 /* The port table --- a weak set of all ports.
-=======
-  /* Initialize this port with the thread's current default
-     encoding.  */
-  encoding = scm_i_default_port_encoding ();
-  entry->ilseq_handler = scm_i_default_port_conversion_handler ();
-  entry->encoding = encoding ? scm_gc_strdup (encoding, "port") : NULL;
-  if (encoding && c_strcasecmp (encoding, "UTF-8") == 0)
-    pti->encoding_mode = SCM_PORT_ENCODING_MODE_UTF8;
-  else
-    pti->encoding_mode = SCM_PORT_ENCODING_MODE_ICONV;
-  pti->iconv_descriptors = NULL;
-
-  pti->at_stream_start_for_bom_read  = 1;
-  pti->at_stream_start_for_bom_write = 1;
-
-  /* XXX These fields are not what they seem.  They have been
-     repurposed, but cannot safely be renamed in 2.0 without breaking
-     ABI compatibility.  This will be cleaned up in 2.2.  */
-  entry->input_cd = pti;   /* XXX pointer to the internal port structure */
-  entry->output_cd = NULL; /* XXX unused */
-
-  pti->pending_eof = 0;
-  pti->alist = SCM_EOL;
->>>>>>> f5b2eea6
 
    We need a global registry of ports to flush them all at exit, and to
    get all the ports matching a file descriptor.  */
 SCM scm_i_port_weak_set;
 
-<<<<<<< HEAD
-=======
-  scm_hashq_set_x (scm_i_port_weak_hash, z, SCM_BOOL_F);
->>>>>>> f5b2eea6
 
  
@@ -731,16 +637,10 @@
   return SCM_BOOL_T;
 }
 
-<<<<<<< HEAD
 /* Finalize the object (a port) pointed to by PTR.  */
-=======
-static void close_iconv_descriptors (scm_t_iconv_descriptors *id);
-
->>>>>>> f5b2eea6
 static void
 finalize_port (void *ptr, void *data)
 {
-<<<<<<< HEAD
   SCM port = SCM_PACK_POINTER (ptr);
 
   if (!SCM_PORTP (port))
@@ -751,24 +651,6 @@
       struct do_free_data data;
 
       SCM_CLR_PORT_OPEN_FLAG (port);
-=======
-  scm_t_port *p;
-  scm_t_port_internal *pti;
-
-  scm_i_scm_pthread_mutex_lock (&scm_i_port_table_mutex);
-
-  p = SCM_PTAB_ENTRY (port);
-  pti = SCM_PORT_GET_INTERNAL (port);
-  scm_port_non_buffer (p);
-  p->putback_buf = NULL;
-  p->putback_buf_size = 0;
-
-  if (pti->iconv_descriptors)
-    {
-      close_iconv_descriptors (pti->iconv_descriptors);
-      pti->iconv_descriptors = NULL;
-    }
->>>>>>> f5b2eea6
 
       data.ptob = SCM_PORT_DESCRIPTOR (port);
       data.port = port;
@@ -792,9 +674,11 @@
 {
   SCM ret;
   scm_t_port *entry;
+  scm_t_port_internal *pti;
   scm_t_ptob_descriptor *ptob;
 
-  entry = (scm_t_port *) scm_gc_calloc (sizeof (scm_t_port), "port");
+  entry = scm_gc_typed_calloc (scm_t_port);
+  pti = scm_gc_typed_calloc (scm_t_port_internal);
   ptob = scm_c_port_type_ref (SCM_TC2PTOBNUM (tag));
 
   ret = scm_words (tag | mode_bits, 3);
@@ -804,6 +688,7 @@
   entry->lock = scm_gc_malloc_pointerless (sizeof (*entry->lock), "port lock");
   scm_i_pthread_mutex_init (entry->lock, scm_i_pthread_mutexattr_recursive);
 
+  entry->internal = pti;
   entry->file_name = SCM_BOOL_F;
   entry->rw_active = SCM_PORT_NEITHER;
   entry->port = ret;
@@ -811,24 +696,28 @@
 
   if (encoding_matches (encoding, "UTF-8"))
     {
-      entry->encoding_mode = SCM_PORT_ENCODING_MODE_UTF8;
+      pti->encoding_mode = SCM_PORT_ENCODING_MODE_UTF8;
       entry->encoding = "UTF-8";
     }
   else if (encoding_matches (encoding, "ISO-8859-1"))
     {
-      entry->encoding_mode = SCM_PORT_ENCODING_MODE_LATIN1;
+      pti->encoding_mode = SCM_PORT_ENCODING_MODE_LATIN1;
       entry->encoding = "ISO-8859-1";
     }
   else
     {
-      entry->encoding_mode = SCM_PORT_ENCODING_MODE_ICONV;
+      pti->encoding_mode = SCM_PORT_ENCODING_MODE_ICONV;
       entry->encoding = canonicalize_encoding (encoding);
     }
 
   entry->ilseq_handler = handler;
-  entry->iconv_descriptors = NULL;
-
-  entry->alist = SCM_EOL;
+  pti->iconv_descriptors = NULL;
+
+  pti->at_stream_start_for_bom_read  = 1;
+  pti->at_stream_start_for_bom_write = 1;
+
+  pti->pending_eof = 0;
+  pti->alist = SCM_EOL;
 
   if (SCM_PORT_DESCRIPTOR (ret)->free)
     scm_i_set_finalizer (SCM2PTR (ret), finalize_port, NULL);
@@ -936,7 +825,7 @@
 	    "descriptors.")
 #define FUNC_NAME s_scm_close_port
 {
-  scm_t_port *p;
+  scm_t_port_internal *pti;
   int rv;
 
   port = SCM_COERCE_OUTPORT (port);
@@ -945,7 +834,7 @@
   if (SCM_CLOSEDP (port))
     return SCM_BOOL_F;
 
-  p = SCM_PTAB_ENTRY (port);
+  pti = SCM_PORT_GET_INTERNAL (port);
   SCM_CLR_PORT_OPEN_FLAG (port);
 
   if (SCM_PORT_DESCRIPTOR (port)->flags & SCM_PORT_TYPE_HAS_FLUSH)
@@ -958,12 +847,12 @@
   else
     rv = 0;
 
-  if (p->iconv_descriptors)
+  if (pti->iconv_descriptors)
     {
       /* If we don't get here, the iconv_descriptors finalizer will
          clean up. */
-      close_iconv_descriptors (p->iconv_descriptors);
-      p->iconv_descriptors = NULL;
+      close_iconv_descriptors (pti->iconv_descriptors);
+      pti->iconv_descriptors = NULL;
     }
 
   return scm_from_bool (rv >= 0);
@@ -1129,6 +1018,66 @@
 }
 
 static void
+scm_i_unget_bytes_unlocked (const unsigned char *buf, size_t len, SCM port);
+
+/* If the next LEN bytes from PORT are equal to those in BYTES, then
+   return 1, else return 0.  Leave the port position unchanged.  */
+static int
+looking_at_bytes (SCM port, const unsigned char *bytes, int len)
+{
+  scm_t_port *pt = SCM_PTAB_ENTRY (port);
+  int i = 0;
+
+  while (i < len && scm_peek_byte_or_eof_unlocked (port) == bytes[i])
+    {
+      pt->read_pos++;
+      i++;
+    }
+  scm_i_unget_bytes_unlocked (bytes, i, port);
+  return (i == len);
+}
+
+static const unsigned char scm_utf8_bom[3]    = {0xEF, 0xBB, 0xBF};
+static const unsigned char scm_utf16be_bom[2] = {0xFE, 0xFF};
+static const unsigned char scm_utf16le_bom[2] = {0xFF, 0xFE};
+static const unsigned char scm_utf32be_bom[4] = {0x00, 0x00, 0xFE, 0xFF};
+static const unsigned char scm_utf32le_bom[4] = {0xFF, 0xFE, 0x00, 0x00};
+
+/* Decide what byte order to use for a UTF-16 port.  Return "UTF-16BE"
+   or "UTF-16LE".  MODE must be either SCM_PORT_READ or SCM_PORT_WRITE,
+   and specifies which operation is about to be done.  The MODE
+   determines how we will decide the byte order.  We deliberately avoid
+   reading from the port unless the user is about to do so.  If the user
+   is about to read, then we look for a BOM, and if present, we use it
+   to determine the byte order.  Otherwise we choose big endian, as
+   recommended by the Unicode Standard.  Note that the BOM (if any) is
+   not consumed here.  */
+static const char *
+decide_utf16_encoding (SCM port, scm_t_port_rw_active mode)
+{
+  if (mode == SCM_PORT_READ
+      && SCM_PORT_GET_INTERNAL (port)->at_stream_start_for_bom_read
+      && looking_at_bytes (port, scm_utf16le_bom, sizeof scm_utf16le_bom))
+    return "UTF-16LE";
+  else
+    return "UTF-16BE";
+}
+
+/* Decide what byte order to use for a UTF-32 port.  Return "UTF-32BE"
+   or "UTF-32LE".  See the comment above 'decide_utf16_encoding' for
+   details.  */
+static const char *
+decide_utf32_encoding (SCM port, scm_t_port_rw_active mode)
+{
+  if (mode == SCM_PORT_READ
+      && SCM_PORT_GET_INTERNAL (port)->at_stream_start_for_bom_read
+      && looking_at_bytes (port, scm_utf32le_bom, sizeof scm_utf32le_bom))
+    return "UTF-32LE";
+  else
+    return "UTF-32BE";
+}
+
+static void
 finalize_iconv_descriptors (void *ptr, void *data)
 {
   close_iconv_descriptors (ptr);
@@ -1211,25 +1160,36 @@
 }
 
 scm_t_iconv_descriptors *
-scm_i_port_iconv_descriptors (SCM port)
-{
-  scm_t_port *pt;
-
-  pt = SCM_PTAB_ENTRY (port);
-
-  assert (pt->encoding_mode == SCM_PORT_ENCODING_MODE_ICONV);
-
-  if (!pt->iconv_descriptors)
-    {
+scm_i_port_iconv_descriptors (SCM port, scm_t_port_rw_active mode)
+{
+  scm_t_port_internal *pti = SCM_PORT_GET_INTERNAL (port);
+
+  assert (pti->encoding_mode == SCM_PORT_ENCODING_MODE_ICONV);
+
+  if (!pti->iconv_descriptors)
+    {
+      scm_t_port *pt = SCM_PTAB_ENTRY (port);
+      const char *precise_encoding;
+
       if (!pt->encoding)
         pt->encoding = "ISO-8859-1";
-      pt->iconv_descriptors =
-        open_iconv_descriptors (pt->encoding,
+
+      /* If the specified encoding is UTF-16 or UTF-32, then make
+         that more precise by deciding what byte order to use. */
+      if (strcmp (pt->encoding, "UTF-16") == 0)
+        precise_encoding = decide_utf16_encoding (port, mode);
+      else if (strcmp (pt->encoding, "UTF-32") == 0)
+        precise_encoding = decide_utf32_encoding (port, mode);
+      else
+        precise_encoding = pt->encoding;
+
+      pti->iconv_descriptors =
+        open_iconv_descriptors (precise_encoding,
                                 SCM_INPUT_PORT_P (port),
                                 SCM_OUTPUT_PORT_P (port));
     }
 
-  return pt->iconv_descriptors;
+  return pti->iconv_descriptors;
 }
 
 /* The name of the encoding is itself encoded in ASCII.  */
@@ -1237,36 +1197,39 @@
 scm_i_set_port_encoding_x (SCM port, const char *encoding)
 {
   scm_t_port *pt;
+  scm_t_port_internal *pti;
   scm_t_iconv_descriptors *prev;
 
   /* Set the character encoding for this port.  */
   pt = SCM_PTAB_ENTRY (port);
-  prev = pt->iconv_descriptors;
+  pti = SCM_PORT_GET_INTERNAL (port);
+  prev = pti->iconv_descriptors;
+
+  /* In order to handle cases where the encoding changes mid-stream
+     (e.g. within an HTTP stream, or within a file that is composed of
+     segments with different encodings), we consider this to be "stream
+     start" for purposes of BOM handling, regardless of our actual file
+     position. */
+  pti->at_stream_start_for_bom_read  = 1;
+  pti->at_stream_start_for_bom_write = 1;
 
   if (encoding_matches (encoding, "UTF-8"))
     {
       pt->encoding = "UTF-8";
-      pt->encoding_mode = SCM_PORT_ENCODING_MODE_UTF8;
-      pt->iconv_descriptors = NULL;
+      pti->encoding_mode = SCM_PORT_ENCODING_MODE_UTF8;
     }
   else if (encoding_matches (encoding, "ISO-8859-1"))
     {
       pt->encoding = "ISO-8859-1";
-      pt->encoding_mode = SCM_PORT_ENCODING_MODE_LATIN1;
-      pt->iconv_descriptors = NULL;
+      pti->encoding_mode = SCM_PORT_ENCODING_MODE_LATIN1;
     }
   else
     {
-      /* Open descriptors before mutating the port. */
-      char *gc_encoding = canonicalize_encoding (encoding);
-      pt->iconv_descriptors =
-        open_iconv_descriptors (gc_encoding,
-                                SCM_INPUT_PORT_P (port),
-                                SCM_OUTPUT_PORT_P (port));
-      pt->encoding = gc_encoding;
-      pt->encoding_mode = SCM_PORT_ENCODING_MODE_ICONV;
-    }
-
+      pt->encoding = canonicalize_encoding (encoding);
+      pti->encoding_mode = SCM_PORT_ENCODING_MODE_ICONV;
+    }
+
+  pti->iconv_descriptors = NULL;
   if (prev)
     close_iconv_descriptors (prev);
 }
@@ -1402,7 +1365,6 @@
 static void
 lock_port (void *mutex)
 {
-<<<<<<< HEAD
   scm_i_pthread_mutex_lock (mutex);
 }
 
@@ -1445,7 +1407,406 @@
     scm_i_pthread_mutex_unlock (lock);
 
   return ret;
-=======
+}
+
+int
+scm_peek_byte_or_eof (SCM port)
+{
+  scm_i_pthread_mutex_t *lock;
+  int ret;
+
+  scm_c_lock_port (port, &lock);
+  ret = scm_peek_byte_or_eof_unlocked (port);
+  if (lock)
+    scm_i_pthread_mutex_unlock (lock);
+
+  return ret;
+}
+
+/* scm_c_read
+ *
+ * Used by an application to read arbitrary number of bytes from an
+ * SCM port.  Same semantics as libc read, except that scm_c_read only
+ * returns less than SIZE bytes if at end-of-file.
+ *
+ * Warning: Doesn't update port line and column counts!  */
+
+/* This structure, and the following swap_buffer function, are used
+   for temporarily swapping a port's own read buffer, and the buffer
+   that the caller of scm_c_read provides. */
+struct port_and_swap_buffer
+{
+  scm_t_port *pt;
+  unsigned char *buffer;
+  size_t size;
+};
+
+static void
+swap_buffer (void *data)
+{
+  struct port_and_swap_buffer *psb = (struct port_and_swap_buffer *) data;
+  unsigned char *old_buf = psb->pt->read_buf;
+  size_t old_size = psb->pt->read_buf_size;
+
+  /* Make the port use (buffer, size) from the struct. */
+  psb->pt->read_pos = psb->pt->read_buf = psb->pt->read_end = psb->buffer;
+  psb->pt->read_buf_size = psb->size;
+
+  /* Save the port's old (buffer, size) in the struct. */
+  psb->buffer = old_buf;
+  psb->size = old_size;
+}
+
+static int scm_i_fill_input_unlocked (SCM port);
+
+size_t
+scm_c_read_unlocked (SCM port, void *buffer, size_t size)
+#define FUNC_NAME "scm_c_read"
+{
+  scm_t_port *pt;
+  scm_t_port_internal *pti;
+  size_t n_read = 0, n_available;
+  struct port_and_swap_buffer psb;
+
+  SCM_VALIDATE_OPINPORT (1, port);
+
+  pt = SCM_PTAB_ENTRY (port);
+  pti = SCM_PORT_GET_INTERNAL (port);
+  if (pt->rw_active == SCM_PORT_WRITE)
+    SCM_PORT_DESCRIPTOR (port)->flush (port);
+
+  if (pt->rw_random)
+    pt->rw_active = SCM_PORT_READ;
+
+  /* Take bytes first from the port's read buffer. */
+  if (pt->read_pos < pt->read_end)
+    {
+      n_available = min (size, pt->read_end - pt->read_pos);
+      memcpy (buffer, pt->read_pos, n_available);
+      buffer = (char *) buffer + n_available;
+      pt->read_pos += n_available;
+      n_read += n_available;
+      size -= n_available;
+    }
+
+  /* Avoid the scm_dynwind_* costs if we now have enough data. */
+  if (size == 0)
+    return n_read;
+
+  /* Now we will call scm_i_fill_input_unlocked repeatedly until we have
+     read the requested number of bytes.  (Note that a single
+     scm_i_fill_input_unlocked call does not guarantee to fill the whole
+     of the port's read buffer.) */
+  if (pt->read_buf_size <= 1
+      && pti->encoding_mode == SCM_PORT_ENCODING_MODE_LATIN1)
+    {
+      /* The port that we are reading from is unbuffered - i.e. does not
+	 have its own persistent buffer - but we have a buffer, provided
+	 by our caller, that is the right size for the data that is
+	 wanted.  For the following scm_i_fill_input_unlocked calls,
+	 therefore, we use the buffer in hand as the port's read buffer.
+
+	 We need to make sure that the port's normal (1 byte) buffer is
+	 reinstated in case one of the scm_i_fill_input_unlocked ()
+	 calls throws an exception; we use the scm_dynwind_* API to
+	 achieve that.
+
+         A consequence of this optimization is that the fill_input
+         functions can't unget characters.  That'll push data to the
+         pushback buffer instead of this psb buffer.  */
+#if SCM_DEBUG == 1
+      unsigned char *pback = pt->putback_buf;
+#endif      
+      psb.pt = pt;
+      psb.buffer = buffer;
+      psb.size = size;
+      scm_dynwind_begin (SCM_F_DYNWIND_REWINDABLE);
+      scm_dynwind_rewind_handler (swap_buffer, &psb, SCM_F_WIND_EXPLICITLY);
+      scm_dynwind_unwind_handler (swap_buffer, &psb, SCM_F_WIND_EXPLICITLY);
+
+      /* Call scm_i_fill_input_unlocked until we have all the bytes that
+	 we need, or we hit EOF. */
+      while (pt->read_buf_size && (scm_i_fill_input_unlocked (port) != EOF))
+	{
+	  pt->read_buf_size -= (pt->read_end - pt->read_pos);
+	  pt->read_pos = pt->read_buf = pt->read_end;
+	}
+#if SCM_DEBUG == 1
+      if (pback != pt->putback_buf 
+          || pt->read_buf - (unsigned char *) buffer < 0)
+        scm_misc_error (FUNC_NAME, 
+                        "scm_c_read must not call a fill function that pushes "
+                        "back characters onto an unbuffered port", SCM_EOL);
+#endif      
+      n_read += pt->read_buf - (unsigned char *) buffer;
+      
+      /* Reinstate the port's normal buffer. */
+      scm_dynwind_end ();
+    }
+  else
+    {
+      /* The port has its own buffer.  It is important that we use it,
+	 even if it happens to be smaller than our caller's buffer, so
+	 that a custom port implementation's entry points (in
+	 particular, fill_input) can rely on the buffer always being
+	 the same as they first set up. */
+      while (size && (scm_i_fill_input_unlocked (port) != EOF))
+	{
+	  n_available = min (size, pt->read_end - pt->read_pos);
+	  memcpy (buffer, pt->read_pos, n_available);
+	  buffer = (char *) buffer + n_available;
+	  pt->read_pos += n_available;
+	  n_read += n_available;
+	  size -= n_available;
+	} 
+    }
+
+  return n_read;
+}
+#undef FUNC_NAME
+
+size_t
+scm_c_read (SCM port, void *buffer, size_t size)
+{
+  scm_i_pthread_mutex_t *lock;
+  size_t ret;
+
+  scm_c_lock_port (port, &lock);
+  ret = scm_c_read_unlocked (port, buffer, size);
+  if (lock)
+    scm_i_pthread_mutex_unlock (lock);
+  
+
+  return ret;
+}
+
+/* Update the line and column number of PORT after consumption of C.  */
+static inline void
+update_port_lf (scm_t_wchar c, SCM port)
+{
+  switch (c)
+    {
+    case '\a':
+    case EOF:
+      break;
+    case '\b':
+      SCM_DECCOL (port);
+      break;
+    case '\n':
+      SCM_INCLINE (port);
+      break;
+    case '\r':
+      SCM_ZEROCOL (port);
+      break;
+    case '\t':
+      SCM_TABCOL (port);
+      break;
+    default:
+      SCM_INCCOL (port);
+      break;
+    }
+}
+
+#define SCM_MBCHAR_BUF_SIZE (4)
+
+/* Convert the SIZE-byte UTF-8 sequence in UTF8_BUF to a codepoint.
+   UTF8_BUF is assumed to contain a valid UTF-8 sequence.  */
+static scm_t_wchar
+utf8_to_codepoint (const scm_t_uint8 *utf8_buf, size_t size)
+{
+  scm_t_wchar codepoint;
+
+  if (utf8_buf[0] <= 0x7f)
+    {
+      assert (size == 1);
+      codepoint = utf8_buf[0];
+    }
+  else if ((utf8_buf[0] & 0xe0) == 0xc0)
+    {
+      assert (size == 2);
+      codepoint = ((scm_t_wchar) utf8_buf[0] & 0x1f) << 6UL
+	| (utf8_buf[1] & 0x3f);
+    }
+  else if ((utf8_buf[0] & 0xf0) == 0xe0)
+    {
+      assert (size == 3);
+      codepoint = ((scm_t_wchar) utf8_buf[0] & 0x0f) << 12UL
+	| ((scm_t_wchar) utf8_buf[1] & 0x3f) << 6UL
+	| (utf8_buf[2] & 0x3f);
+    }
+  else
+    {
+      assert (size == 4);
+      codepoint = ((scm_t_wchar) utf8_buf[0] & 0x07) << 18UL
+	| ((scm_t_wchar) utf8_buf[1] & 0x3f) << 12UL
+	| ((scm_t_wchar) utf8_buf[2] & 0x3f) << 6UL
+	| (utf8_buf[3] & 0x3f);
+    }
+
+  return codepoint;
+}
+
+/* Read a UTF-8 sequence from PORT.  On success, return 0 and set
+   *CODEPOINT to the codepoint that was read, fill BUF with its UTF-8
+   representation, and set *LEN to the length in bytes.  Return
+   `EILSEQ' on error.  */
+static int
+get_utf8_codepoint (SCM port, scm_t_wchar *codepoint,
+		    scm_t_uint8 buf[SCM_MBCHAR_BUF_SIZE], size_t *len)
+{
+#define ASSERT_NOT_EOF(b)			\
+  if (SCM_UNLIKELY ((b) == EOF))		\
+    goto invalid_seq
+#define CONSUME_PEEKED_BYTE()				\
+  pt->read_pos++
+
+  int byte;
+  scm_t_port *pt;
+
+  *len = 0;
+  pt = SCM_PTAB_ENTRY (port);
+
+  byte = scm_get_byte_or_eof_unlocked (port);
+  if (byte == EOF)
+    {
+      *codepoint = EOF;
+      return 0;
+    }
+
+  buf[0] = (scm_t_uint8) byte;
+  *len = 1;
+
+  if (buf[0] <= 0x7f)
+    /* 1-byte form.  */
+    *codepoint = buf[0];
+  else if (buf[0] >= 0xc2 && buf[0] <= 0xdf)
+    {
+      /* 2-byte form.  */
+      byte = scm_peek_byte_or_eof_unlocked (port);
+      ASSERT_NOT_EOF (byte);
+
+      if (SCM_UNLIKELY ((byte & 0xc0) != 0x80))
+	goto invalid_seq;
+
+      CONSUME_PEEKED_BYTE ();
+      buf[1] = (scm_t_uint8) byte;
+      *len = 2;
+
+      *codepoint = ((scm_t_wchar) buf[0] & 0x1f) << 6UL
+	| (buf[1] & 0x3f);
+    }
+  else if ((buf[0] & 0xf0) == 0xe0)
+    {
+      /* 3-byte form.  */
+      byte = scm_peek_byte_or_eof_unlocked (port);
+      ASSERT_NOT_EOF (byte);
+
+      if (SCM_UNLIKELY ((byte & 0xc0) != 0x80
+			|| (buf[0] == 0xe0 && byte < 0xa0)
+			|| (buf[0] == 0xed && byte > 0x9f)))
+	goto invalid_seq;
+
+      CONSUME_PEEKED_BYTE ();
+      buf[1] = (scm_t_uint8) byte;
+      *len = 2;
+
+      byte = scm_peek_byte_or_eof_unlocked (port);
+      ASSERT_NOT_EOF (byte);
+
+      if (SCM_UNLIKELY ((byte & 0xc0) != 0x80))
+	goto invalid_seq;
+
+      CONSUME_PEEKED_BYTE ();
+      buf[2] = (scm_t_uint8) byte;
+      *len = 3;
+
+      *codepoint = ((scm_t_wchar) buf[0] & 0x0f) << 12UL
+	| ((scm_t_wchar) buf[1] & 0x3f) << 6UL
+	| (buf[2] & 0x3f);
+    }
+  else if (buf[0] >= 0xf0 && buf[0] <= 0xf4)
+    {
+      /* 4-byte form.  */
+      byte = scm_peek_byte_or_eof_unlocked (port);
+      ASSERT_NOT_EOF (byte);
+
+      if (SCM_UNLIKELY (((byte & 0xc0) != 0x80)
+			|| (buf[0] == 0xf0 && byte < 0x90)
+			|| (buf[0] == 0xf4 && byte > 0x8f)))
+	goto invalid_seq;
+
+      CONSUME_PEEKED_BYTE ();
+      buf[1] = (scm_t_uint8) byte;
+      *len = 2;
+
+      byte = scm_peek_byte_or_eof_unlocked (port);
+      ASSERT_NOT_EOF (byte);
+
+      if (SCM_UNLIKELY ((byte & 0xc0) != 0x80))
+	goto invalid_seq;
+
+      CONSUME_PEEKED_BYTE ();
+      buf[2] = (scm_t_uint8) byte;
+      *len = 3;
+
+      byte = scm_peek_byte_or_eof_unlocked (port);
+      ASSERT_NOT_EOF (byte);
+
+      if (SCM_UNLIKELY ((byte & 0xc0) != 0x80))
+	goto invalid_seq;
+
+      CONSUME_PEEKED_BYTE ();
+      buf[3] = (scm_t_uint8) byte;
+      *len = 4;
+
+      *codepoint = ((scm_t_wchar) buf[0] & 0x07) << 18UL
+	| ((scm_t_wchar) buf[1] & 0x3f) << 12UL
+	| ((scm_t_wchar) buf[2] & 0x3f) << 6UL
+	| (buf[3] & 0x3f);
+    }
+  else
+    goto invalid_seq;
+
+  return 0;
+
+ invalid_seq:
+  /* Here we could choose the consume the faulty byte when it's not a
+     valid starting byte, but it's not a requirement.  What Section 3.9
+     of Unicode 6.0.0 mandates, though, is to not consume a byte that
+     would otherwise be a valid starting byte.  */
+
+  return EILSEQ;
+
+#undef CONSUME_PEEKED_BYTE
+#undef ASSERT_NOT_EOF
+}
+
+/* Read an ISO-8859-1 codepoint (a byte) from PORT.  On success, return
+   0 and set *CODEPOINT to the codepoint that was read, fill BUF with
+   its UTF-8 representation, and set *LEN to the length in bytes.
+   Return `EILSEQ' on error.  */
+static int
+get_latin1_codepoint (SCM port, scm_t_wchar *codepoint,
+                      char buf[SCM_MBCHAR_BUF_SIZE], size_t *len)
+{
+  *codepoint = scm_get_byte_or_eof_unlocked (port);
+
+  if (*codepoint == EOF)
+    *len = 0;
+  else
+    {
+      *len = 1;
+      buf[0] = *codepoint;
+    }
+  return 0;
+}
+
+/* Likewise, read a byte sequence from PORT, passing it through its
+   input conversion descriptor.  */
+static int
+get_iconv_codepoint (SCM port, scm_t_wchar *codepoint,
+		     char buf[SCM_MBCHAR_BUF_SIZE], size_t *len)
+{
   scm_t_iconv_descriptors *id;
   scm_t_uint8 utf8_buf[SCM_MBCHAR_BUF_SIZE];
   size_t input_size = 0;
@@ -1458,7 +1819,7 @@
       char *input, *output;
       size_t input_left, output_left, done;
 
-      byte_read = scm_get_byte_or_eof (port);
+      byte_read = scm_get_byte_or_eof_unlocked (port);
       if (SCM_UNLIKELY (byte_read == EOF))
 	{
           if (SCM_LIKELY (input_size == 0))
@@ -1518,654 +1879,6 @@
             }
         }
     }
->>>>>>> f5b2eea6
-}
-
-int
-scm_peek_byte_or_eof (SCM port)
-{
-<<<<<<< HEAD
-  scm_i_pthread_mutex_t *lock;
-  int ret;
-
-  scm_c_lock_port (port, &lock);
-  ret = scm_peek_byte_or_eof_unlocked (port);
-  if (lock)
-    scm_i_pthread_mutex_unlock (lock);
-
-  return ret;
-=======
-  int err;
-  scm_t_port *pt = SCM_PTAB_ENTRY (port);
-  scm_t_port_internal *pti = SCM_PORT_GET_INTERNAL (port);
-
-  if (pti->encoding_mode == SCM_PORT_ENCODING_MODE_UTF8)
-    err = get_utf8_codepoint (port, codepoint, (scm_t_uint8 *) buf, len);
-  else
-    err = get_iconv_codepoint (port, codepoint, buf, len);
-
-  if (SCM_LIKELY (err == 0))
-    {
-      if (SCM_UNLIKELY (pti->at_stream_start_for_bom_read))
-        {
-          /* Record that we're no longer at stream start. */
-          pti->at_stream_start_for_bom_read = 0;
-          if (pt->rw_random)
-            pti->at_stream_start_for_bom_write = 0;
-
-          /* If we just read a BOM in an encoding that recognizes them,
-             then silently consume it and read another code point. */
-          if (SCM_UNLIKELY
-              (*codepoint == SCM_UNICODE_BOM
-               && (pti->encoding_mode == SCM_PORT_ENCODING_MODE_UTF8
-                   || c_strcasecmp (pt->encoding, "UTF-16") == 0
-                   || c_strcasecmp (pt->encoding, "UTF-32") == 0)))
-            return get_codepoint (port, codepoint, buf, len);
-        }
-      update_port_lf (*codepoint, port);
-    }
-  else if (pt->ilseq_handler == SCM_ICONVEH_QUESTION_MARK)
-    {
-      *codepoint = '?';
-      err = 0;
-      update_port_lf (*codepoint, port);
-    }
-
-  return err;
-}
-
-/* Read a codepoint from PORT and return it.  */
-scm_t_wchar
-scm_getc (SCM port)
-#define FUNC_NAME "scm_getc"
-{
-  int err;
-  size_t len;
-  scm_t_wchar codepoint;
-  char buf[SCM_MBCHAR_BUF_SIZE];
-
-  err = get_codepoint (port, &codepoint, buf, &len);
-  if (SCM_UNLIKELY (err != 0))
-    /* At this point PORT should point past the invalid encoding, as per
-       R6RS-lib Section 8.2.4.  */
-    scm_decoding_error (FUNC_NAME, err, "input decoding error", port);
-
-  return codepoint;
-}
-#undef FUNC_NAME
-
-/* this should only be called when the read buffer is empty.  it
-   tries to refill the read buffer.  it returns the first char from
-   the port, which is either EOF or *(pt->read_pos).  */
-static int
-scm_i_fill_input (SCM port)
-{
-  scm_t_port *pt = SCM_PTAB_ENTRY (port);
-  scm_t_port_internal *pti = SCM_PORT_GET_INTERNAL (port);
-
-  assert (pt->read_pos == pt->read_end);
-
-  if (pti->pending_eof)
-    {
-      pti->pending_eof = 0;
-      return EOF;
-    }
-
-  if (pt->read_buf == pt->putback_buf)
-    {
-      /* finished reading put-back chars.  */
-      pt->read_buf = pt->saved_read_buf;
-      pt->read_pos = pt->saved_read_pos;
-      pt->read_end = pt->saved_read_end;
-      pt->read_buf_size = pt->saved_read_buf_size;
-      if (pt->read_pos < pt->read_end)
-	return *(pt->read_pos);
-    }
-  return scm_ptobs[SCM_PTOBNUM (port)].fill_input (port);
-}
-
-int
-scm_fill_input (SCM port)
-{
-  return scm_i_fill_input (port);
-}
-
-/* Slow-path fallback for 'scm_get_byte_or_eof' in inline.h */
-int
-scm_slow_get_byte_or_eof (SCM port)
-{
-  scm_t_port *pt = SCM_PTAB_ENTRY (port);
-
-  if (pt->rw_active == SCM_PORT_WRITE)
-    scm_flush (port);
-
-  if (pt->rw_random)
-    pt->rw_active = SCM_PORT_READ;
-
-  if (pt->read_pos >= pt->read_end)
-    {
-      if (SCM_UNLIKELY (scm_i_fill_input (port) == EOF))
-	return EOF;
-    }
-
-  return *pt->read_pos++;
-}
-
-/* Slow-path fallback for 'scm_peek_byte_or_eof' in inline.h */
-int
-scm_slow_peek_byte_or_eof (SCM port)
-{
-  scm_t_port *pt = SCM_PTAB_ENTRY (port);
-
-  if (pt->rw_active == SCM_PORT_WRITE)
-    scm_flush (port);
-
-  if (pt->rw_random)
-    pt->rw_active = SCM_PORT_READ;
-
-  if (pt->read_pos >= pt->read_end)
-    {
-      if (SCM_UNLIKELY (scm_i_fill_input (port) == EOF))
-        {
-          scm_i_set_pending_eof (port);
-          return EOF;
-        }
-    }
-
-  return *pt->read_pos;
-}
-
-
-/* scm_lfwrite
- *
- * This function differs from scm_c_write; it updates port line and
- * column. */
-
-void
-scm_lfwrite (const char *ptr, size_t size, SCM port)
-{
-  scm_t_port *pt = SCM_PTAB_ENTRY (port);
-  scm_t_ptob_descriptor *ptob = &scm_ptobs[SCM_PTOBNUM (port)];
-
-  if (pt->rw_active == SCM_PORT_READ)
-    scm_end_input (port);
-
-  ptob->write (port, ptr, size);
-
-  for (; size; ptr++, size--)
-    update_port_lf ((scm_t_wchar) (unsigned char) *ptr, port);
-
-  if (pt->rw_random)
-    pt->rw_active = SCM_PORT_WRITE;
-}
-
-/* Write STR to PORT from START inclusive to END exclusive.  */
-void
-scm_lfwrite_substr (SCM str, size_t start, size_t end, SCM port)
-{
-  scm_t_port *pt = SCM_PTAB_ENTRY (port);
-
-  if (pt->rw_active == SCM_PORT_READ)
-    scm_end_input (port);
-
-  if (end == (size_t) -1)
-    end = scm_i_string_length (str);
-
-  scm_i_display_substring (str, start, end, port);
-
-  if (pt->rw_random)
-    pt->rw_active = SCM_PORT_WRITE;
->>>>>>> f5b2eea6
-}
-
-/* scm_c_read
- *
- * Used by an application to read arbitrary number of bytes from an
- * SCM port.  Same semantics as libc read, except that scm_c_read only
- * returns less than SIZE bytes if at end-of-file.
- *
- * Warning: Doesn't update port line and column counts!  */
-
-/* This structure, and the following swap_buffer function, are used
-   for temporarily swapping a port's own read buffer, and the buffer
-   that the caller of scm_c_read provides. */
-struct port_and_swap_buffer
-{
-  scm_t_port *pt;
-  unsigned char *buffer;
-  size_t size;
-};
-
-static void
-swap_buffer (void *data)
-{
-  struct port_and_swap_buffer *psb = (struct port_and_swap_buffer *) data;
-  unsigned char *old_buf = psb->pt->read_buf;
-  size_t old_size = psb->pt->read_buf_size;
-
-  /* Make the port use (buffer, size) from the struct. */
-  psb->pt->read_pos = psb->pt->read_buf = psb->pt->read_end = psb->buffer;
-  psb->pt->read_buf_size = psb->size;
-
-  /* Save the port's old (buffer, size) in the struct. */
-  psb->buffer = old_buf;
-  psb->size = old_size;
-}
-
-size_t
-scm_c_read_unlocked (SCM port, void *buffer, size_t size)
-#define FUNC_NAME "scm_c_read"
-{
-  scm_t_port *pt;
-  size_t n_read = 0, n_available;
-  struct port_and_swap_buffer psb;
-
-  SCM_VALIDATE_OPINPORT (1, port);
-
-  pt = SCM_PTAB_ENTRY (port);
-  if (pt->rw_active == SCM_PORT_WRITE)
-    SCM_PORT_DESCRIPTOR (port)->flush (port);
-
-  if (pt->rw_random)
-    pt->rw_active = SCM_PORT_READ;
-
-  /* Take bytes first from the port's read buffer. */
-  if (pt->read_pos < pt->read_end)
-    {
-      n_available = min (size, pt->read_end - pt->read_pos);
-      memcpy (buffer, pt->read_pos, n_available);
-      buffer = (char *) buffer + n_available;
-      pt->read_pos += n_available;
-      n_read += n_available;
-      size -= n_available;
-    }
-
-  /* Avoid the scm_dynwind_* costs if we now have enough data. */
-  if (size == 0)
-    return n_read;
-
-  /* Now we will call scm_i_fill_input repeatedly until we have read the
-     requested number of bytes.  (Note that a single scm_i_fill_input
-     call does not guarantee to fill the whole of the port's read
-     buffer.) */
-  if (pt->read_buf_size <= 1
-      && pt->encoding_mode == SCM_PORT_ENCODING_MODE_LATIN1)
-    {
-      /* The port that we are reading from is unbuffered - i.e. does
-	 not have its own persistent buffer - but we have a buffer,
-	 provided by our caller, that is the right size for the data
-	 that is wanted.  For the following scm_i_fill_input calls,
-	 therefore, we use the buffer in hand as the port's read
-	 buffer.
-
-	 We need to make sure that the port's normal (1 byte) buffer
-	 is reinstated in case one of the scm_i_fill_input () calls
-	 throws an exception; we use the scm_dynwind_* API to achieve
-	 that. 
-
-         A consequence of this optimization is that the fill_input
-         functions can't unget characters.  That'll push data to the
-         pushback buffer instead of this psb buffer.  */
-#if SCM_DEBUG == 1
-      unsigned char *pback = pt->putback_buf;
-#endif      
-      psb.pt = pt;
-      psb.buffer = buffer;
-      psb.size = size;
-      scm_dynwind_begin (SCM_F_DYNWIND_REWINDABLE);
-      scm_dynwind_rewind_handler (swap_buffer, &psb, SCM_F_WIND_EXPLICITLY);
-      scm_dynwind_unwind_handler (swap_buffer, &psb, SCM_F_WIND_EXPLICITLY);
-
-      /* Call scm_i_fill_input until we have all the bytes that we need,
-	 or we hit EOF. */
-<<<<<<< HEAD
-      while (pt->read_buf_size && (scm_fill_input_unlocked (port) != EOF))
-=======
-      while (pt->read_buf_size && (scm_i_fill_input (port) != EOF))
->>>>>>> f5b2eea6
-	{
-	  pt->read_buf_size -= (pt->read_end - pt->read_pos);
-	  pt->read_pos = pt->read_buf = pt->read_end;
-	}
-#if SCM_DEBUG == 1
-      if (pback != pt->putback_buf 
-          || pt->read_buf - (unsigned char *) buffer < 0)
-        scm_misc_error (FUNC_NAME, 
-                        "scm_c_read must not call a fill function that pushes "
-                        "back characters onto an unbuffered port", SCM_EOL);
-#endif      
-      n_read += pt->read_buf - (unsigned char *) buffer;
-      
-      /* Reinstate the port's normal buffer. */
-      scm_dynwind_end ();
-    }
-  else
-    {
-      /* The port has its own buffer.  It is important that we use it,
-	 even if it happens to be smaller than our caller's buffer, so
-	 that a custom port implementation's entry points (in
-	 particular, fill_input) can rely on the buffer always being
-	 the same as they first set up. */
-<<<<<<< HEAD
-      while (size && (scm_fill_input_unlocked (port) != EOF))
-=======
-      while (size && (scm_i_fill_input (port) != EOF))
->>>>>>> f5b2eea6
-	{
-	  n_available = min (size, pt->read_end - pt->read_pos);
-	  memcpy (buffer, pt->read_pos, n_available);
-	  buffer = (char *) buffer + n_available;
-	  pt->read_pos += n_available;
-	  n_read += n_available;
-	  size -= n_available;
-	} 
-    }
-
-  return n_read;
-}
-#undef FUNC_NAME
-
-size_t
-scm_c_read (SCM port, void *buffer, size_t size)
-{
-  scm_i_pthread_mutex_t *lock;
-  size_t ret;
-
-  scm_c_lock_port (port, &lock);
-  ret = scm_c_read_unlocked (port, buffer, size);
-  if (lock)
-    scm_i_pthread_mutex_unlock (lock);
-  
-
-  return ret;
-}
-
-/* Update the line and column number of PORT after consumption of C.  */
-static inline void
-update_port_lf (scm_t_wchar c, SCM port)
-{
-  switch (c)
-    {
-    case '\a':
-    case EOF:
-      break;
-    case '\b':
-      SCM_DECCOL (port);
-      break;
-    case '\n':
-      SCM_INCLINE (port);
-      break;
-    case '\r':
-      SCM_ZEROCOL (port);
-      break;
-    case '\t':
-      SCM_TABCOL (port);
-      break;
-    default:
-      SCM_INCCOL (port);
-      break;
-    }
-}
-
-#define SCM_MBCHAR_BUF_SIZE (4)
-
-/* Convert the SIZE-byte UTF-8 sequence in UTF8_BUF to a codepoint.
-   UTF8_BUF is assumed to contain a valid UTF-8 sequence.  */
-static scm_t_wchar
-utf8_to_codepoint (const scm_t_uint8 *utf8_buf, size_t size)
-{
-  scm_t_wchar codepoint;
-
-  if (utf8_buf[0] <= 0x7f)
-    {
-      assert (size == 1);
-      codepoint = utf8_buf[0];
-    }
-  else if ((utf8_buf[0] & 0xe0) == 0xc0)
-    {
-      assert (size == 2);
-      codepoint = ((scm_t_wchar) utf8_buf[0] & 0x1f) << 6UL
-	| (utf8_buf[1] & 0x3f);
-    }
-  else if ((utf8_buf[0] & 0xf0) == 0xe0)
-    {
-      assert (size == 3);
-      codepoint = ((scm_t_wchar) utf8_buf[0] & 0x0f) << 12UL
-	| ((scm_t_wchar) utf8_buf[1] & 0x3f) << 6UL
-	| (utf8_buf[2] & 0x3f);
-    }
-  else
-    {
-      assert (size == 4);
-      codepoint = ((scm_t_wchar) utf8_buf[0] & 0x07) << 18UL
-	| ((scm_t_wchar) utf8_buf[1] & 0x3f) << 12UL
-	| ((scm_t_wchar) utf8_buf[2] & 0x3f) << 6UL
-	| (utf8_buf[3] & 0x3f);
-    }
-
-  return codepoint;
-}
-
-/* Read a UTF-8 sequence from PORT.  On success, return 0 and set
-   *CODEPOINT to the codepoint that was read, fill BUF with its UTF-8
-   representation, and set *LEN to the length in bytes.  Return
-   `EILSEQ' on error.  */
-static int
-get_utf8_codepoint (SCM port, scm_t_wchar *codepoint,
-		    scm_t_uint8 buf[SCM_MBCHAR_BUF_SIZE], size_t *len)
-{
-#define ASSERT_NOT_EOF(b)			\
-  if (SCM_UNLIKELY ((b) == EOF))		\
-    goto invalid_seq
-#define CONSUME_PEEKED_BYTE()				\
-  pt->read_pos++
-
-  int byte;
-  scm_t_port *pt;
-
-  *len = 0;
-  pt = SCM_PTAB_ENTRY (port);
-
-  byte = scm_get_byte_or_eof_unlocked (port);
-  if (byte == EOF)
-    {
-      *codepoint = EOF;
-      return 0;
-    }
-
-  buf[0] = (scm_t_uint8) byte;
-  *len = 1;
-
-  if (buf[0] <= 0x7f)
-    /* 1-byte form.  */
-    *codepoint = buf[0];
-  else if (buf[0] >= 0xc2 && buf[0] <= 0xdf)
-    {
-      /* 2-byte form.  */
-      byte = scm_peek_byte_or_eof_unlocked (port);
-      ASSERT_NOT_EOF (byte);
-
-      if (SCM_UNLIKELY ((byte & 0xc0) != 0x80))
-	goto invalid_seq;
-
-      CONSUME_PEEKED_BYTE ();
-      buf[1] = (scm_t_uint8) byte;
-      *len = 2;
-
-      *codepoint = ((scm_t_wchar) buf[0] & 0x1f) << 6UL
-	| (buf[1] & 0x3f);
-    }
-  else if ((buf[0] & 0xf0) == 0xe0)
-    {
-      /* 3-byte form.  */
-      byte = scm_peek_byte_or_eof_unlocked (port);
-      ASSERT_NOT_EOF (byte);
-
-      if (SCM_UNLIKELY ((byte & 0xc0) != 0x80
-			|| (buf[0] == 0xe0 && byte < 0xa0)
-			|| (buf[0] == 0xed && byte > 0x9f)))
-	goto invalid_seq;
-
-      CONSUME_PEEKED_BYTE ();
-      buf[1] = (scm_t_uint8) byte;
-      *len = 2;
-
-      byte = scm_peek_byte_or_eof_unlocked (port);
-      ASSERT_NOT_EOF (byte);
-
-      if (SCM_UNLIKELY ((byte & 0xc0) != 0x80))
-	goto invalid_seq;
-
-      CONSUME_PEEKED_BYTE ();
-      buf[2] = (scm_t_uint8) byte;
-      *len = 3;
-
-      *codepoint = ((scm_t_wchar) buf[0] & 0x0f) << 12UL
-	| ((scm_t_wchar) buf[1] & 0x3f) << 6UL
-	| (buf[2] & 0x3f);
-    }
-  else if (buf[0] >= 0xf0 && buf[0] <= 0xf4)
-    {
-      /* 4-byte form.  */
-      byte = scm_peek_byte_or_eof_unlocked (port);
-      ASSERT_NOT_EOF (byte);
-
-      if (SCM_UNLIKELY (((byte & 0xc0) != 0x80)
-			|| (buf[0] == 0xf0 && byte < 0x90)
-			|| (buf[0] == 0xf4 && byte > 0x8f)))
-	goto invalid_seq;
-
-      CONSUME_PEEKED_BYTE ();
-      buf[1] = (scm_t_uint8) byte;
-      *len = 2;
-
-      byte = scm_peek_byte_or_eof_unlocked (port);
-      ASSERT_NOT_EOF (byte);
-
-      if (SCM_UNLIKELY ((byte & 0xc0) != 0x80))
-	goto invalid_seq;
-
-      CONSUME_PEEKED_BYTE ();
-      buf[2] = (scm_t_uint8) byte;
-      *len = 3;
-
-      byte = scm_peek_byte_or_eof_unlocked (port);
-      ASSERT_NOT_EOF (byte);
-
-      if (SCM_UNLIKELY ((byte & 0xc0) != 0x80))
-	goto invalid_seq;
-
-      CONSUME_PEEKED_BYTE ();
-      buf[3] = (scm_t_uint8) byte;
-      *len = 4;
-
-      *codepoint = ((scm_t_wchar) buf[0] & 0x07) << 18UL
-	| ((scm_t_wchar) buf[1] & 0x3f) << 12UL
-	| ((scm_t_wchar) buf[2] & 0x3f) << 6UL
-	| (buf[3] & 0x3f);
-    }
-  else
-    goto invalid_seq;
-
-  return 0;
-
- invalid_seq:
-  /* Here we could choose the consume the faulty byte when it's not a
-     valid starting byte, but it's not a requirement.  What Section 3.9
-     of Unicode 6.0.0 mandates, though, is to not consume a byte that
-     would otherwise be a valid starting byte.  */
-
-  return EILSEQ;
-
-#undef CONSUME_PEEKED_BYTE
-#undef ASSERT_NOT_EOF
-}
-
-/* Read an ISO-8859-1 codepoint (a byte) from PORT.  On success, return
-   0 and set *CODEPOINT to the codepoint that was read, fill BUF with
-   its UTF-8 representation, and set *LEN to the length in bytes.
-   Return `EILSEQ' on error.  */
-static int
-get_latin1_codepoint (SCM port, scm_t_wchar *codepoint,
-                      char buf[SCM_MBCHAR_BUF_SIZE], size_t *len)
-{
-  *codepoint = scm_get_byte_or_eof_unlocked (port);
-
-  if (*codepoint == EOF)
-    *len = 0;
-  else
-    {
-      *len = 1;
-      buf[0] = *codepoint;
-    }
-  return 0;
-}
-
-/* Likewise, read a byte sequence from PORT, passing it through its
-   input conversion descriptor.  */
-static int
-get_iconv_codepoint (SCM port, scm_t_wchar *codepoint,
-		     char buf[SCM_MBCHAR_BUF_SIZE], size_t *len)
-{
-  scm_t_iconv_descriptors *id;
-  int err, byte_read;
-  size_t bytes_consumed, output_size;
-  char *output;
-  scm_t_uint8 utf8_buf[SCM_MBCHAR_BUF_SIZE];
-
-  id = scm_i_port_iconv_descriptors (port);
-
-  for (output_size = 0, output = (char *) utf8_buf,
-	 bytes_consumed = 0, err = 0;
-       err == 0 && output_size == 0
-	 && (bytes_consumed == 0 || byte_read != EOF);
-       bytes_consumed++)
-    {
-      char *input;
-      size_t input_left, output_left, done;
-
-      byte_read = scm_get_byte_or_eof_unlocked (port);
-      if (byte_read == EOF)
-	{
-	  if (bytes_consumed == 0)
-	    {
-	      *codepoint = (scm_t_wchar) EOF;
-	      *len = 0;
-	      return 0;
-	    }
-	  else
-	    continue;
-	}
-
-      buf[bytes_consumed] = byte_read;
-
-      input = buf;
-      input_left = bytes_consumed + 1;
-      output_left = sizeof (utf8_buf);
-
-      done = iconv (id->input_cd, &input, &input_left, &output, &output_left);
-      if (done == (size_t) -1)
-	{
-	  err = errno;
-	  if (err == EINVAL)
-	    /* Missing input: keep trying.  */
-	    err = 0;
-	}
-      else
-	output_size = sizeof (utf8_buf) - output_left;
-    }
-
-  if (SCM_UNLIKELY (output_size == 0))
-    /* An unterminated sequence.  */
-    err = EILSEQ;
-  else if (SCM_LIKELY (err == 0))
-    {
-      /* Convert the UTF8_BUF sequence to a Unicode code point.  */
-      *codepoint = utf8_to_codepoint (utf8_buf, output_size);
-      *len = bytes_consumed;
-    }
-
-  return err;
 }
 
 /* Read a codepoint from PORT and return it in *CODEPOINT.  Fill BUF
@@ -2178,16 +1891,35 @@
 {
   int err;
   scm_t_port *pt = SCM_PTAB_ENTRY (port);
-
-  if (pt->encoding_mode == SCM_PORT_ENCODING_MODE_UTF8)
+  scm_t_port_internal *pti = SCM_PORT_GET_INTERNAL (port);
+
+  if (pti->encoding_mode == SCM_PORT_ENCODING_MODE_UTF8)
     err = get_utf8_codepoint (port, codepoint, (scm_t_uint8 *) buf, len);
-  else if (pt->encoding_mode == SCM_PORT_ENCODING_MODE_LATIN1)
+  else if (pti->encoding_mode == SCM_PORT_ENCODING_MODE_LATIN1)
     err = get_latin1_codepoint (port, codepoint, buf, len);
   else
     err = get_iconv_codepoint (port, codepoint, buf, len);
 
   if (SCM_LIKELY (err == 0))
-    update_port_lf (*codepoint, port);
+    {
+      if (SCM_UNLIKELY (pti->at_stream_start_for_bom_read))
+        {
+          /* Record that we're no longer at stream start. */
+          pti->at_stream_start_for_bom_read = 0;
+          if (pt->rw_random)
+            pti->at_stream_start_for_bom_write = 0;
+
+          /* If we just read a BOM in an encoding that recognizes them,
+             then silently consume it and read another code point. */
+          if (SCM_UNLIKELY
+              (*codepoint == SCM_UNICODE_BOM
+               && (pti->encoding_mode == SCM_PORT_ENCODING_MODE_UTF8
+                   || strcmp (pt->encoding, "UTF-16") == 0
+                   || strcmp (pt->encoding, "UTF-32") == 0)))
+            return get_codepoint (port, codepoint, buf, len);
+        }
+      update_port_lf (*codepoint, port);
+    }
   else if (pt->ilseq_handler == SCM_ICONVEH_QUESTION_MARK)
     {
       *codepoint = '?';
@@ -2230,22 +1962,8 @@
     scm_i_pthread_mutex_unlock (lock);
   
 
-<<<<<<< HEAD
   return ret;
 }
-=======
-  scm_i_clear_pending_eof (port);
-  if (pt->read_buf == pt->putback_buf)
-    {
-      offset = pt->read_end - pt->read_pos;
-      pt->read_buf = pt->saved_read_buf;
-      pt->read_pos = pt->saved_read_pos;
-      pt->read_end = pt->saved_read_end;
-      pt->read_buf_size = pt->saved_read_buf_size;
-    }
-  else
-    offset = 0;
->>>>>>> f5b2eea6
 
 SCM_DEFINE (scm_read_char, "read-char", 0, 1, 0,
            (SCM port),
@@ -2274,16 +1992,13 @@
 
 
 /* Pushback.  */
-
-<<<<<<< HEAD
-void 
-scm_unget_byte_unlocked (int c, SCM port)
-#define FUNC_NAME "scm_unget_byte"
-=======
++
+
+
 static void
-scm_i_unget_bytes (const unsigned char *buf, size_t len, SCM port)
+scm_i_unget_bytes_unlocked (const unsigned char *buf, size_t len, SCM port)
 #define FUNC_NAME "scm_unget_bytes"
->>>>>>> f5b2eea6
 {
   scm_t_port *pt = SCM_PTAB_ENTRY (port);
   size_t old_len, new_len;
@@ -2366,38 +2081,42 @@
 }
 #undef FUNC_NAME
 
+void
+scm_unget_bytes_unlocked (const unsigned char *buf, size_t len, SCM port)
+{
+  scm_i_unget_bytes_unlocked (buf, len, port);
+}
+
+void
+scm_unget_byte_unlocked (int c, SCM port)
+{
+  unsigned char byte = c;
+  scm_i_unget_bytes_unlocked (&byte, 1, port);
+}
+
+void
+scm_unget_bytes (const unsigned char *buf, size_t len, SCM port)
+{
+  scm_i_pthread_mutex_t *lock;
+  scm_c_lock_port (port, &lock);
+  scm_i_unget_bytes_unlocked (buf, len, port);
+  if (lock)
+    scm_i_pthread_mutex_unlock (lock);
+}
+
 void 
 scm_unget_byte (int c, SCM port)
 {
+  unsigned char byte = c;
   scm_i_pthread_mutex_t *lock;
   scm_c_lock_port (port, &lock);
-  scm_unget_byte_unlocked (c, port);
+  scm_i_unget_bytes_unlocked (&byte, 1, port);
   if (lock)
     scm_i_pthread_mutex_unlock (lock);
-  
-}
-
-void
-<<<<<<< HEAD
+}
+
+void
 scm_ungetc_unlocked (scm_t_wchar c, SCM port)
-=======
-scm_unget_bytes (const unsigned char *buf, size_t len, SCM port)
-{
-  scm_i_unget_bytes (buf, len, port);
-}
-
-void
-scm_unget_byte (int c, SCM port)
-{
-  unsigned char byte;
-
-  byte = c;
-  scm_i_unget_bytes (&byte, 1, port);
-}
-
-void
-scm_ungetc (scm_t_wchar c, SCM port)
->>>>>>> f5b2eea6
 #define FUNC_NAME "scm_ungetc"
 {
   scm_t_port *pt = SCM_PTAB_ENTRY (port);
@@ -2416,12 +2135,7 @@
 			"conversion to port encoding failed",
 			SCM_BOOL_F, SCM_MAKE_CHAR (c));
 
-<<<<<<< HEAD
-  for (i = len - 1; i >= 0; i--)
-    scm_unget_byte_unlocked (result[i], port);
-=======
-  scm_i_unget_bytes ((unsigned char *) result, len, port);
->>>>>>> f5b2eea6
+  scm_i_unget_bytes_unlocked ((unsigned char *) result, len, port);
 
   if (SCM_UNLIKELY (result != result_buf))
     free (result);
@@ -2512,12 +2226,7 @@
 
   err = get_codepoint (port, &c, bytes, &len);
 
-<<<<<<< HEAD
-  for (i = len - 1; i >= 0; i--)
-    scm_unget_byte_unlocked (bytes[i], port);
-=======
-  scm_i_unget_bytes ((unsigned char *) bytes, len, port);
->>>>>>> f5b2eea6
+  scm_i_unget_bytes_unlocked ((unsigned char *) bytes, len, port);
 
   SCM_COL (port) = column;
   SCM_LINUM (port) = line;
@@ -2593,7 +2302,6 @@
 
 /* Manipulating the buffers.  */
 
-<<<<<<< HEAD
 /* This routine does not take any locks, as it is usually called as part
    of a port implementation.  */
 void
@@ -2608,38 +2316,21 @@
 /* this should only be called when the read buffer is empty.  it
    tries to refill the read buffer.  it returns the first char from
    the port, which is either EOF or *(pt->read_pos).  */
-int
-scm_fill_input_unlocked (SCM port)
+static int
+scm_i_fill_input_unlocked (SCM port)
 {
   scm_t_port *pt = SCM_PTAB_ENTRY (port);
+  scm_t_port_internal *pti = SCM_PORT_GET_INTERNAL (port);
 
   assert (pt->read_pos == pt->read_end);
 
+  if (pti->pending_eof)
+    {
+      pti->pending_eof = 0;
+      return EOF;
+    }
+
   if (pt->read_buf == pt->putback_buf)
-=======
-  if (SCM_OPPORTP (fd_port))
-    {
-      scm_t_port_internal *pti = SCM_PORT_GET_INTERNAL (fd_port);
-      scm_t_ptob_descriptor *ptob = scm_ptobs + SCM_PTOBNUM (fd_port);
-      off_t_or_off64_t off = scm_to_off_t_or_off64_t (offset);
-      off_t_or_off64_t rv;
-
-      if (!ptob->seek)
-	SCM_MISC_ERROR ("port is not seekable", 
-                        scm_cons (fd_port, SCM_EOL));
-      else
-        rv = ptob->seek (fd_port, off, how);
-
-      /* Set stream-start flags according to new position. */
-      pti->at_stream_start_for_bom_read  = (rv == 0);
-      pti->at_stream_start_for_bom_write = (rv == 0);
-
-      scm_i_clear_pending_eof (fd_port);
-
-      return scm_from_off_t_or_off64_t (rv);
-    }
-  else /* file descriptor?.  */
->>>>>>> f5b2eea6
     {
       /* finished reading put-back chars.  */
       pt->read_buf = pt->saved_read_buf;
@@ -2665,6 +2356,51 @@
   
 
   return ret;
+}
+
+/* Slow-path fallback for 'scm_get_byte_or_eof_unlocked' */
+int
+scm_slow_get_byte_or_eof_unlocked (SCM port)
+{
+  scm_t_port *pt = SCM_PTAB_ENTRY (port);
+
+  if (pt->rw_active == SCM_PORT_WRITE)
+    scm_flush_unlocked (port);
+
+  if (pt->rw_random)
+    pt->rw_active = SCM_PORT_READ;
+
+  if (pt->read_pos >= pt->read_end)
+    {
+      if (SCM_UNLIKELY (scm_i_fill_input_unlocked (port) == EOF))
+	return EOF;
+    }
+
+  return *pt->read_pos++;
+}
+
+/* Slow-path fallback for 'scm_peek_byte_or_eof_unlocked' */
+int
+scm_slow_peek_byte_or_eof_unlocked (SCM port)
+{
+  scm_t_port *pt = SCM_PTAB_ENTRY (port);
+
+  if (pt->rw_active == SCM_PORT_WRITE)
+    scm_flush_unlocked (port);
+
+  if (pt->rw_random)
+    pt->rw_active = SCM_PORT_READ;
+
+  if (pt->read_pos >= pt->read_end)
+    {
+      if (SCM_UNLIKELY (scm_i_fill_input_unlocked (port) == EOF))
+        {
+          scm_i_set_pending_eof (port);
+          return EOF;
+        }
+    }
+
+  return *pt->read_pos;
 }
 
 /* Move up to READ_LEN bytes from PORT's putback and/or read buffers
@@ -2749,31 +2485,14 @@
   long offset;
   scm_t_port *pt = SCM_PTAB_ENTRY (port);
 
+  scm_i_clear_pending_eof (port);
   if (pt->read_buf == pt->putback_buf)
     {
-<<<<<<< HEAD
       offset = pt->read_end - pt->read_pos;
       pt->read_buf = pt->saved_read_buf;
       pt->read_pos = pt->saved_read_pos;
       pt->read_end = pt->saved_read_end;
       pt->read_buf_size = pt->saved_read_buf_size;
-=======
-      off_t_or_off64_t c_length = scm_to_off_t_or_off64_t (length);
-      scm_t_port *pt = SCM_PTAB_ENTRY (object);
-      scm_t_ptob_descriptor *ptob = scm_ptobs + SCM_PTOBNUM (object);
-
-      if (!ptob->truncate)
-	SCM_MISC_ERROR ("port is not truncatable", SCM_EOL);
-
-      scm_i_clear_pending_eof (object);
-      if (pt->rw_active == SCM_PORT_READ)
-	scm_end_input (object);
-      else if (pt->rw_active == SCM_PORT_WRITE)
-	ptob->flush (object);
-
-      ptob->truncate (object, c_length);
-      rv = 0;
->>>>>>> f5b2eea6
     }
   else
     offset = 0;
@@ -2829,6 +2548,12 @@
   if (lock)
     scm_i_pthread_mutex_unlock (lock);
   
+}
+
+int
+scm_fill_input_unlocked (SCM port)
+{
+  return scm_i_fill_input_unlocked (port);
 }
 
 
@@ -2883,21 +2608,10 @@
   if (pt->rw_active == SCM_PORT_READ)
     scm_end_input_unlocked (port);
 
-<<<<<<< HEAD
   ptob->write (port, ptr, size);
 
   if (pt->rw_random)
     pt->rw_active = SCM_PORT_WRITE;
-=======
-  if (encoding == NULL
-      || c_strcasecmp (encoding, "ASCII") == 0
-      || c_strcasecmp (encoding, "ANSI_X3.4-1968") == 0
-      || c_strcasecmp (encoding, "ISO-8859-1") == 0)
-    scm_fluid_set_x (SCM_VARIABLE_REF (default_port_encoding_var), SCM_BOOL_F);
-  else
-    scm_fluid_set_x (SCM_VARIABLE_REF (default_port_encoding_var),
-		     scm_from_locale_string (encoding));
->>>>>>> f5b2eea6
 }
 #undef FUNC_NAME
 
@@ -2912,7 +2626,6 @@
   
 }
 
-<<<<<<< HEAD
 /* scm_lfwrite
  *
  * This function differs from scm_c_write; it updates port line and
@@ -2971,216 +2684,6 @@
 /* Querying and setting positions, and character availability.  */
 
 SCM_DEFINE (scm_char_ready_p, "char-ready?", 0, 1, 0, 
-=======
-/* If the next LEN bytes from PORT are equal to those in BYTES, then
-   return 1, else return 0.  Leave the port position unchanged.  */
-static int
-looking_at_bytes (SCM port, const unsigned char *bytes, int len)
-{
-  scm_t_port *pt = SCM_PTAB_ENTRY (port);
-  int i = 0;
-
-  while (i < len && scm_peek_byte_or_eof (port) == bytes[i])
-    {
-      pt->read_pos++;
-      i++;
-    }
-  scm_i_unget_bytes (bytes, i, port);
-  return (i == len);
-}
-
-static const unsigned char scm_utf8_bom[3]    = {0xEF, 0xBB, 0xBF};
-static const unsigned char scm_utf16be_bom[2] = {0xFE, 0xFF};
-static const unsigned char scm_utf16le_bom[2] = {0xFF, 0xFE};
-static const unsigned char scm_utf32be_bom[4] = {0x00, 0x00, 0xFE, 0xFF};
-static const unsigned char scm_utf32le_bom[4] = {0xFF, 0xFE, 0x00, 0x00};
-
-/* Decide what byte order to use for a UTF-16 port.  Return "UTF-16BE"
-   or "UTF-16LE".  MODE must be either SCM_PORT_READ or SCM_PORT_WRITE,
-   and specifies which operation is about to be done.  The MODE
-   determines how we will decide the byte order.  We deliberately avoid
-   reading from the port unless the user is about to do so.  If the user
-   is about to read, then we look for a BOM, and if present, we use it
-   to determine the byte order.  Otherwise we choose big endian, as
-   recommended by the Unicode Standard.  Note that the BOM (if any) is
-   not consumed here.  */
-static const char *
-decide_utf16_encoding (SCM port, scm_t_port_rw_active mode)
-{
-  if (mode == SCM_PORT_READ
-      && SCM_PORT_GET_INTERNAL (port)->at_stream_start_for_bom_read
-      && looking_at_bytes (port, scm_utf16le_bom, sizeof scm_utf16le_bom))
-    return "UTF-16LE";
-  else
-    return "UTF-16BE";
-}
-
-/* Decide what byte order to use for a UTF-32 port.  Return "UTF-32BE"
-   or "UTF-32LE".  See the comment above 'decide_utf16_encoding' for
-   details.  */
-static const char *
-decide_utf32_encoding (SCM port, scm_t_port_rw_active mode)
-{
-  if (mode == SCM_PORT_READ
-      && SCM_PORT_GET_INTERNAL (port)->at_stream_start_for_bom_read
-      && looking_at_bytes (port, scm_utf32le_bom, sizeof scm_utf32le_bom))
-    return "UTF-32LE";
-  else
-    return "UTF-32BE";
-}
-
-static void
-finalize_iconv_descriptors (void *ptr, void *data)
-{
-  close_iconv_descriptors (ptr);
-}
-
-static scm_t_iconv_descriptors *
-open_iconv_descriptors (const char *encoding, int reading, int writing)
-{
-  scm_t_iconv_descriptors *id;
-  iconv_t input_cd, output_cd;
-
-  input_cd = (iconv_t) -1;
-  output_cd = (iconv_t) -1;
-  if (reading)
-    {
-      /* Open an input iconv conversion descriptor, from ENCODING
-         to UTF-8.  We choose UTF-8, not UTF-32, because iconv
-         implementations can typically convert from anything to
-         UTF-8, but not to UTF-32 (see
-         <http://lists.gnu.org/archive/html/bug-libunistring/2010-09/msg00007.html>).  */
-
-      /* Assume opening an iconv descriptor causes about 16 KB of
-         allocation.  */
-      scm_gc_register_allocation (16 * 1024);
-
-      input_cd = iconv_open ("UTF-8", encoding);
-      if (input_cd == (iconv_t) -1)
-        goto invalid_encoding;
-    }
-
-  if (writing)
-    {
-      /* Assume opening an iconv descriptor causes about 16 KB of
-         allocation.  */
-      scm_gc_register_allocation (16 * 1024);
-
-      output_cd = iconv_open (encoding, "UTF-8");
-      if (output_cd == (iconv_t) -1)
-        {
-          if (input_cd != (iconv_t) -1)
-            iconv_close (input_cd);
-          goto invalid_encoding;
-        }
-    }
-
-  id = scm_gc_malloc_pointerless (sizeof (*id), "iconv descriptors");
-  id->input_cd = input_cd;
-  id->output_cd = output_cd;
-
-  /* Register a finalizer to close the descriptors.  */
-  scm_i_set_finalizer (id, finalize_iconv_descriptors, NULL);
-
-  return id;
-
- invalid_encoding:
-  {
-    SCM err;
-    err = scm_from_locale_string (encoding);
-    scm_misc_error ("open_iconv_descriptors",
-                    "invalid or unknown character encoding ~s",
-                    scm_list_1 (err));
-  }
-}
-
-static void
-close_iconv_descriptors (scm_t_iconv_descriptors *id)
-{
-  if (id->input_cd != (iconv_t) -1)
-    iconv_close (id->input_cd);
-  if (id->output_cd != (iconv_t) -1)
-    iconv_close (id->output_cd);
-  id->input_cd = (void *) -1;
-  id->output_cd = (void *) -1;
-}
-
-/* Return the iconv_descriptors, initializing them if necessary.  MODE
-   must be either SCM_PORT_READ or SCM_PORT_WRITE, and specifies which
-   operation is about to be done.  We deliberately avoid reading from
-   the port unless the user was about to do so.  */
-scm_t_iconv_descriptors *
-scm_i_port_iconv_descriptors (SCM port, scm_t_port_rw_active mode)
-{
-  scm_t_port_internal *pti = SCM_PORT_GET_INTERNAL (port);
-
-  assert (pti->encoding_mode == SCM_PORT_ENCODING_MODE_ICONV);
-
-  if (!pti->iconv_descriptors)
-    {
-      scm_t_port *pt = SCM_PTAB_ENTRY (port);
-      const char *precise_encoding;
-
-      if (!pt->encoding)
-        pt->encoding = "ISO-8859-1";
-
-      /* If the specified encoding is UTF-16 or UTF-32, then make
-         that more precise by deciding what byte order to use. */
-      if (c_strcasecmp (pt->encoding, "UTF-16") == 0)
-        precise_encoding = decide_utf16_encoding (port, mode);
-      else if (c_strcasecmp (pt->encoding, "UTF-32") == 0)
-        precise_encoding = decide_utf32_encoding (port, mode);
-      else
-        precise_encoding = pt->encoding;
-
-      pti->iconv_descriptors =
-        open_iconv_descriptors (precise_encoding,
-                                SCM_INPUT_PORT_P (port),
-                                SCM_OUTPUT_PORT_P (port));
-    }
-
-  return pti->iconv_descriptors;
-}
-
-void
-scm_i_set_port_encoding_x (SCM port, const char *encoding)
-{
-  scm_t_port *pt;
-  scm_t_port_internal *pti;
-  scm_t_iconv_descriptors *prev;
-
-  /* Set the character encoding for this port.  */
-  pt = SCM_PTAB_ENTRY (port);
-  pti = SCM_PORT_GET_INTERNAL (port);
-  prev = pti->iconv_descriptors;
-
-  /* In order to handle cases where the encoding changes mid-stream
-     (e.g. within an HTTP stream, or within a file that is composed of
-     segments with different encodings), we consider this to be "stream
-     start" for purposes of BOM handling, regardless of our actual file
-     position. */
-  pti->at_stream_start_for_bom_read  = 1;
-  pti->at_stream_start_for_bom_write = 1;
-
-  if (encoding == NULL)
-    encoding = "ISO-8859-1";
-
-  /* If ENCODING is UTF-8, then no conversion descriptor is opened
-     because we do I/O ourselves.  This saves 100+ KiB for each
-     descriptor.  */
-  pt->encoding = scm_gc_strdup (encoding, "port");
-  if (c_strcasecmp (encoding, "UTF-8") == 0)
-    pti->encoding_mode = SCM_PORT_ENCODING_MODE_UTF8;
-  else
-    pti->encoding_mode = SCM_PORT_ENCODING_MODE_ICONV;
-
-  pti->iconv_descriptors = NULL;
-  if (prev)
-    close_iconv_descriptors (prev);
-}
-
-SCM_DEFINE (scm_port_encoding, "port-encoding", 1, 0, 0,
->>>>>>> f5b2eea6
 	    (SCM port),
 	    "Return @code{#t} if a character is ready on input @var{port}\n"
 	    "and return @code{#f} otherwise.  If @code{char-ready?} returns\n"
@@ -3264,6 +2767,7 @@
 
   if (SCM_OPPORTP (fd_port))
     {
+      scm_t_port_internal *pti = SCM_PORT_GET_INTERNAL (fd_port);
       scm_t_ptob_descriptor *ptob = SCM_PORT_DESCRIPTOR (fd_port);
       off_t_or_off64_t off = scm_to_off_t_or_off64_t (offset);
       off_t_or_off64_t rv;
@@ -3272,7 +2776,14 @@
 	SCM_MISC_ERROR ("port is not seekable", 
                         scm_cons (fd_port, SCM_EOL));
       else
-	rv = ptob->seek (fd_port, off, how);
+        rv = ptob->seek (fd_port, off, how);
+
+      /* Set stream-start flags according to new position. */
+      pti->at_stream_start_for_bom_read  = (rv == 0);
+      pti->at_stream_start_for_bom_write = (rv == 0);
+
+      scm_i_clear_pending_eof (fd_port);
+
       return scm_from_off_t_or_off64_t (rv);
     }
   else /* file descriptor?.  */
@@ -3361,14 +2872,16 @@
       off_t_or_off64_t c_length = scm_to_off_t_or_off64_t (length);
       scm_t_port *pt = SCM_PTAB_ENTRY (object);
       scm_t_ptob_descriptor *ptob = SCM_PORT_DESCRIPTOR (object);
-      
+
       if (!ptob->truncate)
 	SCM_MISC_ERROR ("port is not truncatable", SCM_EOL);
+
+      scm_i_clear_pending_eof (object);
       if (pt->rw_active == SCM_PORT_READ)
 	scm_end_input_unlocked (object);
       else if (pt->rw_active == SCM_PORT_WRITE)
 	ptob->flush (object);
-      
+
       ptob->truncate (object, c_length);
       rv = 0;
     }
