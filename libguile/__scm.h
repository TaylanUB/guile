/* classes: h_files */

#ifndef SCM___SCM_H
#define SCM___SCM_H

/* Copyright (C) 1995,1996,1998,1999,2000,2001,2002,2003, 2006, 2007, 2008, 2009 Free Software Foundation, Inc.
 *
 * This library is free software; you can redistribute it and/or
 * modify it under the terms of the GNU Lesser General Public License
 * as published by the Free Software Foundation; either version 3 of
 * the License, or (at your option) any later version.
 *
 * This library is distributed in the hope that it will be useful, but
 * WITHOUT ANY WARRANTY; without even the implied warranty of
 * MERCHANTABILITY or FITNESS FOR A PARTICULAR PURPOSE.  See the GNU
 * Lesser General Public License for more details.
 *
 * You should have received a copy of the GNU Lesser General Public
 * License along with this library; if not, write to the Free Software
 * Foundation, Inc., 51 Franklin Street, Fifth Floor, Boston, MA
 * 02110-1301 USA
 */



/**********************************************************************
 This file is Guile's central public header.

 When included by other files, this file should preceed any include
 other than __scm.h.

 Under *NO* circumstances should new items be added to the global
 namespace (via adding #define, typedef, or similar to this file) with
 generic names.  This usually means that any new names should be
 prefixed by either SCM_ or GUILE_.  i.e. do *not* #define HAVE_FOO or
 SIZEOF_BAR.  See configure.in, gen-scmconfig.h.in, and
 gen-scmconfig.c for examples of how to properly handle this issue.
 The main documentation is in gen-scmconfig.c.

 "What's the difference between _scm.h and __scm.h?"

   _scm.h is not installed; it's only visible to the libguile sources
   themselves, and it includes config.h, the private config header.

   __scm.h is installed, and is #included by <libguile.h>.  If both
   the client and libguile need some piece of information, and it
   doesn't fit well into the header file for any particular module, it
   should go in __scm.h.  __scm.h includes scmconfig.h, the public
   config header.
 **********************************************************************/

/* What did the configure script discover about the outside world?  */
#include "libguile/scmconfig.h"



/* {Compiler hints}
 *
 * The following macros are used to provide additional information for the
 * compiler, which may help to do better error checking and code
 * optimization.  A second benefit of these macros is, that they also provide
 * additional information to the developers.
 */

/* The macro SCM_NORETURN indicates that a function will never return.
 * Examples:
 *   1) int foo (char arg) SCM_NORETURN;
 */
#ifdef __GNUC__
#define SCM_NORETURN __attribute__ ((noreturn))
#else
#define SCM_NORETURN
#endif

/* The macro SCM_UNUSED indicates that a function, function argument or
 * variable may potentially be unused.
 * Examples:
 *   1) static int unused_function (char arg) SCM_UNUSED;
 *   2) int foo (char unused_argument SCM_UNUSED);
 *   3) int unused_variable SCM_UNUSED;
 */
#ifdef __GNUC__
#define SCM_UNUSED __attribute__ ((unused))
#else
#define SCM_UNUSED
#endif


/* The SCM_EXPECT macros provide branch prediction hints to the compiler.  To
 * use only in places where the result of the expression under "normal"
 * circumstances is known.  */
#if defined(__GNUC__) && (__GNUC__ >= 3)
# define SCM_EXPECT    __builtin_expect
#else
# define SCM_EXPECT(_expr, _value) (_expr)
#endif

#define SCM_LIKELY(_expr)    SCM_EXPECT ((_expr), 1)
#define SCM_UNLIKELY(_expr)  SCM_EXPECT ((_expr), 0)

/* The SCM_INTERNAL macro makes it possible to explicitly declare a function
 * as having "internal" linkage.  However our current tack on this problem is
 * to use GCC 4's -fvisibility=hidden, making functions internal by default,
 * and then SCM_API marks them for export. */
#define SCM_INTERNAL  extern

<<<<<<< HEAD
/* The SCM_DEPRECATED macro is used in declarations of deprecated functions
 * or variables.  Defining `SCM_BUILDING_DEPRECATED_CODE' allows deprecated
 * functions to be implemented in terms of deprecated functions, and allows
 * deprecated functions to be referred to by `scm_c_define_gsubr ()'.  */
#if !defined (SCM_BUILDING_DEPRECATED_CODE)	\
    && defined (__GNUC__) && (__GNUC__ >= 3)
# define SCM_DEPRECATED  SCM_API __attribute__ ((__deprecated__))
#else
# define SCM_DEPRECATED  SCM_API
#endif

=======
/* The SCM_ALIGNED macro, when defined, can be used to instruct the compiler
 * to honor the given alignment constraint.  */
#if (defined __GNUC__)
# define SCM_ALIGNED(x)  __attribute__ ((aligned (x)))
#elif (defined __INTEL_COMPILER)
# define SCM_ALIGNED(x)  __declspec (align (x))
#else
/* Don't know how to align things.  */
# undef SCM_ALIGNED
#endif
>>>>>>> 5f236208


/* {Supported Options}
 *
 * These may be defined or undefined.
 */

/* #define GUILE_DEBUG_FREELIST */

/* All the number support there is.
 */
#define BIGNUMS

/* GC should relinquish empty cons-pair arenas. */
/* cmm:FIXME look at this after done mangling the GC */
/* #define GC_FREE_SEGMENTS */

/* Provide a scheme-accessible count-down timer that
 * generates a pseudo-interrupt.
 */
#define TICKS


/* Use engineering notation when converting numbers strings?
 */
#undef ENGNOT


/* {Unsupported Options}
 *
 * These must be defined as given here.
 */


/* Guile Scheme supports the #f/() distinction; Guile Lisp won't.  We
   have horrible plans for their unification.  */
#undef SICP



/* Random options (not yet supported or in final form). */

#define STACK_CHECKING
#undef NO_CEVAL_STACK_CHECKING



/* SCM_API is a macro prepended to all function and data definitions
   which should be exported from libguile. */

#if BUILDING_LIBGUILE && HAVE_VISIBILITY
# define SCM_API extern __attribute__((__visibility__("default")))
#elif BUILDING_LIBGUILE && defined _MSC_VER
# define SCM_API __declspec(dllexport) extern
#elif defined _MSC_VER
# define SCM_API __declspec(dllimport) extern
#else
# define SCM_API extern
#endif



/* {Debugging Options}
 *
 * These compile time options determine whether to include code that is only
 * useful for debugging guile itself or C level extensions to guile.  The
 * common prefix for all option macros of this kind is "SCM_DEBUG_".  It is
 * guaranteed that a macro named SCM_DEBUG_XXX is always defined (typically to
 * either 0 or 1), i. e. there is no need to test for the undefined case.
 * This allows to use these definitions comfortably within code, as in the
 * following example:
 *   #define FOO do { if (SCM_DEBUG_XXX) bar(); else baz(); } while (0)
 * Any sane compiler will remove the unused branch without any performance
 * penalty for the resulting code.
 *
 * Note:  Some SCM_DEBUG_XXX options are not settable at configure time.
 * To change the value of such options you will have to edit this header
 * file or give suitable options to make, like:
 *   make all CFLAGS="-DSCM_DEBUG_XXX=1 ..."
 */


/* The value of SCM_DEBUG determines the default for most of the not yet
 * defined debugging options.  This allows, for example, to enable most of the
 * debugging options by simply defining SCM_DEBUG as 1.
 */
#ifndef SCM_DEBUG
#define SCM_DEBUG 0
#endif

/* For debugging purposes: define this is to ensure nobody is using
 * the mark bits outside of the marking phase.  This is meant for
 * debugging purposes only.
 */
#ifndef SCM_DEBUG_MARKING_API
#define SCM_DEBUG_MARKING_API 0
#endif

/* If SCM_DEBUG_CELL_ACCESSES is set to 1, cell accesses will perform
 * exhaustive parameter checking:  It will be verified that cell parameters
 * actually point to a valid heap cell.  Note:  If this option is enabled,
 * guile will run about ten times slower than normally.
 */
#ifndef SCM_DEBUG_CELL_ACCESSES
#define SCM_DEBUG_CELL_ACCESSES SCM_DEBUG
#endif

/* If SCM_DEBUG_INTERRUPTS is set to 1, with every deferring and allowing of
 * interrupts a consistency check will be performed.
 */
#ifndef SCM_DEBUG_INTERRUPTS
#define SCM_DEBUG_INTERRUPTS SCM_DEBUG
#endif

/* If SCM_DEBUG_PAIR_ACCESSES is set to 1, accesses to cons cells will be
 * exhaustively checked.  Note:  If this option is enabled, guile will run
 * slower than normally.
 */
#ifndef SCM_DEBUG_PAIR_ACCESSES
#define SCM_DEBUG_PAIR_ACCESSES SCM_DEBUG
#endif

/* If SCM_DEBUG_REST_ARGUMENT is set to 1, functions that take rest arguments
 * will check whether the rest arguments are actually passed as a proper list.
 * Otherwise, if SCM_DEBUG_REST_ARGUMENT is 0, functions that take rest
 * arguments will take it for granted that these are passed as a proper list.
 */
#ifndef SCM_DEBUG_REST_ARGUMENT
#define SCM_DEBUG_REST_ARGUMENT SCM_DEBUG
#endif

/* The macro SCM_DEBUG_TYPING_STRICTNESS indicates what level of type checking
 * shall be performed with respect to the use of the SCM datatype.  The macro
 * may be defined to one of the values 0, 1 and 2.
 *
 * A value of 0 means that there will be no compile time type checking, since
 * the SCM datatype will be declared as an integral type.  This setting should
 * only be used on systems, where casting from integral types to pointers may
 * lead to loss of bit information.
 *
 * A value of 1 means that there will an intermediate level of compile time
 * type checking, since the SCM datatype will be declared as a pointer to an
 * undefined struct.  This setting is the default, since it does not cost
 * anything in terms of performance or code size.
 *
 * A value of 2 provides a maximum level of compile time type checking since
 * the SCM datatype will be declared as a struct.  This setting should be used
 * for _compile time_ type checking only, since the compiled result is likely
 * to be quite inefficient.  The right way to make use of this option is to do
 * a 'make clean; make CFLAGS=-DSCM_DEBUG_TYPING_STRICTNESS=2', fix your
 * errors, and then do 'make clean; make'.
 */
#ifndef SCM_DEBUG_TYPING_STRICTNESS
#define SCM_DEBUG_TYPING_STRICTNESS 1
#endif

/* If SCM_DEBUG_DEBUGGING_SUPPORT is set to 1, guile will provide a set of
 * special functions that support debugging with a debugger like gdb or
 * debugging of guile internals on the scheme level.  The behaviour of guile
 * is not changed by this macro, only the set of functions that are available
 * will differ.  All functions that are introduced this way have the prefix
 * 'scm_dbg_' on the C level and the prefix 'dbg-' on the scheme level.  This
 * allows to easily determine the set of support functions, given that your
 * debugger or repl provide automatic name completion.  Note that these
 * functions are intended to be used during interactive debugging sessions
 * only.  They are not considered part of guile's official API.  They may
 * change or disappear without notice or deprecation phase.
 */
#ifndef SCM_DEBUG_DEBUGGING_SUPPORT
#define SCM_DEBUG_DEBUGGING_SUPPORT SCM_DEBUG
#endif



/* {Feature Options}
 *
 * These compile time options determine whether code for certain features
 * should be compiled into guile.  The common prefix for all option macros
 * of this kind is "SCM_ENABLE_".  It is guaranteed that a macro named
 * SCM_ENABLE_XXX is defined to be either 0 or 1, i. e. there is no need to
 * test for the undefined case.  This allows to use these definitions
 * comfortably within code, as in the following example:
 *   #define FOO do { if (SCM_ENABLE_XXX) bar(); else baz(); } while (0)
 * Any sane compiler will remove the unused branch without any performance
 * penalty for the resulting code.
 *
 * Note:  Some SCM_ENABLE_XXX options are not settable at configure time.
 * To change the value of such options you will have to edit this header
 * file or give suitable options to make, like:
 *   make all CFLAGS="-DSCM_ENABLE_XXX=1 ..."
 */

/* If SCM_ENABLE_DEPRECATED is set to 1, deprecated code will be included in
 * guile, as well as some functions to issue run-time warnings about uses of
 * deprecated functions.
 */
#ifndef SCM_ENABLE_DEPRECATED
#define SCM_ENABLE_DEPRECATED 0
#endif



/* {Architecture and compiler properties}
 *
 * Guile as of today can only work on systems which fulfill at least the
 * following requirements:
 *
 * - scm_t_bits and SCM variables have at least 32 bits.
 *   Guile's type system is based on this assumption.
 *
 * - sizeof (scm_t_bits) >= sizeof (void*) and sizeof (SCM) >= sizeof (void*)
 *   Guile's type system is based on this assumption, since it must be
 *   possible to store pointers to cells on the heap in scm_t_bits and SCM
 *   variables.
 *
 * - sizeof (scm_t_bits) >= 4 and sizeof (scm_t_bits) is a power of 2.
 *   Guile's type system is based on this assumption.  In particular, it is
 *   assumed that cells, i. e. pairs of scm_t_bits variables, are eight
 *   character aligned.  This is because three bits of a scm_t_bits variable
 *   that is holding a pointer to a cell on the heap must be available for
 *   storing type data.
 *
 * - sizeof (scm_t_bits) <= sizeof (void*) and sizeof (SCM) <= sizeof (void*)
 *   In some parts of guile, scm_t_bits and SCM variables are passed to
 *   functions as void* arguments.  Together with the requirement above, this
 *   requires a one-to-one correspondence between the size of a void* and the
 *   sizes of scm_t_bits and SCM variables.
 *
 * - numbers are encoded using two's complement.
 *   The implementation of the bitwise scheme level operations is based on
 *   this assumption.
 *
 * - ... add more
 */

#ifdef CHAR_BIT
# define SCM_CHAR_BIT CHAR_BIT
#else
# define SCM_CHAR_BIT 8
#endif

#ifdef LONG_BIT
# define SCM_LONG_BIT LONG_BIT
#else
# define SCM_LONG_BIT (SCM_CHAR_BIT * sizeof (long) / sizeof (char))
#endif

#ifdef UCHAR_MAX
# define SCM_CHAR_CODE_LIMIT (UCHAR_MAX + 1L)
#else
# define SCM_CHAR_CODE_LIMIT 256L
#endif

#define SCM_I_UTYPE_MAX(type)      ((type)-1)
#define SCM_I_TYPE_MAX(type,umax)  ((type)((umax)/2))
#define SCM_I_TYPE_MIN(type,umax)  (-((type)((umax)/2))-1)

#define SCM_T_UINT8_MAX   SCM_I_UTYPE_MAX(scm_t_uint8)
#define SCM_T_INT8_MIN    SCM_I_TYPE_MIN(scm_t_int8,SCM_T_UINT8_MAX)
#define SCM_T_INT8_MAX    SCM_I_TYPE_MAX(scm_t_int8,SCM_T_UINT8_MAX)

#define SCM_T_UINT16_MAX  SCM_I_UTYPE_MAX(scm_t_uint16)
#define SCM_T_INT16_MIN   SCM_I_TYPE_MIN(scm_t_int16,SCM_T_UINT16_MAX)
#define SCM_T_INT16_MAX   SCM_I_TYPE_MAX(scm_t_int16,SCM_T_UINT16_MAX)

#define SCM_T_UINT32_MAX  SCM_I_UTYPE_MAX(scm_t_uint32)
#define SCM_T_INT32_MIN   SCM_I_TYPE_MIN(scm_t_int32,SCM_T_UINT32_MAX)
#define SCM_T_INT32_MAX   SCM_I_TYPE_MAX(scm_t_int32,SCM_T_UINT32_MAX)

#if SCM_HAVE_T_INT64
#define SCM_T_UINT64_MAX  SCM_I_UTYPE_MAX(scm_t_uint64)
#define SCM_T_INT64_MIN   SCM_I_TYPE_MIN(scm_t_int64,SCM_T_UINT64_MAX)
#define SCM_T_INT64_MAX   SCM_I_TYPE_MAX(scm_t_int64,SCM_T_UINT64_MAX)
#endif

#if SCM_SIZEOF_LONG_LONG
#define SCM_I_ULLONG_MAX  SCM_I_UTYPE_MAX(unsigned long long)
#define SCM_I_LLONG_MIN   SCM_I_TYPE_MIN(long long,SCM_I_ULLONG_MAX)
#define SCM_I_LLONG_MAX   SCM_I_TYPE_MAX(long long,SCM_I_ULLONG_MAX)
#endif

#define SCM_T_UINTMAX_MAX SCM_I_UTYPE_MAX(scm_t_uintmax)
#define SCM_T_INTMAX_MIN  SCM_I_TYPE_MIN(scm_t_intmax,SCM_T_UINTMAX_MAX)
#define SCM_T_INTMAX_MAX  SCM_I_TYPE_MAX(scm_t_intmax,SCM_T_UINTMAX_MAX)

#define SCM_I_SIZE_MAX    SCM_I_UTYPE_MAX(size_t)
#define SCM_I_SSIZE_MIN   SCM_I_TYPE_MIN(ssize_t,SCM_I_SIZE_MAX)
#define SCM_I_SSIZE_MAX   SCM_I_TYPE_MAX(ssize_t,SCM_I_SIZE_MAX)



#include "libguile/tags.h"


#ifdef vms
# ifndef CHEAP_CONTINUATIONS
   typedef int jmp_buf[17];
   extern int setjump(jmp_buf env);
   extern int longjump(jmp_buf env, int ret);
#  define setjmp setjump
#  define longjmp longjump
# else
#  include <setjmp.h>
# endif
#else				/* ndef vms */
# ifdef _CRAY1
    typedef int jmp_buf[112];
    extern int setjump(jmp_buf env);
    extern int longjump(jmp_buf env, int ret);
#  define setjmp setjump
#  define longjmp longjump
# else				/* ndef _CRAY1 */
#  if defined (__ia64__)
/* For IA64, emulate the setjmp API using getcontext. */
#   include <signal.h>
#   include <ucontext.h>
    typedef struct {
      ucontext_t ctx;
      int fresh;
    } scm_i_jmp_buf;
#   define SCM_I_SETJMP(JB)			        \
      ( (JB).fresh = 1,				        \
        getcontext (&((JB).ctx)),			\
        ((JB).fresh ? ((JB).fresh = 0, 0) : 1) )
#   define SCM_I_LONGJMP(JB,VAL) scm_ia64_longjmp (&(JB), VAL)
    void scm_ia64_longjmp (scm_i_jmp_buf *, int);
#  else                 	/* ndef __ia64__ */
#   include <setjmp.h>
#  endif			/* ndef __ia64__ */
# endif				/* ndef _CRAY1 */
#endif				/* ndef vms */

/* For any platform where SCM_I_SETJMP hasn't been defined in some
   special way above, map SCM_I_SETJMP, SCM_I_LONGJMP and
   scm_i_jmp_buf to setjmp, longjmp and jmp_buf. */
#ifndef SCM_I_SETJMP
#define scm_i_jmp_buf jmp_buf
#define SCM_I_SETJMP setjmp
#define SCM_I_LONGJMP longjmp
#endif

/* James Clark came up with this neat one instruction fix for
 * continuations on the SPARC.  It flushes the register windows so
 * that all the state of the process is contained in the stack.
 */

#if defined (sparc) || defined (__sparc__) || defined (__sparc)
# define SCM_FLUSH_REGISTER_WINDOWS asm("ta 3")
#else
# define SCM_FLUSH_REGISTER_WINDOWS /* empty */
#endif

/* If stack is not longword aligned then
 */

/* #define SHORT_ALIGN */
#ifdef THINK_C
# define SHORT_ALIGN
#endif
#ifdef MSDOS
# define SHORT_ALIGN
#endif
#ifdef atarist
# define SHORT_ALIGN
#endif

#ifdef SHORT_ALIGN
typedef short SCM_STACKITEM;
#else
typedef long SCM_STACKITEM;
#endif

/* Cast pointer through (void *) in order to avoid compiler warnings
   when strict aliasing is enabled */
#define SCM_STACK_PTR(ptr) ((SCM_STACKITEM *) (void *) (ptr))


SCM_API void scm_async_tick (void);

#ifdef BUILDING_LIBGUILE

/* FIXME: should change names */
# define SCM_ASYNC_TICK					\
    do							\
      {							\
	if (SCM_I_CURRENT_THREAD->pending_asyncs)	\
	  scm_async_click ();				\
      }							\
    while (0)

#else /* !BUILDING_LIBGUILE */

# define SCM_ASYNC_TICK  (scm_async_tick ())

#endif /* !BUILDING_LIBGUILE */


/* Anthony Green writes:
   When the compiler sees...
	   DEFER_INTS;
	   [critical code here]
	   ALLOW_INTS;
   ...it doesn't actually promise to keep the critical code within the
   boundries of the DEFER/ALLOW_INTS instructions. It may very well
   schedule it outside of the magic defined in those macros.

   However, GCC's volatile asm feature forms a barrier over which code is
   never moved. So if you add...
	   asm ("");
   ...to each of the DEFER_INTS and ALLOW_INTS macros, the critical
   code will always remain in place.  asm's without inputs or outputs
   are implicitly volatile. */
#ifdef __GNUC__
#define SCM_FENCE asm /* volatile */ ("")
#elif defined (__INTEL_COMPILER) && defined (__ia64)
#define SCM_FENCE __memory_barrier()
#else
#define SCM_FENCE
#endif

#define SCM_TICK \
do { \
  SCM_ASYNC_TICK; \
  SCM_THREAD_SWITCHING_CODE; \
} while (0)



/** SCM_ASSERT
 **
 **/


#ifdef SCM_RECKLESS
#define SCM_ASSERT(_cond, _arg, _pos, _subr)
#define SCM_ASSERT_TYPE(_cond, _arg, _pos, _subr, _msg)
#define SCM_ASRTGO(_cond, _label)
#else
#define SCM_ASSERT(_cond, _arg, _pos, _subr)			\
        do { if (SCM_UNLIKELY (!(_cond)))			\
          scm_wrong_type_arg (_subr, _pos, _arg); } while (0)
#define SCM_ASSERT_TYPE(_cond, _arg, _pos, _subr, _msg)			\
        do { if (SCM_UNLIKELY (!(_cond)))				\
          scm_wrong_type_arg_msg(_subr, _pos, _arg, _msg);  } while (0)
#define SCM_ASRTGO(_cond, _label)		\
        do {  if (SCM_UNLIKELY (!(_cond)))	\
          goto _label; } while (0)
#endif

/*
 * SCM_WTA_DISPATCH
 */

/* Dirk:FIXME:: In all of the SCM_WTA_DISPATCH_* macros it is assumed that
 * 'gf' is zero if uninitialized.  It would be cleaner if some valid SCM value
 * like SCM_BOOL_F or SCM_UNDEFINED was chosen.
 */

SCM_API SCM scm_call_generic_0 (SCM gf);

#define SCM_WTA_DISPATCH_0(gf, subr)			        \
  return (SCM_UNPACK (gf)					\
	  ? scm_call_generic_0 ((gf))				\
	  : (scm_error_num_args_subr ((subr)), SCM_UNSPECIFIED))
#define SCM_GASSERT0(cond, gf, subr)		\
  if (SCM_UNLIKELY(!(cond)))		\
    SCM_WTA_DISPATCH_0((gf), (subr))

SCM_API SCM scm_call_generic_1 (SCM gf, SCM a1);

#define SCM_WTA_DISPATCH_1(gf, a1, pos, subr)			\
  return (SCM_UNPACK (gf)					\
	  ? scm_call_generic_1 ((gf), (a1))			\
	  : (scm_wrong_type_arg ((subr), (pos), (a1)), SCM_UNSPECIFIED))

/* This form is for dispatching a subroutine.  */
#define SCM_WTA_DISPATCH_1_SUBR(subr, a1, pos)				\
  return (SCM_UNPACK ((*SCM_SUBR_GENERIC (subr)))			\
	  ? scm_call_generic_1 ((*SCM_SUBR_GENERIC (subr)), (a1))	\
	  : (scm_i_wrong_type_arg_symbol (SCM_SUBR_NAME (subr), (pos), (a1)), SCM_UNSPECIFIED))

#define SCM_GASSERT1(cond, gf, a1, pos, subr)		\
  if (SCM_UNLIKELY (!(cond)))			\
    SCM_WTA_DISPATCH_1((gf), (a1), (pos), (subr))

SCM_API SCM scm_call_generic_2 (SCM gf, SCM a1, SCM a2);

#define SCM_WTA_DISPATCH_2(gf, a1, a2, pos, subr)			\
  return (SCM_UNPACK (gf)						\
	  ? scm_call_generic_2 ((gf), (a1), (a2))			\
	  : (scm_wrong_type_arg ((subr), (pos),				\
				 (pos) == SCM_ARG1 ? (a1) : (a2)),	\
	     SCM_UNSPECIFIED))
#define SCM_GASSERT2(cond, gf, a1, a2, pos, subr)	\
  if (SCM_UNLIKELY (!(cond)))			\
    SCM_WTA_DISPATCH_2((gf), (a1), (a2), (pos), (subr))

SCM_API SCM scm_apply_generic (SCM gf, SCM args);

#define SCM_WTA_DISPATCH_n(gf, args, pos, subr)				  \
  return (SCM_UNPACK (gf)						  \
	  ? scm_apply_generic ((gf), (args))				  \
	  : (scm_wrong_type_arg ((subr), (pos),				  \
				 scm_list_ref ((args),			  \
					       scm_from_int ((pos) - 1))), \
	     SCM_UNSPECIFIED))
#define SCM_GASSERTn(cond, gf, args, pos, subr)		\
  if (SCM_UNLIKELY (!(cond)))			\
    SCM_WTA_DISPATCH_n((gf), (args), (pos), (subr))

#ifndef SCM_MAGIC_SNARFER
/* Let these macros pass through if
   we are snarfing;  thus we can tell the
   difference between the use of an actual
   number vs. the use of one of these macros --
   actual numbers in SCM_VALIDATE_* and SCM_ASSERT
   constructs must match the formal argument name,
   but using SCM_ARG* avoids the test */

#define SCM_ARGn 		0
#define SCM_ARG1 		1
#define SCM_ARG2 		2
#define SCM_ARG3 		3
#define SCM_ARG4 		4
#define SCM_ARG5 		5
#define SCM_ARG6 		6
#define SCM_ARG7 		7

#endif /* SCM_MAGIC_SNARFER */



/* SCM_EXIT_SUCCESS is the default code to return from SCM if no errors
 * were encountered.  SCM_EXIT_FAILURE is the default code to return from
 * SCM if errors were encountered.  The return code can be explicitly
 * specified in a SCM program with (scm_quit <n>).
 */

#ifndef SCM_EXIT_SUCCESS
#ifdef vms
#define SCM_EXIT_SUCCESS 1
#else
#define SCM_EXIT_SUCCESS 0
#endif /* def vms */
#endif /* ndef SCM_EXIT_SUCCESS */
#ifndef SCM_EXIT_FAILURE
#ifdef vms
#define SCM_EXIT_FAILURE 2
#else
#define SCM_EXIT_FAILURE 1
#endif /* def vms */
#endif /* ndef SCM_EXIT_FAILURE */

/* Define SCM_C_INLINE_KEYWORD so that it can be used as a replacement
   for the "inline" keyword, expanding to nothing when "inline" is not
   available.
*/

#ifdef SCM_C_INLINE
#define SCM_C_INLINE_KEYWORD SCM_C_INLINE
#else
#define SCM_C_INLINE_KEYWORD
#endif

/* Handling thread-local storage (TLS).  */

#ifdef SCM_HAVE_THREAD_STORAGE_CLASS
# define SCM_THREAD_LOCAL __thread
#else
# define SCM_THREAD_LOCAL
#endif

#endif  /* SCM___SCM_H */

/*
  Local Variables:
  c-file-style: "gnu"
  End:
*/<|MERGE_RESOLUTION|>--- conflicted
+++ resolved
@@ -106,7 +106,6 @@
  * and then SCM_API marks them for export. */
 #define SCM_INTERNAL  extern
 
-<<<<<<< HEAD
 /* The SCM_DEPRECATED macro is used in declarations of deprecated functions
  * or variables.  Defining `SCM_BUILDING_DEPRECATED_CODE' allows deprecated
  * functions to be implemented in terms of deprecated functions, and allows
@@ -118,18 +117,16 @@
 # define SCM_DEPRECATED  SCM_API
 #endif
 
-=======
 /* The SCM_ALIGNED macro, when defined, can be used to instruct the compiler
  * to honor the given alignment constraint.  */
-#if (defined __GNUC__)
+#if defined __GNUC__
 # define SCM_ALIGNED(x)  __attribute__ ((aligned (x)))
-#elif (defined __INTEL_COMPILER)
+#elif defined __INTEL_COMPILER
 # define SCM_ALIGNED(x)  __declspec (align (x))
 #else
 /* Don't know how to align things.  */
 # undef SCM_ALIGNED
 #endif
->>>>>>> 5f236208
 
  
