--- conflicted
+++ resolved
@@ -3,12 +3,8 @@
 #ifndef SCM_THREADS_H
 #define SCM_THREADS_H
 
-<<<<<<< HEAD
-/* Copyright (C) 1996,1997,1998,2000,2001, 2002, 2003, 2004, 2006, 2007, 2008, 2009, 2011, 2012 Free Software Foundation, Inc.
-=======
 /* Copyright (C) 1996, 1997, 1998, 2000, 2001, 2002, 2003, 2004, 2006,
- *   2007, 2008, 2009, 2011, 2013 Free Software Foundation, Inc.
->>>>>>> 579127cc
+ *   2007, 2008, 2009, 2011, 2012, 2013 Free Software Foundation, Inc.
  *
  * This library is free software; you can redistribute it and/or
  * modify it under the terms of the GNU Lesser General Public License
