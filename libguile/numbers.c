/* Copyright (C) 1995, 1996, 1997, 1998, 1999, 2000, 2001, 2002, 2003,
 *   2004, 2005, 2006, 2007, 2008, 2009, 2010, 2011, 2012,
 *   2013 Free Software Foundation, Inc.
 *
 * Portions Copyright 1990, 1991, 1992, 1993 by AT&T Bell Laboratories
 * and Bellcore.  See scm_divide.
 *
 *
 * This library is free software; you can redistribute it and/or
 * modify it under the terms of the GNU Lesser General Public License
 * as published by the Free Software Foundation; either version 3 of
 * the License, or (at your option) any later version.
 *
 * This library is distributed in the hope that it will be useful, but
 * WITHOUT ANY WARRANTY; without even the implied warranty of
 * MERCHANTABILITY or FITNESS FOR A PARTICULAR PURPOSE.  See the GNU
 * Lesser General Public License for more details.
 *
 * You should have received a copy of the GNU Lesser General Public
 * License along with this library; if not, write to the Free Software
 * Foundation, Inc., 51 Franklin Street, Fifth Floor, Boston, MA
 * 02110-1301 USA
 */


/* General assumptions:
 * All objects satisfying SCM_BIGP() are too large to fit in a fixnum.
 * If an object satisfies integer?, it's either an inum, a bignum, or a real.
 * If floor (r) == r, r is an int, and mpz_set_d will DTRT.
 *     XXX What about infinities?  They are equal to their own floor!  -mhw
 * All objects satisfying SCM_FRACTIONP are never an integer.
 */

/* TODO:
   
   - see if special casing bignums and reals in integer-exponent when
     possible (to use mpz_pow and mpf_pow_ui) is faster.

   - look in to better short-circuiting of common cases in
     integer-expt and elsewhere.

   - see if direct mpz operations can help in ash and elsewhere.

 */

#ifdef HAVE_CONFIG_H
#  include <config.h>
#endif

#include <verify.h>

#include <math.h>
#include <string.h>
#include <unicase.h>
#include <unictype.h>

#if HAVE_COMPLEX_H
#include <complex.h>
#endif

#include <stdarg.h>

#include "libguile/_scm.h"
#include "libguile/feature.h"
#include "libguile/ports.h"
#include "libguile/root.h"
#include "libguile/smob.h"
#include "libguile/strings.h"
#include "libguile/bdw-gc.h"

#include "libguile/validate.h"
#include "libguile/numbers.h"
#include "libguile/deprecation.h"

#include "libguile/eq.h"

/* values per glibc, if not already defined */
#ifndef M_LOG10E
#define M_LOG10E   0.43429448190325182765
#endif
#ifndef M_LN2
#define M_LN2	   0.69314718055994530942
#endif
#ifndef M_PI
#define M_PI       3.14159265358979323846
#endif

/* FIXME: We assume that FLT_RADIX is 2 */
verify (FLT_RADIX == 2);

typedef scm_t_signed_bits scm_t_inum;
#define scm_from_inum(x) (scm_from_signed_integer (x))

/* Tests to see if a C double is neither infinite nor a NaN.
   TODO: if it's available, use C99's isfinite(x) instead */
#define DOUBLE_IS_FINITE(x) (!isinf(x) && !isnan(x))

/* On some platforms, isinf(x) returns 0, 1 or -1, indicating the sign
   of the infinity, but other platforms return a boolean only. */
#define DOUBLE_IS_POSITIVE_INFINITY(x) (isinf(x) && ((x) > 0))
#define DOUBLE_IS_NEGATIVE_INFINITY(x) (isinf(x) && ((x) < 0))

/* Test an inum to see if it can be converted to a double without loss
   of precision.  Note that this will sometimes return 0 even when 1
   could have been returned, e.g. for large powers of 2.  It is designed
   to be a fast check to optimize common cases. */
#define INUM_LOSSLESSLY_CONVERTIBLE_TO_DOUBLE(n)                        \
  (SCM_I_FIXNUM_BIT-1 <= DBL_MANT_DIG                                   \
   || ((n) ^ ((n) >> (SCM_I_FIXNUM_BIT-1))) < (1L << DBL_MANT_DIG))

#if ! HAVE_DECL_MPZ_INITS

/* GMP < 5.0.0 lacks `mpz_inits' and `mpz_clears'.  Provide them.  */

#define VARARG_MPZ_ITERATOR(func)		\
  static void					\
  func ## s (mpz_t x, ...)			\
  {						\
    va_list  ap;				\
						\
    va_start (ap, x);				\
    while (x != NULL)				\
      {						\
	func (x);				\
	x = va_arg (ap, mpz_ptr);		\
      }						\
    va_end (ap);				\
  }

VARARG_MPZ_ITERATOR (mpz_init)
VARARG_MPZ_ITERATOR (mpz_clear)

#endif



/*
  Wonder if this might be faster for some of our code?  A switch on
  the numtag would jump directly to the right case, and the
  SCM_I_NUMTAG code might be faster than repeated SCM_FOOP tests...

  #define SCM_I_NUMTAG_NOTNUM 0
  #define SCM_I_NUMTAG_INUM 1
  #define SCM_I_NUMTAG_BIG scm_tc16_big
  #define SCM_I_NUMTAG_REAL scm_tc16_real
  #define SCM_I_NUMTAG_COMPLEX scm_tc16_complex
  #define SCM_I_NUMTAG(x) \
    (SCM_I_INUMP(x) ? SCM_I_NUMTAG_INUM \
       : (SCM_IMP(x) ? SCM_I_NUMTAG_NOTNUM \
         : (((0xfcff & SCM_CELL_TYPE (x)) == scm_tc7_number) ? SCM_TYP16(x) \
           : SCM_I_NUMTAG_NOTNUM)))
*/
/* the macro above will not work as is with fractions */


/* Default to 1, because as we used to hard-code `free' as the
   deallocator, we know that overriding these functions with
   instrumented `malloc' / `free' is OK.  */
int scm_install_gmp_memory_functions = 1;
static SCM flo0;
static SCM exactly_one_half;
static SCM flo_log10e;

#define SCM_SWAP(x, y) do { SCM __t = x; x = y; y = __t; } while (0)

/* FLOBUFLEN is the maximum number of characters neccessary for the
 * printed or scm_string representation of an inexact number.
 */
#define FLOBUFLEN (40+2*(sizeof(double)/sizeof(char)*SCM_CHAR_BIT*3+9)/10)


#if !defined (HAVE_ASINH)
static double asinh (double x) { return log (x + sqrt (x * x + 1)); }
#endif
#if !defined (HAVE_ACOSH)
static double acosh (double x) { return log (x + sqrt (x * x - 1)); }
#endif
#if !defined (HAVE_ATANH)
static double atanh (double x) { return 0.5 * log ((1 + x) / (1 - x)); }
#endif

/* mpz_cmp_d in GMP before 4.2 didn't recognise infinities, so
   xmpz_cmp_d uses an explicit check.  Starting with GMP 4.2 (released
   in March 2006), mpz_cmp_d now handles infinities properly.  */
#if 1
#define xmpz_cmp_d(z, d)                                \
  (isinf (d) ? (d < 0.0 ? 1 : -1) : mpz_cmp_d (z, d))
#else
#define xmpz_cmp_d(z, d)  mpz_cmp_d (z, d)
#endif


#if defined (GUILE_I)
#if defined HAVE_COMPLEX_DOUBLE

/* For an SCM object Z which is a complex number (ie. satisfies
   SCM_COMPLEXP), return its value as a C level "complex double". */
#define SCM_COMPLEX_VALUE(z)                                    \
  (SCM_COMPLEX_REAL (z) + GUILE_I * SCM_COMPLEX_IMAG (z))

static inline SCM scm_from_complex_double (complex double z) SCM_UNUSED;

/* Convert a C "complex double" to an SCM value. */
static inline SCM
scm_from_complex_double (complex double z)
{
  return scm_c_make_rectangular (creal (z), cimag (z));
}

#endif /* HAVE_COMPLEX_DOUBLE */
#endif /* GUILE_I */



static mpz_t z_negative_one;



/* Clear the `mpz_t' embedded in bignum PTR.  */
static void
finalize_bignum (void *ptr, void *data)
{
  SCM bignum;

  bignum = SCM_PACK_POINTER (ptr);
  mpz_clear (SCM_I_BIG_MPZ (bignum));
}

/* The next three functions (custom_libgmp_*) are passed to
   mp_set_memory_functions (in GMP) so that memory used by the digits
   themselves is known to the garbage collector.  This is needed so
   that GC will be run at appropriate times.  Otherwise, a program which
   creates many large bignums would malloc a huge amount of memory
   before the GC runs. */
static void *
custom_gmp_malloc (size_t alloc_size)
{
  return scm_malloc (alloc_size);
}

static void *
custom_gmp_realloc (void *old_ptr, size_t old_size, size_t new_size)
{
  return scm_realloc (old_ptr, new_size);
}

static void
custom_gmp_free (void *ptr, size_t size)
{
  free (ptr);
}


/* Return a new uninitialized bignum.  */
static inline SCM
make_bignum (void)
{
  scm_t_bits *p;

  /* Allocate one word for the type tag and enough room for an `mpz_t'.  */
  p = scm_gc_malloc_pointerless (sizeof (scm_t_bits) + sizeof (mpz_t),
				 "bignum");
  p[0] = scm_tc16_big;

  scm_i_set_finalizer (p, finalize_bignum, NULL);

  return SCM_PACK (p);
}


SCM
scm_i_mkbig ()
{
  /* Return a newly created bignum. */
  SCM z = make_bignum ();
  mpz_init (SCM_I_BIG_MPZ (z));
  return z;
}

static SCM
scm_i_inum2big (scm_t_inum x)
{
  /* Return a newly created bignum initialized to X. */
  SCM z = make_bignum ();
#if SIZEOF_VOID_P == SIZEOF_LONG
  mpz_init_set_si (SCM_I_BIG_MPZ (z), x);
#else
  /* Note that in this case, you'll also have to check all mpz_*_ui and
     mpz_*_si invocations in Guile. */
#error creation of mpz not implemented for this inum size
#endif
  return z;
}

SCM
scm_i_long2big (long x)
{
  /* Return a newly created bignum initialized to X. */
  SCM z = make_bignum ();
  mpz_init_set_si (SCM_I_BIG_MPZ (z), x);
  return z;
}

SCM
scm_i_ulong2big (unsigned long x)
{
  /* Return a newly created bignum initialized to X. */
  SCM z = make_bignum ();
  mpz_init_set_ui (SCM_I_BIG_MPZ (z), x);
  return z;
}

SCM
scm_i_clonebig (SCM src_big, int same_sign_p)
{
  /* Copy src_big's value, negate it if same_sign_p is false, and return. */
  SCM z = make_bignum ();
  mpz_init_set (SCM_I_BIG_MPZ (z), SCM_I_BIG_MPZ (src_big));
  if (!same_sign_p)
    mpz_neg (SCM_I_BIG_MPZ (z), SCM_I_BIG_MPZ (z));
  return z;
}

int
scm_i_bigcmp (SCM x, SCM y)
{
  /* Return neg if x < y, pos if x > y, and 0 if x == y */
  /* presume we already know x and y are bignums */
  int result = mpz_cmp (SCM_I_BIG_MPZ (x), SCM_I_BIG_MPZ (y));
  scm_remember_upto_here_2 (x, y);
  return result;
}

SCM
scm_i_dbl2big (double d)
{
  /* results are only defined if d is an integer */
  SCM z = make_bignum ();
  mpz_init_set_d (SCM_I_BIG_MPZ (z), d);
  return z;
}

/* Convert a integer in double representation to a SCM number. */

SCM
scm_i_dbl2num (double u)
{
  /* SCM_MOST_POSITIVE_FIXNUM+1 and SCM_MOST_NEGATIVE_FIXNUM are both
     powers of 2, so there's no rounding when making "double" values
     from them.  If plain SCM_MOST_POSITIVE_FIXNUM was used it could
     get rounded on a 64-bit machine, hence the "+1".

     The use of floor() to force to an integer value ensures we get a
     "numerically closest" value without depending on how a
     double->long cast or how mpz_set_d will round.  For reference,
     double->long probably follows the hardware rounding mode,
     mpz_set_d truncates towards zero.  */

  /* XXX - what happens when SCM_MOST_POSITIVE_FIXNUM etc is not
     representable as a double? */

  if (u < (double) (SCM_MOST_POSITIVE_FIXNUM+1)
      && u >= (double) SCM_MOST_NEGATIVE_FIXNUM)
    return SCM_I_MAKINUM ((scm_t_inum) u);
  else
    return scm_i_dbl2big (u);
}

static SCM round_right_shift_exact_integer (SCM n, long count);

/* scm_i_big2dbl_2exp() is like frexp for bignums: it converts the
   bignum b into a normalized significand and exponent such that
   b = significand * 2^exponent and 1/2 <= abs(significand) < 1.
   The return value is the significand rounded to the closest
   representable double, and the exponent is placed into *expon_p.
   If b is zero, then the returned exponent and significand are both
   zero. */

static double
scm_i_big2dbl_2exp (SCM b, long *expon_p)
{
  size_t bits = mpz_sizeinbase (SCM_I_BIG_MPZ (b), 2);
  size_t shift = 0;

  if (bits > DBL_MANT_DIG)
    {
      shift = bits - DBL_MANT_DIG;
      b = round_right_shift_exact_integer (b, shift);
      if (SCM_I_INUMP (b))
        {
          int expon;
          double signif = frexp (SCM_I_INUM (b), &expon);
          *expon_p = expon + shift;
          return signif;
        }
    }

  {
    long expon;
    double signif = mpz_get_d_2exp (&expon, SCM_I_BIG_MPZ (b));
    scm_remember_upto_here_1 (b);
    *expon_p = expon + shift;
    return signif;
  }
}

/* scm_i_big2dbl() rounds to the closest representable double,
   in accordance with R5RS exact->inexact.  */
double
scm_i_big2dbl (SCM b)
{
  long expon;
  double signif = scm_i_big2dbl_2exp (b, &expon);
  return ldexp (signif, expon);
}

SCM
scm_i_normbig (SCM b)
{
  /* convert a big back to a fixnum if it'll fit */
  /* presume b is a bignum */
  if (mpz_fits_slong_p (SCM_I_BIG_MPZ (b)))
    {
      scm_t_inum val = mpz_get_si (SCM_I_BIG_MPZ (b));
      if (SCM_FIXABLE (val))
        b = SCM_I_MAKINUM (val);
    }
  return b;
}

static SCM_C_INLINE_KEYWORD SCM
scm_i_mpz2num (mpz_t b)
{
  /* convert a mpz number to a SCM number. */
  if (mpz_fits_slong_p (b))
    {
      scm_t_inum val = mpz_get_si (b);
      if (SCM_FIXABLE (val))
        return SCM_I_MAKINUM (val);
    }

  {
    SCM z = make_bignum ();
    mpz_init_set (SCM_I_BIG_MPZ (z), b);
    return z;
  }
}

/* Make the ratio NUMERATOR/DENOMINATOR, where:
    1. NUMERATOR and DENOMINATOR are exact integers
    2. NUMERATOR and DENOMINATOR are reduced to lowest terms: gcd(n,d) == 1 */
static SCM
scm_i_make_ratio_already_reduced (SCM numerator, SCM denominator)
{
  /* Flip signs so that the denominator is positive. */
  if (scm_is_false (scm_positive_p (denominator)))
    {
      if (SCM_UNLIKELY (scm_is_eq (denominator, SCM_INUM0)))
	scm_num_overflow ("make-ratio");
      else
	{
	  numerator = scm_difference (numerator, SCM_UNDEFINED);
	  denominator = scm_difference (denominator, SCM_UNDEFINED);
	}
    }

  /* Check for the integer case */
  if (scm_is_eq (denominator, SCM_INUM1))
    return numerator;

  return scm_double_cell (scm_tc16_fraction,
			  SCM_UNPACK (numerator),
			  SCM_UNPACK (denominator), 0);
}

static SCM scm_exact_integer_quotient (SCM x, SCM y);

/* Make the ratio NUMERATOR/DENOMINATOR */
static SCM
scm_i_make_ratio (SCM numerator, SCM denominator)
#define FUNC_NAME "make-ratio"
{
  /* Make sure the arguments are proper */
  if (!SCM_LIKELY (SCM_I_INUMP (numerator) || SCM_BIGP (numerator)))
    SCM_WRONG_TYPE_ARG (1, numerator);
  else if (!SCM_LIKELY (SCM_I_INUMP (denominator) || SCM_BIGP (denominator)))
    SCM_WRONG_TYPE_ARG (2, denominator);
  else
    {
      SCM the_gcd = scm_gcd (numerator, denominator);
      if (!(scm_is_eq (the_gcd, SCM_INUM1)))
	{
	  /* Reduce to lowest terms */
	  numerator = scm_exact_integer_quotient (numerator, the_gcd);
	  denominator = scm_exact_integer_quotient (denominator, the_gcd);
	}
      return scm_i_make_ratio_already_reduced (numerator, denominator);
    }
}
#undef FUNC_NAME

static mpz_t scm_i_divide2double_lo2b;

/* Return the double that is closest to the exact rational N/D, with
   ties rounded toward even mantissas.  N and D must be exact
   integers. */
static double
scm_i_divide2double (SCM n, SCM d)
{
  int neg;
  mpz_t nn, dd, lo, hi, x;
  ssize_t e;

  if (SCM_LIKELY (SCM_I_INUMP (d)))
    {
      if (SCM_LIKELY
          (SCM_I_INUMP (n)
           && INUM_LOSSLESSLY_CONVERTIBLE_TO_DOUBLE (SCM_I_INUM (n))
           && INUM_LOSSLESSLY_CONVERTIBLE_TO_DOUBLE (SCM_I_INUM (d))))
        /* If both N and D can be losslessly converted to doubles, then
           we can rely on IEEE floating point to do proper rounding much
           faster than we can. */
        return ((double) SCM_I_INUM (n)) / ((double) SCM_I_INUM (d));

      if (SCM_UNLIKELY (scm_is_eq (d, SCM_INUM0)))
        {
          if (scm_is_true (scm_positive_p (n)))
            return 1.0 / 0.0;
          else if (scm_is_true (scm_negative_p (n)))
            return -1.0 / 0.0;
          else
            return 0.0 / 0.0;
        }

      mpz_init_set_si (dd, SCM_I_INUM (d));
    }
  else
    mpz_init_set (dd, SCM_I_BIG_MPZ (d));

  if (SCM_I_INUMP (n))
    mpz_init_set_si (nn, SCM_I_INUM (n));
  else
    mpz_init_set (nn, SCM_I_BIG_MPZ (n));

  neg = (mpz_sgn (nn) < 0) ^ (mpz_sgn (dd) < 0);
  mpz_abs (nn, nn);
  mpz_abs (dd, dd);

  /* Now we need to find the value of e such that:
 
     For e <= 0:
          b^{p-1} - 1/2b  <=      b^-e n / d  <  b^p - 1/2            [1A]
             (2 b^p - 1)  <=  2 b b^-e n / d  <  (2 b^p - 1) b        [2A]
           (2 b^p - 1) d  <=  2 b b^-e n      <  (2 b^p - 1) d b      [3A]

     For e >= 0:
          b^{p-1} - 1/2b  <=      n / b^e d   <  b^p - 1/2            [1B]
             (2 b^p - 1)  <=  2 b n / b^e d   <  (2 b^p - 1) b        [2B]
       (2 b^p - 1) d b^e  <=  2 b n           <  (2 b^p - 1) d b b^e  [3B]

         where:  p = DBL_MANT_DIG
                 b = FLT_RADIX  (here assumed to be 2)

     After rounding, the mantissa must be an integer between b^{p-1} and
     (b^p - 1), except for subnormal numbers.  In the inequations [1A]
     and [1B], the middle expression represents the mantissa *before*
     rounding, and therefore is bounded by the range of values that will
     round to a floating-point number with the exponent e.  The upper
     bound is (b^p - 1 + 1/2) = (b^p - 1/2), and is exclusive because
     ties will round up to the next power of b.  The lower bound is
     (b^{p-1} - 1/2b), and is inclusive because ties will round toward
     this power of b.  Here we subtract 1/2b instead of 1/2 because it
     is in the range of the next smaller exponent, where the
     representable numbers are closer together by a factor of b.

     Inequations [2A] and [2B] are derived from [1A] and [1B] by
     multiplying by 2b, and in [3A] and [3B] we multiply by the
     denominator of the middle value to obtain integer expressions.

     In the code below, we refer to the three expressions in [3A] or
     [3B] as lo, x, and hi.  If the number is normalizable, we will
     achieve the goal: lo <= x < hi */

  /* Make an initial guess for e */
  e = mpz_sizeinbase (nn, 2) - mpz_sizeinbase (dd, 2) - (DBL_MANT_DIG-1);
  if (e < DBL_MIN_EXP - DBL_MANT_DIG)
    e = DBL_MIN_EXP - DBL_MANT_DIG;

  /* Compute the initial values of lo, x, and hi
     based on the initial guess of e */
  mpz_inits (lo, hi, x, NULL);
  mpz_mul_2exp (x, nn, 2 + ((e < 0) ? -e : 0));
  mpz_mul (lo, dd, scm_i_divide2double_lo2b);
  if (e > 0)
    mpz_mul_2exp (lo, lo, e);
  mpz_mul_2exp (hi, lo, 1);

  /* Adjust e as needed to satisfy the inequality lo <= x < hi,
     (but without making e less then the minimum exponent) */
  while (mpz_cmp (x, lo) < 0 && e > DBL_MIN_EXP - DBL_MANT_DIG)
    {
      mpz_mul_2exp (x, x, 1);
      e--;
    }
  while (mpz_cmp (x, hi) >= 0)
    {
      /* If we ever used lo's value again,
         we would need to double lo here. */
      mpz_mul_2exp (hi, hi, 1);
      e++;
    }

  /* Now compute the rounded mantissa:
     n / b^e d   (if e >= 0)
     n b^-e / d  (if e <= 0) */
  {
    int cmp;
    double result;

    if (e < 0)
      mpz_mul_2exp (nn, nn, -e);
    else
      mpz_mul_2exp (dd, dd, e);

    /* mpz does not directly support rounded right
       shifts, so we have to do it the hard way.
       For efficiency, we reuse lo and hi.
       hi == quotient, lo == remainder */
    mpz_fdiv_qr (hi, lo, nn, dd);

    /* The fractional part of the unrounded mantissa would be
       remainder/dividend, i.e. lo/dd.  So we have a tie if
       lo/dd = 1/2.  Multiplying both sides by 2*dd yields the
       integer expression 2*lo = dd.  Here we do that comparison
       to decide whether to round up or down. */
    mpz_mul_2exp (lo, lo, 1);
    cmp = mpz_cmp (lo, dd);
    if (cmp > 0 || (cmp == 0 && mpz_odd_p (hi)))
      mpz_add_ui (hi, hi, 1);

    result = ldexp (mpz_get_d (hi), e);
    if (neg)
      result = -result;

    mpz_clears (nn, dd, lo, hi, x, NULL);
    return result;
  }
}

double
scm_i_fraction2double (SCM z)
{
  return scm_i_divide2double (SCM_FRACTION_NUMERATOR (z),
                              SCM_FRACTION_DENOMINATOR (z));
}

static int
double_is_non_negative_zero (double x)
{
  static double zero = 0.0;

  return !memcmp (&x, &zero, sizeof(double));
}

SCM_PRIMITIVE_GENERIC (scm_exact_p, "exact?", 1, 0, 0, 
		       (SCM x),
	    "Return @code{#t} if @var{x} is an exact number, @code{#f}\n"
	    "otherwise.")
#define FUNC_NAME s_scm_exact_p
{
  if (SCM_INEXACTP (x))
    return SCM_BOOL_F;
  else if (SCM_NUMBERP (x))
    return SCM_BOOL_T;
  else
    return scm_wta_dispatch_1 (g_scm_exact_p, x, 1, s_scm_exact_p);
}
#undef FUNC_NAME

int
scm_is_exact (SCM val)
{
  return scm_is_true (scm_exact_p (val));
}

SCM_PRIMITIVE_GENERIC (scm_inexact_p, "inexact?", 1, 0, 0,
            (SCM x),
	    "Return @code{#t} if @var{x} is an inexact number, @code{#f}\n"
	    "else.")
#define FUNC_NAME s_scm_inexact_p
{
  if (SCM_INEXACTP (x))
    return SCM_BOOL_T;
  else if (SCM_NUMBERP (x))
    return SCM_BOOL_F;
  else
    return scm_wta_dispatch_1 (g_scm_inexact_p, x, 1, s_scm_inexact_p);
}
#undef FUNC_NAME

int
scm_is_inexact (SCM val)
{
  return scm_is_true (scm_inexact_p (val));
}

SCM_PRIMITIVE_GENERIC (scm_odd_p, "odd?", 1, 0, 0, 
            (SCM n),
	    "Return @code{#t} if @var{n} is an odd number, @code{#f}\n"
	    "otherwise.")
#define FUNC_NAME s_scm_odd_p
{
  if (SCM_I_INUMP (n))
    {
      scm_t_inum val = SCM_I_INUM (n);
      return scm_from_bool ((val & 1L) != 0);
    }
  else if (SCM_BIGP (n))
    {
      int odd_p = mpz_odd_p (SCM_I_BIG_MPZ (n));
      scm_remember_upto_here_1 (n);
      return scm_from_bool (odd_p);
    }
  else if (SCM_REALP (n))
    {
      double val = SCM_REAL_VALUE (n);
      if (DOUBLE_IS_FINITE (val))
	{
	  double rem = fabs (fmod (val, 2.0));
	  if (rem == 1.0)
	    return SCM_BOOL_T;
	  else if (rem == 0.0)
	    return SCM_BOOL_F;
	}
    }
  return scm_wta_dispatch_1 (g_scm_odd_p, n, 1, s_scm_odd_p);
}
#undef FUNC_NAME


SCM_PRIMITIVE_GENERIC (scm_even_p, "even?", 1, 0, 0, 
            (SCM n),
	    "Return @code{#t} if @var{n} is an even number, @code{#f}\n"
	    "otherwise.")
#define FUNC_NAME s_scm_even_p
{
  if (SCM_I_INUMP (n))
    {
      scm_t_inum val = SCM_I_INUM (n);
      return scm_from_bool ((val & 1L) == 0);
    }
  else if (SCM_BIGP (n))
    {
      int even_p = mpz_even_p (SCM_I_BIG_MPZ (n));
      scm_remember_upto_here_1 (n);
      return scm_from_bool (even_p);
    }
  else if (SCM_REALP (n))
    {
      double val = SCM_REAL_VALUE (n);
      if (DOUBLE_IS_FINITE (val))
	{
	  double rem = fabs (fmod (val, 2.0));
	  if (rem == 1.0)
	    return SCM_BOOL_F;
	  else if (rem == 0.0)
	    return SCM_BOOL_T;
	}
    }
  return scm_wta_dispatch_1 (g_scm_even_p, n, 1, s_scm_even_p);
}
#undef FUNC_NAME

SCM_PRIMITIVE_GENERIC (scm_finite_p, "finite?", 1, 0, 0,
		       (SCM x),
	    "Return @code{#t} if the real number @var{x} is neither\n"
	    "infinite nor a NaN, @code{#f} otherwise.")
#define FUNC_NAME s_scm_finite_p
{
  if (SCM_REALP (x))
    return scm_from_bool (DOUBLE_IS_FINITE (SCM_REAL_VALUE (x)));
  else if (scm_is_real (x))
    return SCM_BOOL_T;
  else
    return scm_wta_dispatch_1 (g_scm_finite_p, x, 1, s_scm_finite_p);
}
#undef FUNC_NAME

SCM_PRIMITIVE_GENERIC (scm_inf_p, "inf?", 1, 0, 0, 
		       (SCM x),
	"Return @code{#t} if the real number @var{x} is @samp{+inf.0} or\n"
        "@samp{-inf.0}.  Otherwise return @code{#f}.")
#define FUNC_NAME s_scm_inf_p
{
  if (SCM_REALP (x))
    return scm_from_bool (isinf (SCM_REAL_VALUE (x)));
  else if (scm_is_real (x))
    return SCM_BOOL_F;
  else
    return scm_wta_dispatch_1 (g_scm_inf_p, x, 1, s_scm_inf_p);
}
#undef FUNC_NAME

SCM_PRIMITIVE_GENERIC (scm_nan_p, "nan?", 1, 0, 0, 
		       (SCM x),
	    "Return @code{#t} if the real number @var{x} is a NaN,\n"
            "or @code{#f} otherwise.")
#define FUNC_NAME s_scm_nan_p
{
  if (SCM_REALP (x))
    return scm_from_bool (isnan (SCM_REAL_VALUE (x)));
  else if (scm_is_real (x))
    return SCM_BOOL_F;
  else
    return scm_wta_dispatch_1 (g_scm_nan_p, x, 1, s_scm_nan_p);
}
#undef FUNC_NAME

/* Guile's idea of infinity.  */
static double guile_Inf;

/* Guile's idea of not a number.  */
static double guile_NaN;

static void
guile_ieee_init (void)
{
/* Some version of gcc on some old version of Linux used to crash when
   trying to make Inf and NaN.  */

#ifdef INFINITY
  /* C99 INFINITY, when available.
     FIXME: The standard allows for INFINITY to be something that overflows
     at compile time.  We ought to have a configure test to check for that
     before trying to use it.  (But in practice we believe this is not a
     problem on any system guile is likely to target.)  */
  guile_Inf = INFINITY;
#elif defined HAVE_DINFINITY
  /* OSF */
  extern unsigned int DINFINITY[2];
  guile_Inf = (*((double *) (DINFINITY)));
#else
  double tmp = 1e+10;
  guile_Inf = tmp;
  for (;;)
    {
      guile_Inf *= 1e+10;
      if (guile_Inf == tmp)
	break;
      tmp = guile_Inf;
    }
#endif

#ifdef NAN
  /* C99 NAN, when available */
  guile_NaN = NAN;
#elif defined HAVE_DQNAN
  {
    /* OSF */
    extern unsigned int DQNAN[2];
    guile_NaN = (*((double *)(DQNAN)));
  }
#else
  guile_NaN = guile_Inf / guile_Inf;
#endif
}

SCM_DEFINE (scm_inf, "inf", 0, 0, 0, 
            (void),
	    "Return Inf.")
#define FUNC_NAME s_scm_inf
{
  static int initialized = 0;
  if (! initialized)
    {
      guile_ieee_init ();
      initialized = 1;
    }
  return scm_from_double (guile_Inf);
}
#undef FUNC_NAME

SCM_DEFINE (scm_nan, "nan", 0, 0, 0, 
            (void),
	    "Return NaN.")
#define FUNC_NAME s_scm_nan
{
  static int initialized = 0;
  if (!initialized)
    {
      guile_ieee_init ();
      initialized = 1;
    }
  return scm_from_double (guile_NaN);
}
#undef FUNC_NAME


SCM_PRIMITIVE_GENERIC (scm_abs, "abs", 1, 0, 0,
		       (SCM x),
		       "Return the absolute value of @var{x}.")
#define FUNC_NAME s_scm_abs
{
  if (SCM_I_INUMP (x))
    {
      scm_t_inum xx = SCM_I_INUM (x);
      if (xx >= 0)
	return x;
      else if (SCM_POSFIXABLE (-xx))
	return SCM_I_MAKINUM (-xx);
      else
	return scm_i_inum2big (-xx);
    }
  else if (SCM_LIKELY (SCM_REALP (x)))
    {
      double xx = SCM_REAL_VALUE (x);
      /* If x is a NaN then xx<0 is false so we return x unchanged */
      if (xx < 0.0)
        return scm_from_double (-xx);
      /* Handle signed zeroes properly */
      else if (SCM_UNLIKELY (xx == 0.0))
	return flo0;
      else
        return x;
    }
  else if (SCM_BIGP (x))
    {
      const int sgn = mpz_sgn (SCM_I_BIG_MPZ (x));
      if (sgn < 0)
	return scm_i_clonebig (x, 0);
      else
	return x;
    }
  else if (SCM_FRACTIONP (x))
    {
      if (scm_is_false (scm_negative_p (SCM_FRACTION_NUMERATOR (x))))
	return x;
      return scm_i_make_ratio_already_reduced
	(scm_difference (SCM_FRACTION_NUMERATOR (x), SCM_UNDEFINED),
	 SCM_FRACTION_DENOMINATOR (x));
    }
  else
    return scm_wta_dispatch_1 (g_scm_abs, x, 1, s_scm_abs);
}
#undef FUNC_NAME


SCM_PRIMITIVE_GENERIC (scm_quotient, "quotient", 2, 0, 0,
		       (SCM x, SCM y),
	"Return the quotient of the numbers @var{x} and @var{y}.")
#define FUNC_NAME s_scm_quotient
{
  if (SCM_LIKELY (scm_is_integer (x)))
    {
      if (SCM_LIKELY (scm_is_integer (y)))
	return scm_truncate_quotient (x, y);
      else
	return scm_wta_dispatch_2 (g_scm_quotient, x, y, SCM_ARG2, s_scm_quotient);
    }
  else
    return scm_wta_dispatch_2 (g_scm_quotient, x, y, SCM_ARG1, s_scm_quotient);
}
#undef FUNC_NAME

SCM_PRIMITIVE_GENERIC (scm_remainder, "remainder", 2, 0, 0,
		       (SCM x, SCM y),
	"Return the remainder of the numbers @var{x} and @var{y}.\n"
	"@lisp\n"
	"(remainder 13 4) @result{} 1\n"
	"(remainder -13 4) @result{} -1\n"
	"@end lisp")
#define FUNC_NAME s_scm_remainder
{
  if (SCM_LIKELY (scm_is_integer (x)))
    {
      if (SCM_LIKELY (scm_is_integer (y)))
	return scm_truncate_remainder (x, y);
      else
	return scm_wta_dispatch_2 (g_scm_remainder, x, y, SCM_ARG2, s_scm_remainder);
    }
  else
    return scm_wta_dispatch_2 (g_scm_remainder, x, y, SCM_ARG1, s_scm_remainder);
}
#undef FUNC_NAME


SCM_PRIMITIVE_GENERIC (scm_modulo, "modulo", 2, 0, 0,
		       (SCM x, SCM y),
	"Return the modulo of the numbers @var{x} and @var{y}.\n"
	"@lisp\n"
	"(modulo 13 4) @result{} 1\n"
	"(modulo -13 4) @result{} 3\n"
	"@end lisp")
#define FUNC_NAME s_scm_modulo
{
  if (SCM_LIKELY (scm_is_integer (x)))
    {
      if (SCM_LIKELY (scm_is_integer (y)))
	return scm_floor_remainder (x, y);
      else
	return scm_wta_dispatch_2 (g_scm_modulo, x, y, SCM_ARG2, s_scm_modulo);
    }
  else
    return scm_wta_dispatch_2 (g_scm_modulo, x, y, SCM_ARG1, s_scm_modulo);
}
#undef FUNC_NAME

/* Return the exact integer q such that n = q*d, for exact integers n
   and d, where d is known in advance to divide n evenly (with zero
   remainder).  For large integers, this can be computed more
   efficiently than when the remainder is unknown. */
static SCM
scm_exact_integer_quotient (SCM n, SCM d)
#define FUNC_NAME "exact-integer-quotient"
{
  if (SCM_LIKELY (SCM_I_INUMP (n)))
    {
      scm_t_inum nn = SCM_I_INUM (n);
      if (SCM_LIKELY (SCM_I_INUMP (d)))
	{
	  scm_t_inum dd = SCM_I_INUM (d);
	  if (SCM_UNLIKELY (dd == 0))
	    scm_num_overflow ("exact-integer-quotient");
	  else
	    {
	      scm_t_inum qq = nn / dd;
	      if (SCM_LIKELY (SCM_FIXABLE (qq)))
		return SCM_I_MAKINUM (qq);
	      else
		return scm_i_inum2big (qq);
	    }
	}
      else if (SCM_LIKELY (SCM_BIGP (d)))
	{
	  /* n is an inum and d is a bignum.  Given that d is known to
	     divide n evenly, there are only two possibilities: n is 0,
	     or else n is fixnum-min and d is abs(fixnum-min). */
	  if (nn == 0)
	    return SCM_INUM0;
	  else
	    return SCM_I_MAKINUM (-1);
	}
      else
	SCM_WRONG_TYPE_ARG (2, d);
    }
  else if (SCM_LIKELY (SCM_BIGP (n)))
    {
      if (SCM_LIKELY (SCM_I_INUMP (d)))
	{
	  scm_t_inum dd = SCM_I_INUM (d);
	  if (SCM_UNLIKELY (dd == 0))
	    scm_num_overflow ("exact-integer-quotient");
	  else if (SCM_UNLIKELY (dd == 1))
	    return n;
	  else
	    {
	      SCM q = scm_i_mkbig ();
	      if (dd > 0)
		mpz_divexact_ui (SCM_I_BIG_MPZ (q), SCM_I_BIG_MPZ (n), dd);
	      else
		{
		  mpz_divexact_ui (SCM_I_BIG_MPZ (q), SCM_I_BIG_MPZ (n), -dd);
		  mpz_neg (SCM_I_BIG_MPZ (q), SCM_I_BIG_MPZ (q));
		}
	      scm_remember_upto_here_1 (n);
	      return scm_i_normbig (q);
	    }
	}
      else if (SCM_LIKELY (SCM_BIGP (d)))
	{
	  SCM q = scm_i_mkbig ();
	  mpz_divexact (SCM_I_BIG_MPZ (q),
			SCM_I_BIG_MPZ (n),
			SCM_I_BIG_MPZ (d));
	  scm_remember_upto_here_2 (n, d);
	  return scm_i_normbig (q);
	}
      else
	SCM_WRONG_TYPE_ARG (2, d);
    }
  else
    SCM_WRONG_TYPE_ARG (1, n);
}
#undef FUNC_NAME

/* two_valued_wta_dispatch_2 is a version of SCM_WTA_DISPATCH_2 for
   two-valued functions.  It is called from primitive generics that take
   two arguments and return two values, when the core procedure is
   unable to handle the given argument types.  If there are GOOPS
   methods for this primitive generic, it dispatches to GOOPS and, if
   successful, expects two values to be returned, which are placed in
   *rp1 and *rp2.  If there are no GOOPS methods, it throws a
   wrong-type-arg exception.

   FIXME: This obviously belongs somewhere else, but until we decide on
   the right API, it is here as a static function, because it is needed
   by the *_divide functions below.
*/
static void
two_valued_wta_dispatch_2 (SCM gf, SCM a1, SCM a2, int pos,
			   const char *subr, SCM *rp1, SCM *rp2)
{
  SCM vals = scm_wta_dispatch_2 (gf, a1, a2, pos, subr);
  
  scm_i_extract_values_2 (vals, rp1, rp2);
}

SCM_DEFINE (scm_euclidean_quotient, "euclidean-quotient", 2, 0, 0,
	    (SCM x, SCM y),
	    "Return the integer @var{q} such that\n"
	    "@math{@var{x} = @var{q}*@var{y} + @var{r}}\n"
	    "where @math{0 <= @var{r} < abs(@var{y})}.\n"
	    "@lisp\n"
	    "(euclidean-quotient 123 10) @result{} 12\n"
	    "(euclidean-quotient 123 -10) @result{} -12\n"
	    "(euclidean-quotient -123 10) @result{} -13\n"
	    "(euclidean-quotient -123 -10) @result{} 13\n"
	    "(euclidean-quotient -123.2 -63.5) @result{} 2.0\n"
	    "(euclidean-quotient 16/3 -10/7) @result{} -3\n"
	    "@end lisp")
#define FUNC_NAME s_scm_euclidean_quotient
{
  if (scm_is_false (scm_negative_p (y)))
    return scm_floor_quotient (x, y);
  else
    return scm_ceiling_quotient (x, y);
}
#undef FUNC_NAME

SCM_DEFINE (scm_euclidean_remainder, "euclidean-remainder", 2, 0, 0,
	    (SCM x, SCM y),
	    "Return the real number @var{r} such that\n"
	    "@math{0 <= @var{r} < abs(@var{y})} and\n"
	    "@math{@var{x} = @var{q}*@var{y} + @var{r}}\n"
	    "for some integer @var{q}.\n"
	    "@lisp\n"
	    "(euclidean-remainder 123 10) @result{} 3\n"
	    "(euclidean-remainder 123 -10) @result{} 3\n"
	    "(euclidean-remainder -123 10) @result{} 7\n"
	    "(euclidean-remainder -123 -10) @result{} 7\n"
	    "(euclidean-remainder -123.2 -63.5) @result{} 3.8\n"
	    "(euclidean-remainder 16/3 -10/7) @result{} 22/21\n"
	    "@end lisp")
#define FUNC_NAME s_scm_euclidean_remainder
{
  if (scm_is_false (scm_negative_p (y)))
    return scm_floor_remainder (x, y);
  else
    return scm_ceiling_remainder (x, y);
}
#undef FUNC_NAME

SCM_DEFINE (scm_i_euclidean_divide, "euclidean/", 2, 0, 0,
	    (SCM x, SCM y),
	    "Return the integer @var{q} and the real number @var{r}\n"
	    "such that @math{@var{x} = @var{q}*@var{y} + @var{r}}\n"
	    "and @math{0 <= @var{r} < abs(@var{y})}.\n"
	    "@lisp\n"
	    "(euclidean/ 123 10) @result{} 12 and 3\n"
	    "(euclidean/ 123 -10) @result{} -12 and 3\n"
	    "(euclidean/ -123 10) @result{} -13 and 7\n"
	    "(euclidean/ -123 -10) @result{} 13 and 7\n"
	    "(euclidean/ -123.2 -63.5) @result{} 2.0 and 3.8\n"
	    "(euclidean/ 16/3 -10/7) @result{} -3 and 22/21\n"
	    "@end lisp")
#define FUNC_NAME s_scm_i_euclidean_divide
{
  if (scm_is_false (scm_negative_p (y)))
    return scm_i_floor_divide (x, y);
  else
    return scm_i_ceiling_divide (x, y);
}
#undef FUNC_NAME

void
scm_euclidean_divide (SCM x, SCM y, SCM *qp, SCM *rp)
{
  if (scm_is_false (scm_negative_p (y)))
    return scm_floor_divide (x, y, qp, rp);
  else
    return scm_ceiling_divide (x, y, qp, rp);
}

static SCM scm_i_inexact_floor_quotient (double x, double y);
static SCM scm_i_exact_rational_floor_quotient (SCM x, SCM y);

SCM_PRIMITIVE_GENERIC (scm_floor_quotient, "floor-quotient", 2, 0, 0,
		       (SCM x, SCM y),
		       "Return the floor of @math{@var{x} / @var{y}}.\n"
		       "@lisp\n"
		       "(floor-quotient 123 10) @result{} 12\n"
		       "(floor-quotient 123 -10) @result{} -13\n"
		       "(floor-quotient -123 10) @result{} -13\n"
		       "(floor-quotient -123 -10) @result{} 12\n"
		       "(floor-quotient -123.2 -63.5) @result{} 1.0\n"
		       "(floor-quotient 16/3 -10/7) @result{} -4\n"
		       "@end lisp")
#define FUNC_NAME s_scm_floor_quotient
{
  if (SCM_LIKELY (SCM_I_INUMP (x)))
    {
      scm_t_inum xx = SCM_I_INUM (x);
      if (SCM_LIKELY (SCM_I_INUMP (y)))
	{
	  scm_t_inum yy = SCM_I_INUM (y);
	  scm_t_inum xx1 = xx;
	  scm_t_inum qq;
	  if (SCM_LIKELY (yy > 0))
	    {
	      if (SCM_UNLIKELY (xx < 0))
		xx1 = xx - yy + 1;
	    }
	  else if (SCM_UNLIKELY (yy == 0))
	    scm_num_overflow (s_scm_floor_quotient);
	  else if (xx > 0)
	    xx1 = xx - yy - 1;
	  qq = xx1 / yy;
	  if (SCM_LIKELY (SCM_FIXABLE (qq)))
	    return SCM_I_MAKINUM (qq);
	  else
	    return scm_i_inum2big (qq);
	}
      else if (SCM_BIGP (y))
	{
	  int sign = mpz_sgn (SCM_I_BIG_MPZ (y));
	  scm_remember_upto_here_1 (y);
	  if (sign > 0)
	    return SCM_I_MAKINUM ((xx < 0) ? -1 : 0);
	  else
	    return SCM_I_MAKINUM ((xx > 0) ? -1 : 0);
	}
      else if (SCM_REALP (y))
	return scm_i_inexact_floor_quotient (xx, SCM_REAL_VALUE (y));
      else if (SCM_FRACTIONP (y))
	return scm_i_exact_rational_floor_quotient (x, y);
      else
	return scm_wta_dispatch_2 (g_scm_floor_quotient, x, y, SCM_ARG2,
                                   s_scm_floor_quotient);
    }
  else if (SCM_BIGP (x))
    {
      if (SCM_LIKELY (SCM_I_INUMP (y)))
	{
	  scm_t_inum yy = SCM_I_INUM (y);
	  if (SCM_UNLIKELY (yy == 0))
	    scm_num_overflow (s_scm_floor_quotient);
	  else if (SCM_UNLIKELY (yy == 1))
	    return x;
	  else
	    {
	      SCM q = scm_i_mkbig ();
	      if (yy > 0)
		mpz_fdiv_q_ui (SCM_I_BIG_MPZ (q), SCM_I_BIG_MPZ (x), yy);
	      else
		{
		  mpz_cdiv_q_ui (SCM_I_BIG_MPZ (q), SCM_I_BIG_MPZ (x), -yy);
		  mpz_neg (SCM_I_BIG_MPZ (q), SCM_I_BIG_MPZ (q));
		}
	      scm_remember_upto_here_1 (x);
	      return scm_i_normbig (q);
	    }
	}
      else if (SCM_BIGP (y))
	{
	  SCM q = scm_i_mkbig ();
	  mpz_fdiv_q (SCM_I_BIG_MPZ (q),
		      SCM_I_BIG_MPZ (x),
		      SCM_I_BIG_MPZ (y));
	  scm_remember_upto_here_2 (x, y);
	  return scm_i_normbig (q);
	}
      else if (SCM_REALP (y))
	return scm_i_inexact_floor_quotient
	  (scm_i_big2dbl (x), SCM_REAL_VALUE (y));
      else if (SCM_FRACTIONP (y))
	return scm_i_exact_rational_floor_quotient (x, y);
      else
	return scm_wta_dispatch_2 (g_scm_floor_quotient, x, y, SCM_ARG2,
                                   s_scm_floor_quotient);
    }
  else if (SCM_REALP (x))
    {
      if (SCM_REALP (y) || SCM_I_INUMP (y) ||
	  SCM_BIGP (y) || SCM_FRACTIONP (y))
	return scm_i_inexact_floor_quotient
	  (SCM_REAL_VALUE (x), scm_to_double (y));
      else
	return scm_wta_dispatch_2 (g_scm_floor_quotient, x, y, SCM_ARG2,
                                   s_scm_floor_quotient);
    }
  else if (SCM_FRACTIONP (x))
    {
      if (SCM_REALP (y))
	return scm_i_inexact_floor_quotient
	  (scm_i_fraction2double (x), SCM_REAL_VALUE (y));
      else if (SCM_I_INUMP (y) || SCM_BIGP (y) || SCM_FRACTIONP (y))
	return scm_i_exact_rational_floor_quotient (x, y);
      else
	return scm_wta_dispatch_2 (g_scm_floor_quotient, x, y, SCM_ARG2,
                                   s_scm_floor_quotient);
    }
  else
    return scm_wta_dispatch_2 (g_scm_floor_quotient, x, y, SCM_ARG1,
                               s_scm_floor_quotient);
}
#undef FUNC_NAME

static SCM
scm_i_inexact_floor_quotient (double x, double y)
{
  if (SCM_UNLIKELY (y == 0))
    scm_num_overflow (s_scm_floor_quotient);  /* or return a NaN? */
  else
    return scm_from_double (floor (x / y));
}

static SCM
scm_i_exact_rational_floor_quotient (SCM x, SCM y)
{
  return scm_floor_quotient
    (scm_product (scm_numerator (x), scm_denominator (y)),
     scm_product (scm_numerator (y), scm_denominator (x)));
}

static SCM scm_i_inexact_floor_remainder (double x, double y);
static SCM scm_i_exact_rational_floor_remainder (SCM x, SCM y);

SCM_PRIMITIVE_GENERIC (scm_floor_remainder, "floor-remainder", 2, 0, 0,
		       (SCM x, SCM y),
		       "Return the real number @var{r} such that\n"
		       "@math{@var{x} = @var{q}*@var{y} + @var{r}}\n"
		       "where @math{@var{q} = floor(@var{x} / @var{y})}.\n"
		       "@lisp\n"
		       "(floor-remainder 123 10) @result{} 3\n"
		       "(floor-remainder 123 -10) @result{} -7\n"
		       "(floor-remainder -123 10) @result{} 7\n"
		       "(floor-remainder -123 -10) @result{} -3\n"
		       "(floor-remainder -123.2 -63.5) @result{} -59.7\n"
		       "(floor-remainder 16/3 -10/7) @result{} -8/21\n"
		       "@end lisp")
#define FUNC_NAME s_scm_floor_remainder
{
  if (SCM_LIKELY (SCM_I_INUMP (x)))
    {
      scm_t_inum xx = SCM_I_INUM (x);
      if (SCM_LIKELY (SCM_I_INUMP (y)))
	{
	  scm_t_inum yy = SCM_I_INUM (y);
	  if (SCM_UNLIKELY (yy == 0))
	    scm_num_overflow (s_scm_floor_remainder);
	  else
	    {
	      scm_t_inum rr = xx % yy;
	      int needs_adjustment;

	      if (SCM_LIKELY (yy > 0))
		needs_adjustment = (rr < 0);
	      else
		needs_adjustment = (rr > 0);

	      if (needs_adjustment)
		rr += yy;
	      return SCM_I_MAKINUM (rr);
	    }
	}
      else if (SCM_BIGP (y))
	{
	  int sign = mpz_sgn (SCM_I_BIG_MPZ (y));
	  scm_remember_upto_here_1 (y);
	  if (sign > 0)
	    {
	      if (xx < 0)
		{
		  SCM r = scm_i_mkbig ();
		  mpz_sub_ui (SCM_I_BIG_MPZ (r), SCM_I_BIG_MPZ (y), -xx);
		  scm_remember_upto_here_1 (y);
		  return scm_i_normbig (r);
		}
	      else
		return x;
	    }
	  else if (xx <= 0)
	    return x;
	  else
	    {
	      SCM r = scm_i_mkbig ();
	      mpz_add_ui (SCM_I_BIG_MPZ (r), SCM_I_BIG_MPZ (y), xx);
	      scm_remember_upto_here_1 (y);
	      return scm_i_normbig (r);
	    }
	}
      else if (SCM_REALP (y))
	return scm_i_inexact_floor_remainder (xx, SCM_REAL_VALUE (y));
      else if (SCM_FRACTIONP (y))
	return scm_i_exact_rational_floor_remainder (x, y);
      else
	return scm_wta_dispatch_2 (g_scm_floor_remainder, x, y, SCM_ARG2,
                                   s_scm_floor_remainder);
    }
  else if (SCM_BIGP (x))
    {
      if (SCM_LIKELY (SCM_I_INUMP (y)))
	{
	  scm_t_inum yy = SCM_I_INUM (y);
	  if (SCM_UNLIKELY (yy == 0))
	    scm_num_overflow (s_scm_floor_remainder);
	  else
	    {
	      scm_t_inum rr;
	      if (yy > 0)
		rr = mpz_fdiv_ui (SCM_I_BIG_MPZ (x), yy);
	      else
		rr = -mpz_cdiv_ui (SCM_I_BIG_MPZ (x), -yy);
	      scm_remember_upto_here_1 (x);
	      return SCM_I_MAKINUM (rr);
	    }
	}
      else if (SCM_BIGP (y))
	{
	  SCM r = scm_i_mkbig ();
	  mpz_fdiv_r (SCM_I_BIG_MPZ (r),
		      SCM_I_BIG_MPZ (x),
		      SCM_I_BIG_MPZ (y));
	  scm_remember_upto_here_2 (x, y);
	  return scm_i_normbig (r);
	}
      else if (SCM_REALP (y))
	return scm_i_inexact_floor_remainder
	  (scm_i_big2dbl (x), SCM_REAL_VALUE (y));
      else if (SCM_FRACTIONP (y))
	return scm_i_exact_rational_floor_remainder (x, y);
      else
	return scm_wta_dispatch_2 (g_scm_floor_remainder, x, y, SCM_ARG2,
                                   s_scm_floor_remainder);
    }
  else if (SCM_REALP (x))
    {
      if (SCM_REALP (y) || SCM_I_INUMP (y) ||
	  SCM_BIGP (y) || SCM_FRACTIONP (y))
	return scm_i_inexact_floor_remainder
	  (SCM_REAL_VALUE (x), scm_to_double (y));
      else
	return scm_wta_dispatch_2 (g_scm_floor_remainder, x, y, SCM_ARG2,
                                   s_scm_floor_remainder);
    }
  else if (SCM_FRACTIONP (x))
    {
      if (SCM_REALP (y))
	return scm_i_inexact_floor_remainder
	  (scm_i_fraction2double (x), SCM_REAL_VALUE (y));
      else if (SCM_I_INUMP (y) || SCM_BIGP (y) || SCM_FRACTIONP (y))
	return scm_i_exact_rational_floor_remainder (x, y);
      else
	return scm_wta_dispatch_2 (g_scm_floor_remainder, x, y, SCM_ARG2,
                                   s_scm_floor_remainder);
    }
  else
    return scm_wta_dispatch_2 (g_scm_floor_remainder, x, y, SCM_ARG1,
                               s_scm_floor_remainder);
}
#undef FUNC_NAME

static SCM
scm_i_inexact_floor_remainder (double x, double y)
{
  /* Although it would be more efficient to use fmod here, we can't
     because it would in some cases produce results inconsistent with
     scm_i_inexact_floor_quotient, such that x != q * y + r (not even
     close).  In particular, when x is very close to a multiple of y,
     then r might be either 0.0 or y, but those two cases must
     correspond to different choices of q.  If r = 0.0 then q must be
     x/y, and if r = y then q must be x/y-1.  If quotient chooses one
     and remainder chooses the other, it would be bad.  */
  if (SCM_UNLIKELY (y == 0))
    scm_num_overflow (s_scm_floor_remainder);  /* or return a NaN? */
  else
    return scm_from_double (x - y * floor (x / y));
}

static SCM
scm_i_exact_rational_floor_remainder (SCM x, SCM y)
{
  SCM xd = scm_denominator (x);
  SCM yd = scm_denominator (y);
  SCM r1 = scm_floor_remainder (scm_product (scm_numerator (x), yd),
				scm_product (scm_numerator (y), xd));
  return scm_divide (r1, scm_product (xd, yd));
}


static void scm_i_inexact_floor_divide (double x, double y,
					SCM *qp, SCM *rp);
static void scm_i_exact_rational_floor_divide (SCM x, SCM y,
					       SCM *qp, SCM *rp);

SCM_PRIMITIVE_GENERIC (scm_i_floor_divide, "floor/", 2, 0, 0,
		       (SCM x, SCM y),
		       "Return the integer @var{q} and the real number @var{r}\n"
		       "such that @math{@var{x} = @var{q}*@var{y} + @var{r}}\n"
		       "and @math{@var{q} = floor(@var{x} / @var{y})}.\n"
		       "@lisp\n"
		       "(floor/ 123 10) @result{} 12 and 3\n"
		       "(floor/ 123 -10) @result{} -13 and -7\n"
		       "(floor/ -123 10) @result{} -13 and 7\n"
		       "(floor/ -123 -10) @result{} 12 and -3\n"
		       "(floor/ -123.2 -63.5) @result{} 1.0 and -59.7\n"
		       "(floor/ 16/3 -10/7) @result{} -4 and -8/21\n"
		       "@end lisp")
#define FUNC_NAME s_scm_i_floor_divide
{
  SCM q, r;

  scm_floor_divide(x, y, &q, &r);
  return scm_values (scm_list_2 (q, r));
}
#undef FUNC_NAME

#define s_scm_floor_divide s_scm_i_floor_divide
#define g_scm_floor_divide g_scm_i_floor_divide

void
scm_floor_divide (SCM x, SCM y, SCM *qp, SCM *rp)
{
  if (SCM_LIKELY (SCM_I_INUMP (x)))
    {
      scm_t_inum xx = SCM_I_INUM (x);
      if (SCM_LIKELY (SCM_I_INUMP (y)))
	{
	  scm_t_inum yy = SCM_I_INUM (y);
	  if (SCM_UNLIKELY (yy == 0))
	    scm_num_overflow (s_scm_floor_divide);
	  else
	    {
	      scm_t_inum qq = xx / yy;
	      scm_t_inum rr = xx % yy;
	      int needs_adjustment;

	      if (SCM_LIKELY (yy > 0))
		needs_adjustment = (rr < 0);
	      else
		needs_adjustment = (rr > 0);

	      if (needs_adjustment)
		{
		  rr += yy;
		  qq--;
		}

	      if (SCM_LIKELY (SCM_FIXABLE (qq)))
		*qp = SCM_I_MAKINUM (qq);
	      else
		*qp = scm_i_inum2big (qq);
	      *rp = SCM_I_MAKINUM (rr);
	    }
	  return;
	}
      else if (SCM_BIGP (y))
	{
	  int sign = mpz_sgn (SCM_I_BIG_MPZ (y));
	  scm_remember_upto_here_1 (y);
	  if (sign > 0)
	    {
	      if (xx < 0)
		{
		  SCM r = scm_i_mkbig ();
		  mpz_sub_ui (SCM_I_BIG_MPZ (r), SCM_I_BIG_MPZ (y), -xx);
		  scm_remember_upto_here_1 (y);
		  *qp = SCM_I_MAKINUM (-1);
		  *rp = scm_i_normbig (r);
		}
	      else
		{
		  *qp = SCM_INUM0;
		  *rp = x;
		}
	    }
	  else if (xx <= 0)
	    {
	      *qp = SCM_INUM0;
	      *rp = x;
	    }
	  else
	    {
	      SCM r = scm_i_mkbig ();
	      mpz_add_ui (SCM_I_BIG_MPZ (r), SCM_I_BIG_MPZ (y), xx);
	      scm_remember_upto_here_1 (y);
	      *qp = SCM_I_MAKINUM (-1);
	      *rp = scm_i_normbig (r);
	    }
	  return;
	}
      else if (SCM_REALP (y))
	return scm_i_inexact_floor_divide (xx, SCM_REAL_VALUE (y), qp, rp);
      else if (SCM_FRACTIONP (y))
	return scm_i_exact_rational_floor_divide (x, y, qp, rp);
      else
	return two_valued_wta_dispatch_2 (g_scm_floor_divide, x, y, SCM_ARG2,
					  s_scm_floor_divide, qp, rp);
    }
  else if (SCM_BIGP (x))
    {
      if (SCM_LIKELY (SCM_I_INUMP (y)))
	{
	  scm_t_inum yy = SCM_I_INUM (y);
	  if (SCM_UNLIKELY (yy == 0))
	    scm_num_overflow (s_scm_floor_divide);
	  else
	    {
	      SCM q = scm_i_mkbig ();
	      SCM r = scm_i_mkbig ();
	      if (yy > 0)
		mpz_fdiv_qr_ui (SCM_I_BIG_MPZ (q), SCM_I_BIG_MPZ (r),
				SCM_I_BIG_MPZ (x), yy);
	      else
		{
		  mpz_cdiv_qr_ui (SCM_I_BIG_MPZ (q), SCM_I_BIG_MPZ (r),
				  SCM_I_BIG_MPZ (x), -yy);
		  mpz_neg (SCM_I_BIG_MPZ (q), SCM_I_BIG_MPZ (q));
		}
	      scm_remember_upto_here_1 (x);
	      *qp = scm_i_normbig (q);
	      *rp = scm_i_normbig (r);
	    }
	  return;
	}
      else if (SCM_BIGP (y))
	{
	  SCM q = scm_i_mkbig ();
	  SCM r = scm_i_mkbig ();
	  mpz_fdiv_qr (SCM_I_BIG_MPZ (q), SCM_I_BIG_MPZ (r),
		       SCM_I_BIG_MPZ (x), SCM_I_BIG_MPZ (y));
	  scm_remember_upto_here_2 (x, y);
	  *qp = scm_i_normbig (q);
	  *rp = scm_i_normbig (r);
	  return;
	}
      else if (SCM_REALP (y))
	return scm_i_inexact_floor_divide
	  (scm_i_big2dbl (x), SCM_REAL_VALUE (y), qp, rp);
      else if (SCM_FRACTIONP (y))
	return scm_i_exact_rational_floor_divide (x, y, qp, rp);
      else
	return two_valued_wta_dispatch_2 (g_scm_floor_divide, x, y, SCM_ARG2,
					  s_scm_floor_divide, qp, rp);
    }
  else if (SCM_REALP (x))
    {
      if (SCM_REALP (y) || SCM_I_INUMP (y) ||
	  SCM_BIGP (y) || SCM_FRACTIONP (y))
	return scm_i_inexact_floor_divide
	  (SCM_REAL_VALUE (x), scm_to_double (y), qp, rp);
      else
	return two_valued_wta_dispatch_2 (g_scm_floor_divide, x, y, SCM_ARG2,
					  s_scm_floor_divide, qp, rp);
    }
  else if (SCM_FRACTIONP (x))
    {
      if (SCM_REALP (y))
	return scm_i_inexact_floor_divide
	  (scm_i_fraction2double (x), SCM_REAL_VALUE (y), qp, rp);
      else if (SCM_I_INUMP (y) || SCM_BIGP (y) || SCM_FRACTIONP (y))
	return scm_i_exact_rational_floor_divide (x, y, qp, rp);
      else
	return two_valued_wta_dispatch_2 (g_scm_floor_divide, x, y, SCM_ARG2,
					  s_scm_floor_divide, qp, rp);
    }
  else
    return two_valued_wta_dispatch_2 (g_scm_floor_divide, x, y, SCM_ARG1,
				      s_scm_floor_divide, qp, rp);
}

static void
scm_i_inexact_floor_divide (double x, double y, SCM *qp, SCM *rp)
{
  if (SCM_UNLIKELY (y == 0))
    scm_num_overflow (s_scm_floor_divide);  /* or return a NaN? */
  else
    {
      double q = floor (x / y);
      double r = x - q * y;
      *qp = scm_from_double (q);
      *rp = scm_from_double (r);
    }
}

static void
scm_i_exact_rational_floor_divide (SCM x, SCM y, SCM *qp, SCM *rp)
{
  SCM r1;
  SCM xd = scm_denominator (x);
  SCM yd = scm_denominator (y);

  scm_floor_divide (scm_product (scm_numerator (x), yd),
		    scm_product (scm_numerator (y), xd),
		    qp, &r1);
  *rp = scm_divide (r1, scm_product (xd, yd));
}

static SCM scm_i_inexact_ceiling_quotient (double x, double y);
static SCM scm_i_exact_rational_ceiling_quotient (SCM x, SCM y);

SCM_PRIMITIVE_GENERIC (scm_ceiling_quotient, "ceiling-quotient", 2, 0, 0,
		       (SCM x, SCM y),
		       "Return the ceiling of @math{@var{x} / @var{y}}.\n"
		       "@lisp\n"
		       "(ceiling-quotient 123 10) @result{} 13\n"
		       "(ceiling-quotient 123 -10) @result{} -12\n"
		       "(ceiling-quotient -123 10) @result{} -12\n"
		       "(ceiling-quotient -123 -10) @result{} 13\n"
		       "(ceiling-quotient -123.2 -63.5) @result{} 2.0\n"
		       "(ceiling-quotient 16/3 -10/7) @result{} -3\n"
		       "@end lisp")
#define FUNC_NAME s_scm_ceiling_quotient
{
  if (SCM_LIKELY (SCM_I_INUMP (x)))
    {
      scm_t_inum xx = SCM_I_INUM (x);
      if (SCM_LIKELY (SCM_I_INUMP (y)))
	{
	  scm_t_inum yy = SCM_I_INUM (y);
	  if (SCM_UNLIKELY (yy == 0))
	    scm_num_overflow (s_scm_ceiling_quotient);
	  else
	    {
	      scm_t_inum xx1 = xx;
	      scm_t_inum qq;
	      if (SCM_LIKELY (yy > 0))
		{
		  if (SCM_LIKELY (xx >= 0))
		    xx1 = xx + yy - 1;
		}
	      else if (xx < 0)
		xx1 = xx + yy + 1;
	      qq = xx1 / yy;
	      if (SCM_LIKELY (SCM_FIXABLE (qq)))
		return SCM_I_MAKINUM (qq);
	      else
		return scm_i_inum2big (qq);
	    }
	}
      else if (SCM_BIGP (y))
	{
	  int sign = mpz_sgn (SCM_I_BIG_MPZ (y));
	  scm_remember_upto_here_1 (y);
	  if (SCM_LIKELY (sign > 0))
	    {
	      if (SCM_LIKELY (xx > 0))
		return SCM_INUM1;
	      else if (SCM_UNLIKELY (xx == SCM_MOST_NEGATIVE_FIXNUM)
		       && SCM_UNLIKELY (mpz_cmp_ui (SCM_I_BIG_MPZ (y),
				       - SCM_MOST_NEGATIVE_FIXNUM) == 0))
		{
		  /* Special case: x == fixnum-min && y == abs (fixnum-min) */
		  scm_remember_upto_here_1 (y);
		  return SCM_I_MAKINUM (-1);
		}
	      else
		return SCM_INUM0;
	    }
	  else if (xx >= 0)
	    return SCM_INUM0;
	  else
	    return SCM_INUM1;
	}
      else if (SCM_REALP (y))
	return scm_i_inexact_ceiling_quotient (xx, SCM_REAL_VALUE (y));
      else if (SCM_FRACTIONP (y))
	return scm_i_exact_rational_ceiling_quotient (x, y);
      else
	return scm_wta_dispatch_2 (g_scm_ceiling_quotient, x, y, SCM_ARG2,
                                   s_scm_ceiling_quotient);
    }
  else if (SCM_BIGP (x))
    {
      if (SCM_LIKELY (SCM_I_INUMP (y)))
	{
	  scm_t_inum yy = SCM_I_INUM (y);
	  if (SCM_UNLIKELY (yy == 0))
	    scm_num_overflow (s_scm_ceiling_quotient);
	  else if (SCM_UNLIKELY (yy == 1))
	    return x;
	  else
	    {
	      SCM q = scm_i_mkbig ();
	      if (yy > 0)
		mpz_cdiv_q_ui (SCM_I_BIG_MPZ (q), SCM_I_BIG_MPZ (x), yy);
	      else
		{
		  mpz_fdiv_q_ui (SCM_I_BIG_MPZ (q), SCM_I_BIG_MPZ (x), -yy);
		  mpz_neg (SCM_I_BIG_MPZ (q), SCM_I_BIG_MPZ (q));
		}
	      scm_remember_upto_here_1 (x);
	      return scm_i_normbig (q);
	    }
	}
      else if (SCM_BIGP (y))
	{
	  SCM q = scm_i_mkbig ();
	  mpz_cdiv_q (SCM_I_BIG_MPZ (q),
		      SCM_I_BIG_MPZ (x),
		      SCM_I_BIG_MPZ (y));
	  scm_remember_upto_here_2 (x, y);
	  return scm_i_normbig (q);
	}
      else if (SCM_REALP (y))
	return scm_i_inexact_ceiling_quotient
	  (scm_i_big2dbl (x), SCM_REAL_VALUE (y));
      else if (SCM_FRACTIONP (y))
	return scm_i_exact_rational_ceiling_quotient (x, y);
      else
	return scm_wta_dispatch_2 (g_scm_ceiling_quotient, x, y, SCM_ARG2,
                                   s_scm_ceiling_quotient);
    }
  else if (SCM_REALP (x))
    {
      if (SCM_REALP (y) || SCM_I_INUMP (y) ||
	  SCM_BIGP (y) || SCM_FRACTIONP (y))
	return scm_i_inexact_ceiling_quotient
	  (SCM_REAL_VALUE (x), scm_to_double (y));
      else
	return scm_wta_dispatch_2 (g_scm_ceiling_quotient, x, y, SCM_ARG2,
                                   s_scm_ceiling_quotient);
    }
  else if (SCM_FRACTIONP (x))
    {
      if (SCM_REALP (y))
	return scm_i_inexact_ceiling_quotient
	  (scm_i_fraction2double (x), SCM_REAL_VALUE (y));
      else if (SCM_I_INUMP (y) || SCM_BIGP (y) || SCM_FRACTIONP (y))
	return scm_i_exact_rational_ceiling_quotient (x, y);
      else
	return scm_wta_dispatch_2 (g_scm_ceiling_quotient, x, y, SCM_ARG2,
                                   s_scm_ceiling_quotient);
    }
  else
    return scm_wta_dispatch_2 (g_scm_ceiling_quotient, x, y, SCM_ARG1,
                               s_scm_ceiling_quotient);
}
#undef FUNC_NAME

static SCM
scm_i_inexact_ceiling_quotient (double x, double y)
{
  if (SCM_UNLIKELY (y == 0))
    scm_num_overflow (s_scm_ceiling_quotient);  /* or return a NaN? */
  else
    return scm_from_double (ceil (x / y));
}

static SCM
scm_i_exact_rational_ceiling_quotient (SCM x, SCM y)
{
  return scm_ceiling_quotient
    (scm_product (scm_numerator (x), scm_denominator (y)),
     scm_product (scm_numerator (y), scm_denominator (x)));
}

static SCM scm_i_inexact_ceiling_remainder (double x, double y);
static SCM scm_i_exact_rational_ceiling_remainder (SCM x, SCM y);

SCM_PRIMITIVE_GENERIC (scm_ceiling_remainder, "ceiling-remainder", 2, 0, 0,
		       (SCM x, SCM y),
		       "Return the real number @var{r} such that\n"
		       "@math{@var{x} = @var{q}*@var{y} + @var{r}}\n"
		       "where @math{@var{q} = ceiling(@var{x} / @var{y})}.\n"
		       "@lisp\n"
		       "(ceiling-remainder 123 10) @result{} -7\n"
		       "(ceiling-remainder 123 -10) @result{} 3\n"
		       "(ceiling-remainder -123 10) @result{} -3\n"
		       "(ceiling-remainder -123 -10) @result{} 7\n"
		       "(ceiling-remainder -123.2 -63.5) @result{} 3.8\n"
		       "(ceiling-remainder 16/3 -10/7) @result{} 22/21\n"
		       "@end lisp")
#define FUNC_NAME s_scm_ceiling_remainder
{
  if (SCM_LIKELY (SCM_I_INUMP (x)))
    {
      scm_t_inum xx = SCM_I_INUM (x);
      if (SCM_LIKELY (SCM_I_INUMP (y)))
	{
	  scm_t_inum yy = SCM_I_INUM (y);
	  if (SCM_UNLIKELY (yy == 0))
	    scm_num_overflow (s_scm_ceiling_remainder);
	  else
	    {
	      scm_t_inum rr = xx % yy;
	      int needs_adjustment;

	      if (SCM_LIKELY (yy > 0))
		needs_adjustment = (rr > 0);
	      else
		needs_adjustment = (rr < 0);

	      if (needs_adjustment)
		rr -= yy;
	      return SCM_I_MAKINUM (rr);
	    }
	}
      else if (SCM_BIGP (y))
	{
	  int sign = mpz_sgn (SCM_I_BIG_MPZ (y));
	  scm_remember_upto_here_1 (y);
	  if (SCM_LIKELY (sign > 0))
	    {
	      if (SCM_LIKELY (xx > 0))
		{
		  SCM r = scm_i_mkbig ();
		  mpz_sub_ui (SCM_I_BIG_MPZ (r), SCM_I_BIG_MPZ (y), xx);
		  scm_remember_upto_here_1 (y);
		  mpz_neg (SCM_I_BIG_MPZ (r), SCM_I_BIG_MPZ (r));
		  return scm_i_normbig (r);
		}
	      else if (SCM_UNLIKELY (xx == SCM_MOST_NEGATIVE_FIXNUM)
		       && SCM_UNLIKELY (mpz_cmp_ui (SCM_I_BIG_MPZ (y),
				       - SCM_MOST_NEGATIVE_FIXNUM) == 0))
		{
		  /* Special case: x == fixnum-min && y == abs (fixnum-min) */
		  scm_remember_upto_here_1 (y);
		  return SCM_INUM0;
		}
	      else
		return x;
	    }
	  else if (xx >= 0)
	    return x;
	  else
	    {
	      SCM r = scm_i_mkbig ();
	      mpz_add_ui (SCM_I_BIG_MPZ (r), SCM_I_BIG_MPZ (y), -xx);
	      scm_remember_upto_here_1 (y);
	      mpz_neg (SCM_I_BIG_MPZ (r), SCM_I_BIG_MPZ (r));
	      return scm_i_normbig (r);
	    }
	}
      else if (SCM_REALP (y))
	return scm_i_inexact_ceiling_remainder (xx, SCM_REAL_VALUE (y));
      else if (SCM_FRACTIONP (y))
	return scm_i_exact_rational_ceiling_remainder (x, y);
      else
	return scm_wta_dispatch_2 (g_scm_ceiling_remainder, x, y, SCM_ARG2,
                                   s_scm_ceiling_remainder);
    }
  else if (SCM_BIGP (x))
    {
      if (SCM_LIKELY (SCM_I_INUMP (y)))
	{
	  scm_t_inum yy = SCM_I_INUM (y);
	  if (SCM_UNLIKELY (yy == 0))
	    scm_num_overflow (s_scm_ceiling_remainder);
	  else
	    {
	      scm_t_inum rr;
	      if (yy > 0)
		rr = -mpz_cdiv_ui (SCM_I_BIG_MPZ (x), yy);
	      else
		rr = mpz_fdiv_ui (SCM_I_BIG_MPZ (x), -yy);
	      scm_remember_upto_here_1 (x);
	      return SCM_I_MAKINUM (rr);
	    }
	}
      else if (SCM_BIGP (y))
	{
	  SCM r = scm_i_mkbig ();
	  mpz_cdiv_r (SCM_I_BIG_MPZ (r),
		      SCM_I_BIG_MPZ (x),
		      SCM_I_BIG_MPZ (y));
	  scm_remember_upto_here_2 (x, y);
	  return scm_i_normbig (r);
	}
      else if (SCM_REALP (y))
	return scm_i_inexact_ceiling_remainder
	  (scm_i_big2dbl (x), SCM_REAL_VALUE (y));
      else if (SCM_FRACTIONP (y))
	return scm_i_exact_rational_ceiling_remainder (x, y);
      else
	return scm_wta_dispatch_2 (g_scm_ceiling_remainder, x, y, SCM_ARG2,
                                   s_scm_ceiling_remainder);
    }
  else if (SCM_REALP (x))
    {
      if (SCM_REALP (y) || SCM_I_INUMP (y) ||
	  SCM_BIGP (y) || SCM_FRACTIONP (y))
	return scm_i_inexact_ceiling_remainder
	  (SCM_REAL_VALUE (x), scm_to_double (y));
      else
	return scm_wta_dispatch_2 (g_scm_ceiling_remainder, x, y, SCM_ARG2,
                                   s_scm_ceiling_remainder);
    }
  else if (SCM_FRACTIONP (x))
    {
      if (SCM_REALP (y))
	return scm_i_inexact_ceiling_remainder
	  (scm_i_fraction2double (x), SCM_REAL_VALUE (y));
      else if (SCM_I_INUMP (y) || SCM_BIGP (y) || SCM_FRACTIONP (y))
	return scm_i_exact_rational_ceiling_remainder (x, y);
      else
	return scm_wta_dispatch_2 (g_scm_ceiling_remainder, x, y, SCM_ARG2,
                                   s_scm_ceiling_remainder);
    }
  else
    return scm_wta_dispatch_2 (g_scm_ceiling_remainder, x, y, SCM_ARG1,
                               s_scm_ceiling_remainder);
}
#undef FUNC_NAME

static SCM
scm_i_inexact_ceiling_remainder (double x, double y)
{
  /* Although it would be more efficient to use fmod here, we can't
     because it would in some cases produce results inconsistent with
     scm_i_inexact_ceiling_quotient, such that x != q * y + r (not even
     close).  In particular, when x is very close to a multiple of y,
     then r might be either 0.0 or -y, but those two cases must
     correspond to different choices of q.  If r = 0.0 then q must be
     x/y, and if r = -y then q must be x/y+1.  If quotient chooses one
     and remainder chooses the other, it would be bad.  */
  if (SCM_UNLIKELY (y == 0))
    scm_num_overflow (s_scm_ceiling_remainder);  /* or return a NaN? */
  else
    return scm_from_double (x - y * ceil (x / y));
}

static SCM
scm_i_exact_rational_ceiling_remainder (SCM x, SCM y)
{
  SCM xd = scm_denominator (x);
  SCM yd = scm_denominator (y);
  SCM r1 = scm_ceiling_remainder (scm_product (scm_numerator (x), yd),
				  scm_product (scm_numerator (y), xd));
  return scm_divide (r1, scm_product (xd, yd));
}

static void scm_i_inexact_ceiling_divide (double x, double y,
					  SCM *qp, SCM *rp);
static void scm_i_exact_rational_ceiling_divide (SCM x, SCM y,
						 SCM *qp, SCM *rp);

SCM_PRIMITIVE_GENERIC (scm_i_ceiling_divide, "ceiling/", 2, 0, 0,
		       (SCM x, SCM y),
		       "Return the integer @var{q} and the real number @var{r}\n"
		       "such that @math{@var{x} = @var{q}*@var{y} + @var{r}}\n"
		       "and @math{@var{q} = ceiling(@var{x} / @var{y})}.\n"
		       "@lisp\n"
		       "(ceiling/ 123 10) @result{} 13 and -7\n"
		       "(ceiling/ 123 -10) @result{} -12 and 3\n"
		       "(ceiling/ -123 10) @result{} -12 and -3\n"
		       "(ceiling/ -123 -10) @result{} 13 and 7\n"
		       "(ceiling/ -123.2 -63.5) @result{} 2.0 and 3.8\n"
		       "(ceiling/ 16/3 -10/7) @result{} -3 and 22/21\n"
		       "@end lisp")
#define FUNC_NAME s_scm_i_ceiling_divide
{
  SCM q, r;

  scm_ceiling_divide(x, y, &q, &r);
  return scm_values (scm_list_2 (q, r));
}
#undef FUNC_NAME

#define s_scm_ceiling_divide s_scm_i_ceiling_divide
#define g_scm_ceiling_divide g_scm_i_ceiling_divide

void
scm_ceiling_divide (SCM x, SCM y, SCM *qp, SCM *rp)
{
  if (SCM_LIKELY (SCM_I_INUMP (x)))
    {
      scm_t_inum xx = SCM_I_INUM (x);
      if (SCM_LIKELY (SCM_I_INUMP (y)))
	{
	  scm_t_inum yy = SCM_I_INUM (y);
	  if (SCM_UNLIKELY (yy == 0))
	    scm_num_overflow (s_scm_ceiling_divide);
	  else
	    {
	      scm_t_inum qq = xx / yy;
	      scm_t_inum rr = xx % yy;
	      int needs_adjustment;

	      if (SCM_LIKELY (yy > 0))
		needs_adjustment = (rr > 0);
	      else
		needs_adjustment = (rr < 0);

	      if (needs_adjustment)
		{
		  rr -= yy;
		  qq++;
		}
	      if (SCM_LIKELY (SCM_FIXABLE (qq)))
		*qp = SCM_I_MAKINUM (qq);
	      else
		*qp = scm_i_inum2big (qq);
	      *rp = SCM_I_MAKINUM (rr);
	    }
	  return;
	}
      else if (SCM_BIGP (y))
	{
	  int sign = mpz_sgn (SCM_I_BIG_MPZ (y));
	  scm_remember_upto_here_1 (y);
	  if (SCM_LIKELY (sign > 0))
	    {
	      if (SCM_LIKELY (xx > 0))
		{
		  SCM r = scm_i_mkbig ();
		  mpz_sub_ui (SCM_I_BIG_MPZ (r), SCM_I_BIG_MPZ (y), xx);
		  scm_remember_upto_here_1 (y);
		  mpz_neg (SCM_I_BIG_MPZ (r), SCM_I_BIG_MPZ (r));
		  *qp = SCM_INUM1;
		  *rp = scm_i_normbig (r);
		}
	      else if (SCM_UNLIKELY (xx == SCM_MOST_NEGATIVE_FIXNUM)
		       && SCM_UNLIKELY (mpz_cmp_ui (SCM_I_BIG_MPZ (y),
				       - SCM_MOST_NEGATIVE_FIXNUM) == 0))
		{
		  /* Special case: x == fixnum-min && y == abs (fixnum-min) */
		  scm_remember_upto_here_1 (y);
		  *qp = SCM_I_MAKINUM (-1);
		  *rp = SCM_INUM0;
		}
	      else
		{
		  *qp = SCM_INUM0;
		  *rp = x;
		}
	    }
	  else if (xx >= 0)
	    {
	      *qp = SCM_INUM0;
	      *rp = x;
	    }
	  else
	    {
	      SCM r = scm_i_mkbig ();
	      mpz_add_ui (SCM_I_BIG_MPZ (r), SCM_I_BIG_MPZ (y), -xx);
	      scm_remember_upto_here_1 (y);
	      mpz_neg (SCM_I_BIG_MPZ (r), SCM_I_BIG_MPZ (r));
	      *qp = SCM_INUM1;
	      *rp = scm_i_normbig (r);
	    }
	  return;
	}
      else if (SCM_REALP (y))
	return scm_i_inexact_ceiling_divide (xx, SCM_REAL_VALUE (y), qp, rp);
      else if (SCM_FRACTIONP (y))
	return scm_i_exact_rational_ceiling_divide (x, y, qp, rp);
      else
	return two_valued_wta_dispatch_2 (g_scm_ceiling_divide, x, y, SCM_ARG2,
					  s_scm_ceiling_divide, qp, rp);
    }
  else if (SCM_BIGP (x))
    {
      if (SCM_LIKELY (SCM_I_INUMP (y)))
	{
	  scm_t_inum yy = SCM_I_INUM (y);
	  if (SCM_UNLIKELY (yy == 0))
	    scm_num_overflow (s_scm_ceiling_divide);
	  else
	    {
	      SCM q = scm_i_mkbig ();
	      SCM r = scm_i_mkbig ();
	      if (yy > 0)
		mpz_cdiv_qr_ui (SCM_I_BIG_MPZ (q), SCM_I_BIG_MPZ (r),
				SCM_I_BIG_MPZ (x), yy);
	      else
		{
		  mpz_fdiv_qr_ui (SCM_I_BIG_MPZ (q), SCM_I_BIG_MPZ (r),
				  SCM_I_BIG_MPZ (x), -yy);
		  mpz_neg (SCM_I_BIG_MPZ (q), SCM_I_BIG_MPZ (q));
		}
	      scm_remember_upto_here_1 (x);
	      *qp = scm_i_normbig (q);
	      *rp = scm_i_normbig (r);
	    }
	  return;
	}
      else if (SCM_BIGP (y))
	{
	  SCM q = scm_i_mkbig ();
	  SCM r = scm_i_mkbig ();
	  mpz_cdiv_qr (SCM_I_BIG_MPZ (q), SCM_I_BIG_MPZ (r),
		       SCM_I_BIG_MPZ (x), SCM_I_BIG_MPZ (y));
	  scm_remember_upto_here_2 (x, y);
	  *qp = scm_i_normbig (q);
	  *rp = scm_i_normbig (r);
	  return;
	}
      else if (SCM_REALP (y))
	return scm_i_inexact_ceiling_divide
	  (scm_i_big2dbl (x), SCM_REAL_VALUE (y), qp, rp);
      else if (SCM_FRACTIONP (y))
	return scm_i_exact_rational_ceiling_divide (x, y, qp, rp);
      else
	return two_valued_wta_dispatch_2 (g_scm_ceiling_divide, x, y, SCM_ARG2,
					  s_scm_ceiling_divide, qp, rp);
    }
  else if (SCM_REALP (x))
    {
      if (SCM_REALP (y) || SCM_I_INUMP (y) ||
	  SCM_BIGP (y) || SCM_FRACTIONP (y))
	return scm_i_inexact_ceiling_divide
	  (SCM_REAL_VALUE (x), scm_to_double (y), qp, rp);
      else
	return two_valued_wta_dispatch_2 (g_scm_ceiling_divide, x, y, SCM_ARG2,
					  s_scm_ceiling_divide, qp, rp);
    }
  else if (SCM_FRACTIONP (x))
    {
      if (SCM_REALP (y))
	return scm_i_inexact_ceiling_divide
	  (scm_i_fraction2double (x), SCM_REAL_VALUE (y), qp, rp);
      else if (SCM_I_INUMP (y) || SCM_BIGP (y) || SCM_FRACTIONP (y))
	return scm_i_exact_rational_ceiling_divide (x, y, qp, rp);
      else
	return two_valued_wta_dispatch_2 (g_scm_ceiling_divide, x, y, SCM_ARG2,
					  s_scm_ceiling_divide, qp, rp);
    }
  else
    return two_valued_wta_dispatch_2 (g_scm_ceiling_divide, x, y, SCM_ARG1,
				      s_scm_ceiling_divide, qp, rp);
}

static void
scm_i_inexact_ceiling_divide (double x, double y, SCM *qp, SCM *rp)
{
  if (SCM_UNLIKELY (y == 0))
    scm_num_overflow (s_scm_ceiling_divide);  /* or return a NaN? */
  else
    {
      double q = ceil (x / y);
      double r = x - q * y;
      *qp = scm_from_double (q);
      *rp = scm_from_double (r);
    }
}

static void
scm_i_exact_rational_ceiling_divide (SCM x, SCM y, SCM *qp, SCM *rp)
{
  SCM r1;
  SCM xd = scm_denominator (x);
  SCM yd = scm_denominator (y);

  scm_ceiling_divide (scm_product (scm_numerator (x), yd),
		      scm_product (scm_numerator (y), xd),
		      qp, &r1);
  *rp = scm_divide (r1, scm_product (xd, yd));
}

static SCM scm_i_inexact_truncate_quotient (double x, double y);
static SCM scm_i_exact_rational_truncate_quotient (SCM x, SCM y);

SCM_PRIMITIVE_GENERIC (scm_truncate_quotient, "truncate-quotient", 2, 0, 0,
		       (SCM x, SCM y),
		       "Return @math{@var{x} / @var{y}} rounded toward zero.\n"
		       "@lisp\n"
		       "(truncate-quotient 123 10) @result{} 12\n"
		       "(truncate-quotient 123 -10) @result{} -12\n"
		       "(truncate-quotient -123 10) @result{} -12\n"
		       "(truncate-quotient -123 -10) @result{} 12\n"
		       "(truncate-quotient -123.2 -63.5) @result{} 1.0\n"
		       "(truncate-quotient 16/3 -10/7) @result{} -3\n"
		       "@end lisp")
#define FUNC_NAME s_scm_truncate_quotient
{
  if (SCM_LIKELY (SCM_I_INUMP (x)))
    {
      scm_t_inum xx = SCM_I_INUM (x);
      if (SCM_LIKELY (SCM_I_INUMP (y)))
	{
	  scm_t_inum yy = SCM_I_INUM (y);
	  if (SCM_UNLIKELY (yy == 0))
	    scm_num_overflow (s_scm_truncate_quotient);
	  else
	    {
	      scm_t_inum qq = xx / yy;
	      if (SCM_LIKELY (SCM_FIXABLE (qq)))
		return SCM_I_MAKINUM (qq);
	      else
		return scm_i_inum2big (qq);
	    }
	}
      else if (SCM_BIGP (y))
	{
	  if (SCM_UNLIKELY (xx == SCM_MOST_NEGATIVE_FIXNUM)
	      && SCM_UNLIKELY (mpz_cmp_ui (SCM_I_BIG_MPZ (y),
					   - SCM_MOST_NEGATIVE_FIXNUM) == 0))
	    {
	      /* Special case: x == fixnum-min && y == abs (fixnum-min) */
	      scm_remember_upto_here_1 (y);
	      return SCM_I_MAKINUM (-1);
	    }
	  else
	    return SCM_INUM0;
	}
      else if (SCM_REALP (y))
	return scm_i_inexact_truncate_quotient (xx, SCM_REAL_VALUE (y));
      else if (SCM_FRACTIONP (y))
	return scm_i_exact_rational_truncate_quotient (x, y);
      else
	return scm_wta_dispatch_2 (g_scm_truncate_quotient, x, y, SCM_ARG2,
                                   s_scm_truncate_quotient);
    }
  else if (SCM_BIGP (x))
    {
      if (SCM_LIKELY (SCM_I_INUMP (y)))
	{
	  scm_t_inum yy = SCM_I_INUM (y);
	  if (SCM_UNLIKELY (yy == 0))
	    scm_num_overflow (s_scm_truncate_quotient);
	  else if (SCM_UNLIKELY (yy == 1))
	    return x;
	  else
	    {
	      SCM q = scm_i_mkbig ();
	      if (yy > 0)
		mpz_tdiv_q_ui (SCM_I_BIG_MPZ (q), SCM_I_BIG_MPZ (x), yy);
	      else
		{
		  mpz_tdiv_q_ui (SCM_I_BIG_MPZ (q), SCM_I_BIG_MPZ (x), -yy);
		  mpz_neg (SCM_I_BIG_MPZ (q), SCM_I_BIG_MPZ (q));
		}
	      scm_remember_upto_here_1 (x);
	      return scm_i_normbig (q);
	    }
	}
      else if (SCM_BIGP (y))
	{
	  SCM q = scm_i_mkbig ();
	  mpz_tdiv_q (SCM_I_BIG_MPZ (q),
		      SCM_I_BIG_MPZ (x),
		      SCM_I_BIG_MPZ (y));
	  scm_remember_upto_here_2 (x, y);
	  return scm_i_normbig (q);
	}
      else if (SCM_REALP (y))
	return scm_i_inexact_truncate_quotient
	  (scm_i_big2dbl (x), SCM_REAL_VALUE (y));
      else if (SCM_FRACTIONP (y))
	return scm_i_exact_rational_truncate_quotient (x, y);
      else
	return scm_wta_dispatch_2 (g_scm_truncate_quotient, x, y, SCM_ARG2,
                                   s_scm_truncate_quotient);
    }
  else if (SCM_REALP (x))
    {
      if (SCM_REALP (y) || SCM_I_INUMP (y) ||
	  SCM_BIGP (y) || SCM_FRACTIONP (y))
	return scm_i_inexact_truncate_quotient
	  (SCM_REAL_VALUE (x), scm_to_double (y));
      else
	return scm_wta_dispatch_2 (g_scm_truncate_quotient, x, y, SCM_ARG2,
                                   s_scm_truncate_quotient);
    }
  else if (SCM_FRACTIONP (x))
    {
      if (SCM_REALP (y))
	return scm_i_inexact_truncate_quotient
	  (scm_i_fraction2double (x), SCM_REAL_VALUE (y));
      else if (SCM_I_INUMP (y) || SCM_BIGP (y) || SCM_FRACTIONP (y))
	return scm_i_exact_rational_truncate_quotient (x, y);
      else
	return scm_wta_dispatch_2 (g_scm_truncate_quotient, x, y, SCM_ARG2,
                                   s_scm_truncate_quotient);
    }
  else
    return scm_wta_dispatch_2 (g_scm_truncate_quotient, x, y, SCM_ARG1,
                               s_scm_truncate_quotient);
}
#undef FUNC_NAME

static SCM
scm_i_inexact_truncate_quotient (double x, double y)
{
  if (SCM_UNLIKELY (y == 0))
    scm_num_overflow (s_scm_truncate_quotient);  /* or return a NaN? */
  else
    return scm_from_double (trunc (x / y));
}

static SCM
scm_i_exact_rational_truncate_quotient (SCM x, SCM y)
{
  return scm_truncate_quotient
    (scm_product (scm_numerator (x), scm_denominator (y)),
     scm_product (scm_numerator (y), scm_denominator (x)));
}

static SCM scm_i_inexact_truncate_remainder (double x, double y);
static SCM scm_i_exact_rational_truncate_remainder (SCM x, SCM y);

SCM_PRIMITIVE_GENERIC (scm_truncate_remainder, "truncate-remainder", 2, 0, 0,
		       (SCM x, SCM y),
		       "Return the real number @var{r} such that\n"
		       "@math{@var{x} = @var{q}*@var{y} + @var{r}}\n"
		       "where @math{@var{q} = truncate(@var{x} / @var{y})}.\n"
		       "@lisp\n"
		       "(truncate-remainder 123 10) @result{} 3\n"
		       "(truncate-remainder 123 -10) @result{} 3\n"
		       "(truncate-remainder -123 10) @result{} -3\n"
		       "(truncate-remainder -123 -10) @result{} -3\n"
		       "(truncate-remainder -123.2 -63.5) @result{} -59.7\n"
		       "(truncate-remainder 16/3 -10/7) @result{} 22/21\n"
		       "@end lisp")
#define FUNC_NAME s_scm_truncate_remainder
{
  if (SCM_LIKELY (SCM_I_INUMP (x)))
    {
      scm_t_inum xx = SCM_I_INUM (x);
      if (SCM_LIKELY (SCM_I_INUMP (y)))
	{
	  scm_t_inum yy = SCM_I_INUM (y);
	  if (SCM_UNLIKELY (yy == 0))
	    scm_num_overflow (s_scm_truncate_remainder);
	  else
	    return SCM_I_MAKINUM (xx % yy);
	}
      else if (SCM_BIGP (y))
	{
	  if (SCM_UNLIKELY (xx == SCM_MOST_NEGATIVE_FIXNUM)
	      && SCM_UNLIKELY (mpz_cmp_ui (SCM_I_BIG_MPZ (y),
					   - SCM_MOST_NEGATIVE_FIXNUM) == 0))
	    {
	      /* Special case: x == fixnum-min && y == abs (fixnum-min) */
	      scm_remember_upto_here_1 (y);
	      return SCM_INUM0;
	    }
	  else
	    return x;
	}
      else if (SCM_REALP (y))
	return scm_i_inexact_truncate_remainder (xx, SCM_REAL_VALUE (y));
      else if (SCM_FRACTIONP (y))
	return scm_i_exact_rational_truncate_remainder (x, y);
      else
	return scm_wta_dispatch_2 (g_scm_truncate_remainder, x, y, SCM_ARG2,
                                   s_scm_truncate_remainder);
    }
  else if (SCM_BIGP (x))
    {
      if (SCM_LIKELY (SCM_I_INUMP (y)))
	{
	  scm_t_inum yy = SCM_I_INUM (y);
	  if (SCM_UNLIKELY (yy == 0))
	    scm_num_overflow (s_scm_truncate_remainder);
	  else
	    {
	      scm_t_inum rr = (mpz_tdiv_ui (SCM_I_BIG_MPZ (x),
					    (yy > 0) ? yy : -yy)
			       * mpz_sgn (SCM_I_BIG_MPZ (x)));
	      scm_remember_upto_here_1 (x);
	      return SCM_I_MAKINUM (rr);
	    }
	}
      else if (SCM_BIGP (y))
	{
	  SCM r = scm_i_mkbig ();
	  mpz_tdiv_r (SCM_I_BIG_MPZ (r),
		      SCM_I_BIG_MPZ (x),
		      SCM_I_BIG_MPZ (y));
	  scm_remember_upto_here_2 (x, y);
	  return scm_i_normbig (r);
	}
      else if (SCM_REALP (y))
	return scm_i_inexact_truncate_remainder
	  (scm_i_big2dbl (x), SCM_REAL_VALUE (y));
      else if (SCM_FRACTIONP (y))
	return scm_i_exact_rational_truncate_remainder (x, y);
      else
	return scm_wta_dispatch_2 (g_scm_truncate_remainder, x, y, SCM_ARG2,
                                   s_scm_truncate_remainder);
    }
  else if (SCM_REALP (x))
    {
      if (SCM_REALP (y) || SCM_I_INUMP (y) ||
	  SCM_BIGP (y) || SCM_FRACTIONP (y))
	return scm_i_inexact_truncate_remainder
	  (SCM_REAL_VALUE (x), scm_to_double (y));
      else
	return scm_wta_dispatch_2 (g_scm_truncate_remainder, x, y, SCM_ARG2,
                                   s_scm_truncate_remainder);
    }
  else if (SCM_FRACTIONP (x))
    {
      if (SCM_REALP (y))
	return scm_i_inexact_truncate_remainder
	  (scm_i_fraction2double (x), SCM_REAL_VALUE (y));
      else if (SCM_I_INUMP (y) || SCM_BIGP (y) || SCM_FRACTIONP (y))
	return scm_i_exact_rational_truncate_remainder (x, y);
      else
	return scm_wta_dispatch_2 (g_scm_truncate_remainder, x, y, SCM_ARG2,
                                   s_scm_truncate_remainder);
    }
  else
    return scm_wta_dispatch_2 (g_scm_truncate_remainder, x, y, SCM_ARG1,
                               s_scm_truncate_remainder);
}
#undef FUNC_NAME

static SCM
scm_i_inexact_truncate_remainder (double x, double y)
{
  /* Although it would be more efficient to use fmod here, we can't
     because it would in some cases produce results inconsistent with
     scm_i_inexact_truncate_quotient, such that x != q * y + r (not even
     close).  In particular, when x is very close to a multiple of y,
     then r might be either 0.0 or sgn(x)*|y|, but those two cases must
     correspond to different choices of q.  If quotient chooses one and
     remainder chooses the other, it would be bad.  */
  if (SCM_UNLIKELY (y == 0))
    scm_num_overflow (s_scm_truncate_remainder);  /* or return a NaN? */
  else
    return scm_from_double (x - y * trunc (x / y));
}

static SCM
scm_i_exact_rational_truncate_remainder (SCM x, SCM y)
{
  SCM xd = scm_denominator (x);
  SCM yd = scm_denominator (y);
  SCM r1 = scm_truncate_remainder (scm_product (scm_numerator (x), yd),
				   scm_product (scm_numerator (y), xd));
  return scm_divide (r1, scm_product (xd, yd));
}


static void scm_i_inexact_truncate_divide (double x, double y,
					   SCM *qp, SCM *rp);
static void scm_i_exact_rational_truncate_divide (SCM x, SCM y,
						  SCM *qp, SCM *rp);

SCM_PRIMITIVE_GENERIC (scm_i_truncate_divide, "truncate/", 2, 0, 0,
		       (SCM x, SCM y),
		       "Return the integer @var{q} and the real number @var{r}\n"
		       "such that @math{@var{x} = @var{q}*@var{y} + @var{r}}\n"
		       "and @math{@var{q} = truncate(@var{x} / @var{y})}.\n"
		       "@lisp\n"
		       "(truncate/ 123 10) @result{} 12 and 3\n"
		       "(truncate/ 123 -10) @result{} -12 and 3\n"
		       "(truncate/ -123 10) @result{} -12 and -3\n"
		       "(truncate/ -123 -10) @result{} 12 and -3\n"
		       "(truncate/ -123.2 -63.5) @result{} 1.0 and -59.7\n"
		       "(truncate/ 16/3 -10/7) @result{} -3 and 22/21\n"
		       "@end lisp")
#define FUNC_NAME s_scm_i_truncate_divide
{
  SCM q, r;

  scm_truncate_divide(x, y, &q, &r);
  return scm_values (scm_list_2 (q, r));
}
#undef FUNC_NAME

#define s_scm_truncate_divide s_scm_i_truncate_divide
#define g_scm_truncate_divide g_scm_i_truncate_divide

void
scm_truncate_divide (SCM x, SCM y, SCM *qp, SCM *rp)
{
  if (SCM_LIKELY (SCM_I_INUMP (x)))
    {
      scm_t_inum xx = SCM_I_INUM (x);
      if (SCM_LIKELY (SCM_I_INUMP (y)))
	{
	  scm_t_inum yy = SCM_I_INUM (y);
	  if (SCM_UNLIKELY (yy == 0))
	    scm_num_overflow (s_scm_truncate_divide);
	  else
	    {
	      scm_t_inum qq = xx / yy;
	      scm_t_inum rr = xx % yy;
	      if (SCM_LIKELY (SCM_FIXABLE (qq)))
		*qp = SCM_I_MAKINUM (qq);
	      else
		*qp = scm_i_inum2big (qq);
	      *rp = SCM_I_MAKINUM (rr);
	    }
	  return;
	}
      else if (SCM_BIGP (y))
	{
	  if (SCM_UNLIKELY (xx == SCM_MOST_NEGATIVE_FIXNUM)
	      && SCM_UNLIKELY (mpz_cmp_ui (SCM_I_BIG_MPZ (y),
					   - SCM_MOST_NEGATIVE_FIXNUM) == 0))
	    {
	      /* Special case: x == fixnum-min && y == abs (fixnum-min) */
	      scm_remember_upto_here_1 (y);
	      *qp = SCM_I_MAKINUM (-1);
	      *rp = SCM_INUM0;
	    }
	  else
	    {
	      *qp = SCM_INUM0;
	      *rp = x;
	    }
	  return;
	}
      else if (SCM_REALP (y))
	return scm_i_inexact_truncate_divide (xx, SCM_REAL_VALUE (y), qp, rp);
      else if (SCM_FRACTIONP (y))
	return scm_i_exact_rational_truncate_divide (x, y, qp, rp);
      else
	return two_valued_wta_dispatch_2
	  (g_scm_truncate_divide, x, y, SCM_ARG2,
	   s_scm_truncate_divide, qp, rp);
    }
  else if (SCM_BIGP (x))
    {
      if (SCM_LIKELY (SCM_I_INUMP (y)))
	{
	  scm_t_inum yy = SCM_I_INUM (y);
	  if (SCM_UNLIKELY (yy == 0))
	    scm_num_overflow (s_scm_truncate_divide);
	  else
	    {
	      SCM q = scm_i_mkbig ();
	      scm_t_inum rr;
	      if (yy > 0)
		rr = mpz_tdiv_q_ui (SCM_I_BIG_MPZ (q),
				    SCM_I_BIG_MPZ (x), yy);
	      else
		{
		  rr = mpz_tdiv_q_ui (SCM_I_BIG_MPZ (q),
				      SCM_I_BIG_MPZ (x), -yy);
		  mpz_neg (SCM_I_BIG_MPZ (q), SCM_I_BIG_MPZ (q));
		}
	      rr *= mpz_sgn (SCM_I_BIG_MPZ (x));
	      scm_remember_upto_here_1 (x);
	      *qp = scm_i_normbig (q);
	      *rp = SCM_I_MAKINUM (rr);
	    }
	  return;
	}
      else if (SCM_BIGP (y))
	{
	  SCM q = scm_i_mkbig ();
	  SCM r = scm_i_mkbig ();
	  mpz_tdiv_qr (SCM_I_BIG_MPZ (q), SCM_I_BIG_MPZ (r),
		       SCM_I_BIG_MPZ (x), SCM_I_BIG_MPZ (y));
	  scm_remember_upto_here_2 (x, y);
	  *qp = scm_i_normbig (q);
	  *rp = scm_i_normbig (r);
	}
      else if (SCM_REALP (y))
	return scm_i_inexact_truncate_divide
	  (scm_i_big2dbl (x), SCM_REAL_VALUE (y), qp, rp);
      else if (SCM_FRACTIONP (y))
	return scm_i_exact_rational_truncate_divide (x, y, qp, rp);
      else
	return two_valued_wta_dispatch_2
	  (g_scm_truncate_divide, x, y, SCM_ARG2,
	   s_scm_truncate_divide, qp, rp);
    }
  else if (SCM_REALP (x))
    {
      if (SCM_REALP (y) || SCM_I_INUMP (y) ||
	  SCM_BIGP (y) || SCM_FRACTIONP (y))
	return scm_i_inexact_truncate_divide
	  (SCM_REAL_VALUE (x), scm_to_double (y), qp, rp);
      else
	return two_valued_wta_dispatch_2
	  (g_scm_truncate_divide, x, y, SCM_ARG2,
	   s_scm_truncate_divide, qp, rp);
    }
  else if (SCM_FRACTIONP (x))
    {
      if (SCM_REALP (y))
	return scm_i_inexact_truncate_divide
	  (scm_i_fraction2double (x), SCM_REAL_VALUE (y), qp, rp);
      else if (SCM_I_INUMP (y) || SCM_BIGP (y) || SCM_FRACTIONP (y))
	return scm_i_exact_rational_truncate_divide (x, y, qp, rp);
      else
	return two_valued_wta_dispatch_2
	  (g_scm_truncate_divide, x, y, SCM_ARG2,
	   s_scm_truncate_divide, qp, rp);
    }
  else
    return two_valued_wta_dispatch_2 (g_scm_truncate_divide, x, y, SCM_ARG1,
				      s_scm_truncate_divide, qp, rp);
}

static void
scm_i_inexact_truncate_divide (double x, double y, SCM *qp, SCM *rp)
{
  if (SCM_UNLIKELY (y == 0))
    scm_num_overflow (s_scm_truncate_divide);  /* or return a NaN? */
  else
    {
      double q = trunc (x / y);
      double r = x - q * y;
      *qp = scm_from_double (q);
      *rp = scm_from_double (r);
    }
}

static void
scm_i_exact_rational_truncate_divide (SCM x, SCM y, SCM *qp, SCM *rp)
{
  SCM r1;
  SCM xd = scm_denominator (x);
  SCM yd = scm_denominator (y);

  scm_truncate_divide (scm_product (scm_numerator (x), yd),
		       scm_product (scm_numerator (y), xd),
		       qp, &r1);
  *rp = scm_divide (r1, scm_product (xd, yd));
}

static SCM scm_i_inexact_centered_quotient (double x, double y);
static SCM scm_i_bigint_centered_quotient (SCM x, SCM y);
static SCM scm_i_exact_rational_centered_quotient (SCM x, SCM y);

SCM_PRIMITIVE_GENERIC (scm_centered_quotient, "centered-quotient", 2, 0, 0,
		       (SCM x, SCM y),
		       "Return the integer @var{q} such that\n"
		       "@math{@var{x} = @var{q}*@var{y} + @var{r}} where\n"
		       "@math{-abs(@var{y}/2) <= @var{r} < abs(@var{y}/2)}.\n"
		       "@lisp\n"
		       "(centered-quotient 123 10) @result{} 12\n"
		       "(centered-quotient 123 -10) @result{} -12\n"
		       "(centered-quotient -123 10) @result{} -12\n"
		       "(centered-quotient -123 -10) @result{} 12\n"
		       "(centered-quotient -123.2 -63.5) @result{} 2.0\n"
		       "(centered-quotient 16/3 -10/7) @result{} -4\n"
		       "@end lisp")
#define FUNC_NAME s_scm_centered_quotient
{
  if (SCM_LIKELY (SCM_I_INUMP (x)))
    {
      scm_t_inum xx = SCM_I_INUM (x);
      if (SCM_LIKELY (SCM_I_INUMP (y)))
	{
	  scm_t_inum yy = SCM_I_INUM (y);
	  if (SCM_UNLIKELY (yy == 0))
	    scm_num_overflow (s_scm_centered_quotient);
	  else
	    {
	      scm_t_inum qq = xx / yy;
	      scm_t_inum rr = xx % yy;
	      if (SCM_LIKELY (xx > 0))
		{
		  if (SCM_LIKELY (yy > 0))
		    {
		      if (rr >= (yy + 1) / 2)
			qq++;
		    }
		  else
		    {
		      if (rr >= (1 - yy) / 2)
			qq--;
		    }
		}
	      else
		{
		  if (SCM_LIKELY (yy > 0))
		    {
		      if (rr < -yy / 2)
			qq--;
		    }
		  else
		    {
		      if (rr < yy / 2)
			qq++;
		    }
		}
	      if (SCM_LIKELY (SCM_FIXABLE (qq)))
		return SCM_I_MAKINUM (qq);
	      else
		return scm_i_inum2big (qq);
	    }
	}
      else if (SCM_BIGP (y))
	{
	  /* Pass a denormalized bignum version of x (even though it
	     can fit in a fixnum) to scm_i_bigint_centered_quotient */
	  return scm_i_bigint_centered_quotient (scm_i_long2big (xx), y);
	}
      else if (SCM_REALP (y))
	return scm_i_inexact_centered_quotient (xx, SCM_REAL_VALUE (y));
      else if (SCM_FRACTIONP (y))
	return scm_i_exact_rational_centered_quotient (x, y);
      else
	return scm_wta_dispatch_2 (g_scm_centered_quotient, x, y, SCM_ARG2,
                                   s_scm_centered_quotient);
    }
  else if (SCM_BIGP (x))
    {
      if (SCM_LIKELY (SCM_I_INUMP (y)))
	{
	  scm_t_inum yy = SCM_I_INUM (y);
	  if (SCM_UNLIKELY (yy == 0))
	    scm_num_overflow (s_scm_centered_quotient);
	  else if (SCM_UNLIKELY (yy == 1))
	    return x;
	  else
	    {
	      SCM q = scm_i_mkbig ();
	      scm_t_inum rr;
	      /* Arrange for rr to initially be non-positive,
		 because that simplifies the test to see
		 if it is within the needed bounds. */
	      if (yy > 0)
		{
		  rr = - mpz_cdiv_q_ui (SCM_I_BIG_MPZ (q),
					SCM_I_BIG_MPZ (x), yy);
		  scm_remember_upto_here_1 (x);
		  if (rr < -yy / 2)
		    mpz_sub_ui (SCM_I_BIG_MPZ (q),
				SCM_I_BIG_MPZ (q), 1);
		}
	      else
		{
		  rr = - mpz_cdiv_q_ui (SCM_I_BIG_MPZ (q),
					SCM_I_BIG_MPZ (x), -yy);
		  scm_remember_upto_here_1 (x);
		  mpz_neg (SCM_I_BIG_MPZ (q), SCM_I_BIG_MPZ (q));
		  if (rr < yy / 2)
		    mpz_add_ui (SCM_I_BIG_MPZ (q),
				SCM_I_BIG_MPZ (q), 1);
		}
	      return scm_i_normbig (q);
	    }
	}
      else if (SCM_BIGP (y))
	return scm_i_bigint_centered_quotient (x, y);
      else if (SCM_REALP (y))
	return scm_i_inexact_centered_quotient
	  (scm_i_big2dbl (x), SCM_REAL_VALUE (y));
      else if (SCM_FRACTIONP (y))
	return scm_i_exact_rational_centered_quotient (x, y);
      else
	return scm_wta_dispatch_2 (g_scm_centered_quotient, x, y, SCM_ARG2,
                                   s_scm_centered_quotient);
    }
  else if (SCM_REALP (x))
    {
      if (SCM_REALP (y) || SCM_I_INUMP (y) ||
	  SCM_BIGP (y) || SCM_FRACTIONP (y))
	return scm_i_inexact_centered_quotient
	  (SCM_REAL_VALUE (x), scm_to_double (y));
      else
	return scm_wta_dispatch_2 (g_scm_centered_quotient, x, y, SCM_ARG2,
                                   s_scm_centered_quotient);
    }
  else if (SCM_FRACTIONP (x))
    {
      if (SCM_REALP (y))
	return scm_i_inexact_centered_quotient
	  (scm_i_fraction2double (x), SCM_REAL_VALUE (y));
      else if (SCM_I_INUMP (y) || SCM_BIGP (y) || SCM_FRACTIONP (y))
	return scm_i_exact_rational_centered_quotient (x, y);
      else
	return scm_wta_dispatch_2 (g_scm_centered_quotient, x, y, SCM_ARG2,
                                   s_scm_centered_quotient);
    }
  else
    return scm_wta_dispatch_2 (g_scm_centered_quotient, x, y, SCM_ARG1,
                               s_scm_centered_quotient);
}
#undef FUNC_NAME

static SCM
scm_i_inexact_centered_quotient (double x, double y)
{
  if (SCM_LIKELY (y > 0))
    return scm_from_double (floor (x/y + 0.5));
  else if (SCM_LIKELY (y < 0))
    return scm_from_double (ceil (x/y - 0.5));
  else if (y == 0)
    scm_num_overflow (s_scm_centered_quotient);  /* or return a NaN? */
  else
    return scm_nan ();
}

/* Assumes that both x and y are bigints, though
   x might be able to fit into a fixnum. */
static SCM
scm_i_bigint_centered_quotient (SCM x, SCM y)
{
  SCM q, r, min_r;

  /* Note that x might be small enough to fit into a
     fixnum, so we must not let it escape into the wild */
  q = scm_i_mkbig ();
  r = scm_i_mkbig ();

  /* min_r will eventually become -abs(y)/2 */
  min_r = scm_i_mkbig ();
  mpz_tdiv_q_2exp (SCM_I_BIG_MPZ (min_r),
		   SCM_I_BIG_MPZ (y), 1);

  /* Arrange for rr to initially be non-positive,
     because that simplifies the test to see
     if it is within the needed bounds. */
  if (mpz_sgn (SCM_I_BIG_MPZ (y)) > 0)
    {
      mpz_cdiv_qr (SCM_I_BIG_MPZ (q), SCM_I_BIG_MPZ (r),
		   SCM_I_BIG_MPZ (x), SCM_I_BIG_MPZ (y));
      scm_remember_upto_here_2 (x, y);
      mpz_neg (SCM_I_BIG_MPZ (min_r), SCM_I_BIG_MPZ (min_r));
      if (mpz_cmp (SCM_I_BIG_MPZ (r), SCM_I_BIG_MPZ (min_r)) < 0)
	mpz_sub_ui (SCM_I_BIG_MPZ (q),
		    SCM_I_BIG_MPZ (q), 1);
    }
  else
    {
      mpz_fdiv_qr (SCM_I_BIG_MPZ (q), SCM_I_BIG_MPZ (r),
		   SCM_I_BIG_MPZ (x), SCM_I_BIG_MPZ (y));
      scm_remember_upto_here_2 (x, y);
      if (mpz_cmp (SCM_I_BIG_MPZ (r), SCM_I_BIG_MPZ (min_r)) < 0)
	mpz_add_ui (SCM_I_BIG_MPZ (q),
		    SCM_I_BIG_MPZ (q), 1);
    }
  scm_remember_upto_here_2 (r, min_r);
  return scm_i_normbig (q);
}

static SCM
scm_i_exact_rational_centered_quotient (SCM x, SCM y)
{
  return scm_centered_quotient
    (scm_product (scm_numerator (x), scm_denominator (y)),
     scm_product (scm_numerator (y), scm_denominator (x)));
}

static SCM scm_i_inexact_centered_remainder (double x, double y);
static SCM scm_i_bigint_centered_remainder (SCM x, SCM y);
static SCM scm_i_exact_rational_centered_remainder (SCM x, SCM y);

SCM_PRIMITIVE_GENERIC (scm_centered_remainder, "centered-remainder", 2, 0, 0,
		       (SCM x, SCM y),
		       "Return the real number @var{r} such that\n"
		       "@math{-abs(@var{y}/2) <= @var{r} < abs(@var{y}/2)}\n"
		       "and @math{@var{x} = @var{q}*@var{y} + @var{r}}\n"
		       "for some integer @var{q}.\n"
		       "@lisp\n"
		       "(centered-remainder 123 10) @result{} 3\n"
		       "(centered-remainder 123 -10) @result{} 3\n"
		       "(centered-remainder -123 10) @result{} -3\n"
		       "(centered-remainder -123 -10) @result{} -3\n"
		       "(centered-remainder -123.2 -63.5) @result{} 3.8\n"
		       "(centered-remainder 16/3 -10/7) @result{} -8/21\n"
		       "@end lisp")
#define FUNC_NAME s_scm_centered_remainder
{
  if (SCM_LIKELY (SCM_I_INUMP (x)))
    {
      scm_t_inum xx = SCM_I_INUM (x);
      if (SCM_LIKELY (SCM_I_INUMP (y)))
	{
	  scm_t_inum yy = SCM_I_INUM (y);
	  if (SCM_UNLIKELY (yy == 0))
	    scm_num_overflow (s_scm_centered_remainder);
	  else
	    {
	      scm_t_inum rr = xx % yy;
	      if (SCM_LIKELY (xx > 0))
		{
		  if (SCM_LIKELY (yy > 0))
		    {
		      if (rr >= (yy + 1) / 2)
			rr -= yy;
		    }
		  else
		    {
		      if (rr >= (1 - yy) / 2)
			rr += yy;
		    }
		}
	      else
		{
		  if (SCM_LIKELY (yy > 0))
		    {
		      if (rr < -yy / 2)
			rr += yy;
		    }
		  else
		    {
		      if (rr < yy / 2)
			rr -= yy;
		    }
		}
	      return SCM_I_MAKINUM (rr);
	    }
	}
      else if (SCM_BIGP (y))
	{
	  /* Pass a denormalized bignum version of x (even though it
	     can fit in a fixnum) to scm_i_bigint_centered_remainder */
	  return scm_i_bigint_centered_remainder (scm_i_long2big (xx), y);
	}
      else if (SCM_REALP (y))
	return scm_i_inexact_centered_remainder (xx, SCM_REAL_VALUE (y));
      else if (SCM_FRACTIONP (y))
	return scm_i_exact_rational_centered_remainder (x, y);
      else
	return scm_wta_dispatch_2 (g_scm_centered_remainder, x, y, SCM_ARG2,
                                   s_scm_centered_remainder);
    }
  else if (SCM_BIGP (x))
    {
      if (SCM_LIKELY (SCM_I_INUMP (y)))
	{
	  scm_t_inum yy = SCM_I_INUM (y);
	  if (SCM_UNLIKELY (yy == 0))
	    scm_num_overflow (s_scm_centered_remainder);
	  else
	    {
	      scm_t_inum rr;
	      /* Arrange for rr to initially be non-positive,
		 because that simplifies the test to see
		 if it is within the needed bounds. */
	      if (yy > 0)
		{
		  rr = - mpz_cdiv_ui (SCM_I_BIG_MPZ (x), yy);
		  scm_remember_upto_here_1 (x);
		  if (rr < -yy / 2)
		    rr += yy;
		}
	      else
		{
		  rr = - mpz_cdiv_ui (SCM_I_BIG_MPZ (x), -yy);
		  scm_remember_upto_here_1 (x);
		  if (rr < yy / 2)
		    rr -= yy;
		}
	      return SCM_I_MAKINUM (rr);
	    }
	}
      else if (SCM_BIGP (y))
	return scm_i_bigint_centered_remainder (x, y);
      else if (SCM_REALP (y))
	return scm_i_inexact_centered_remainder
	  (scm_i_big2dbl (x), SCM_REAL_VALUE (y));
      else if (SCM_FRACTIONP (y))
	return scm_i_exact_rational_centered_remainder (x, y);
      else
	return scm_wta_dispatch_2 (g_scm_centered_remainder, x, y, SCM_ARG2,
                                   s_scm_centered_remainder);
    }
  else if (SCM_REALP (x))
    {
      if (SCM_REALP (y) || SCM_I_INUMP (y) ||
	  SCM_BIGP (y) || SCM_FRACTIONP (y))
	return scm_i_inexact_centered_remainder
	  (SCM_REAL_VALUE (x), scm_to_double (y));
      else
	return scm_wta_dispatch_2 (g_scm_centered_remainder, x, y, SCM_ARG2,
                                   s_scm_centered_remainder);
    }
  else if (SCM_FRACTIONP (x))
    {
      if (SCM_REALP (y))
	return scm_i_inexact_centered_remainder
	  (scm_i_fraction2double (x), SCM_REAL_VALUE (y));
      else if (SCM_I_INUMP (y) || SCM_BIGP (y) || SCM_FRACTIONP (y))
	return scm_i_exact_rational_centered_remainder (x, y);
      else
	return scm_wta_dispatch_2 (g_scm_centered_remainder, x, y, SCM_ARG2,
                                   s_scm_centered_remainder);
    }
  else
    return scm_wta_dispatch_2 (g_scm_centered_remainder, x, y, SCM_ARG1,
                               s_scm_centered_remainder);
}
#undef FUNC_NAME

static SCM
scm_i_inexact_centered_remainder (double x, double y)
{
  double q;

  /* Although it would be more efficient to use fmod here, we can't
     because it would in some cases produce results inconsistent with
     scm_i_inexact_centered_quotient, such that x != r + q * y (not even
     close).  In particular, when x-y/2 is very close to a multiple of
     y, then r might be either -abs(y/2) or abs(y/2)-epsilon, but those
     two cases must correspond to different choices of q.  If quotient
     chooses one and remainder chooses the other, it would be bad. */
  if (SCM_LIKELY (y > 0))
    q = floor (x/y + 0.5);
  else if (SCM_LIKELY (y < 0))
    q = ceil (x/y - 0.5);
  else if (y == 0)
    scm_num_overflow (s_scm_centered_remainder);  /* or return a NaN? */
  else
    return scm_nan ();
  return scm_from_double (x - q * y);
}

/* Assumes that both x and y are bigints, though
   x might be able to fit into a fixnum. */
static SCM
scm_i_bigint_centered_remainder (SCM x, SCM y)
{
  SCM r, min_r;

  /* Note that x might be small enough to fit into a
     fixnum, so we must not let it escape into the wild */
  r = scm_i_mkbig ();

  /* min_r will eventually become -abs(y)/2 */
  min_r = scm_i_mkbig ();
  mpz_tdiv_q_2exp (SCM_I_BIG_MPZ (min_r),
		   SCM_I_BIG_MPZ (y), 1);

  /* Arrange for rr to initially be non-positive,
     because that simplifies the test to see
     if it is within the needed bounds. */
  if (mpz_sgn (SCM_I_BIG_MPZ (y)) > 0)
    {
      mpz_cdiv_r (SCM_I_BIG_MPZ (r),
		  SCM_I_BIG_MPZ (x), SCM_I_BIG_MPZ (y));
      mpz_neg (SCM_I_BIG_MPZ (min_r), SCM_I_BIG_MPZ (min_r));
      if (mpz_cmp (SCM_I_BIG_MPZ (r), SCM_I_BIG_MPZ (min_r)) < 0)
	mpz_add (SCM_I_BIG_MPZ (r),
		 SCM_I_BIG_MPZ (r),
		 SCM_I_BIG_MPZ (y));
    }
  else
    {
      mpz_fdiv_r (SCM_I_BIG_MPZ (r),
		  SCM_I_BIG_MPZ (x), SCM_I_BIG_MPZ (y));
      if (mpz_cmp (SCM_I_BIG_MPZ (r), SCM_I_BIG_MPZ (min_r)) < 0)
	mpz_sub (SCM_I_BIG_MPZ (r),
		 SCM_I_BIG_MPZ (r),
		 SCM_I_BIG_MPZ (y));
    }
  scm_remember_upto_here_2 (x, y);
  return scm_i_normbig (r);
}

static SCM
scm_i_exact_rational_centered_remainder (SCM x, SCM y)
{
  SCM xd = scm_denominator (x);
  SCM yd = scm_denominator (y);
  SCM r1 = scm_centered_remainder (scm_product (scm_numerator (x), yd),
				   scm_product (scm_numerator (y), xd));
  return scm_divide (r1, scm_product (xd, yd));
}


static void scm_i_inexact_centered_divide (double x, double y,
					   SCM *qp, SCM *rp);
static void scm_i_bigint_centered_divide (SCM x, SCM y, SCM *qp, SCM *rp);
static void scm_i_exact_rational_centered_divide (SCM x, SCM y,
						  SCM *qp, SCM *rp);

SCM_PRIMITIVE_GENERIC (scm_i_centered_divide, "centered/", 2, 0, 0,
		       (SCM x, SCM y),
		       "Return the integer @var{q} and the real number @var{r}\n"
		       "such that @math{@var{x} = @var{q}*@var{y} + @var{r}}\n"
		       "and @math{-abs(@var{y}/2) <= @var{r} < abs(@var{y}/2)}.\n"
		       "@lisp\n"
		       "(centered/ 123 10) @result{} 12 and 3\n"
		       "(centered/ 123 -10) @result{} -12 and 3\n"
		       "(centered/ -123 10) @result{} -12 and -3\n"
		       "(centered/ -123 -10) @result{} 12 and -3\n"
		       "(centered/ -123.2 -63.5) @result{} 2.0 and 3.8\n"
		       "(centered/ 16/3 -10/7) @result{} -4 and -8/21\n"
		       "@end lisp")
#define FUNC_NAME s_scm_i_centered_divide
{
  SCM q, r;

  scm_centered_divide(x, y, &q, &r);
  return scm_values (scm_list_2 (q, r));
}
#undef FUNC_NAME

#define s_scm_centered_divide s_scm_i_centered_divide
#define g_scm_centered_divide g_scm_i_centered_divide

void
scm_centered_divide (SCM x, SCM y, SCM *qp, SCM *rp)
{
  if (SCM_LIKELY (SCM_I_INUMP (x)))
    {
      scm_t_inum xx = SCM_I_INUM (x);
      if (SCM_LIKELY (SCM_I_INUMP (y)))
	{
	  scm_t_inum yy = SCM_I_INUM (y);
	  if (SCM_UNLIKELY (yy == 0))
	    scm_num_overflow (s_scm_centered_divide);
	  else
	    {
	      scm_t_inum qq = xx / yy;
	      scm_t_inum rr = xx % yy;
	      if (SCM_LIKELY (xx > 0))
		{
		  if (SCM_LIKELY (yy > 0))
		    {
		      if (rr >= (yy + 1) / 2)
			{ qq++; rr -= yy; }
		    }
		  else
		    {
		      if (rr >= (1 - yy) / 2)
			{ qq--; rr += yy; }
		    }
		}
	      else
		{
		  if (SCM_LIKELY (yy > 0))
		    {
		      if (rr < -yy / 2)
			{ qq--; rr += yy; }
		    }
		  else
		    {
		      if (rr < yy / 2)
			{ qq++; rr -= yy; }
		    }
		}
	      if (SCM_LIKELY (SCM_FIXABLE (qq)))
		*qp = SCM_I_MAKINUM (qq);
	      else
		*qp = scm_i_inum2big (qq);
	      *rp = SCM_I_MAKINUM (rr);
	    }
	  return;
	}
      else if (SCM_BIGP (y))
	{
	  /* Pass a denormalized bignum version of x (even though it
	     can fit in a fixnum) to scm_i_bigint_centered_divide */
	  return scm_i_bigint_centered_divide (scm_i_long2big (xx), y, qp, rp);
	}
      else if (SCM_REALP (y))
	return scm_i_inexact_centered_divide (xx, SCM_REAL_VALUE (y), qp, rp);
      else if (SCM_FRACTIONP (y))
	return scm_i_exact_rational_centered_divide (x, y, qp, rp);
      else
	return two_valued_wta_dispatch_2
	  (g_scm_centered_divide, x, y, SCM_ARG2,
	   s_scm_centered_divide, qp, rp);
    }
  else if (SCM_BIGP (x))
    {
      if (SCM_LIKELY (SCM_I_INUMP (y)))
	{
	  scm_t_inum yy = SCM_I_INUM (y);
	  if (SCM_UNLIKELY (yy == 0))
	    scm_num_overflow (s_scm_centered_divide);
	  else
	    {
	      SCM q = scm_i_mkbig ();
	      scm_t_inum rr;
	      /* Arrange for rr to initially be non-positive,
		 because that simplifies the test to see
		 if it is within the needed bounds. */
	      if (yy > 0)
		{
		  rr = - mpz_cdiv_q_ui (SCM_I_BIG_MPZ (q),
					SCM_I_BIG_MPZ (x), yy);
		  scm_remember_upto_here_1 (x);
		  if (rr < -yy / 2)
		    {
		      mpz_sub_ui (SCM_I_BIG_MPZ (q),
				  SCM_I_BIG_MPZ (q), 1);
		      rr += yy;
		    }
		}
	      else
		{
		  rr = - mpz_cdiv_q_ui (SCM_I_BIG_MPZ (q),
					SCM_I_BIG_MPZ (x), -yy);
		  scm_remember_upto_here_1 (x);
		  mpz_neg (SCM_I_BIG_MPZ (q), SCM_I_BIG_MPZ (q));
		  if (rr < yy / 2)
		    {
		      mpz_add_ui (SCM_I_BIG_MPZ (q),
				  SCM_I_BIG_MPZ (q), 1);
		      rr -= yy;
		    }
		}
	      *qp = scm_i_normbig (q);
	      *rp = SCM_I_MAKINUM (rr);
	    }
	  return;
	}
      else if (SCM_BIGP (y))
	return scm_i_bigint_centered_divide (x, y, qp, rp);
      else if (SCM_REALP (y))
	return scm_i_inexact_centered_divide
	  (scm_i_big2dbl (x), SCM_REAL_VALUE (y), qp, rp);
      else if (SCM_FRACTIONP (y))
	return scm_i_exact_rational_centered_divide (x, y, qp, rp);
      else
	return two_valued_wta_dispatch_2
	  (g_scm_centered_divide, x, y, SCM_ARG2,
	   s_scm_centered_divide, qp, rp);
    }
  else if (SCM_REALP (x))
    {
      if (SCM_REALP (y) || SCM_I_INUMP (y) ||
	  SCM_BIGP (y) || SCM_FRACTIONP (y))
	return scm_i_inexact_centered_divide
	  (SCM_REAL_VALUE (x), scm_to_double (y), qp, rp);
      else
	return two_valued_wta_dispatch_2
	  (g_scm_centered_divide, x, y, SCM_ARG2,
	   s_scm_centered_divide, qp, rp);
    }
  else if (SCM_FRACTIONP (x))
    {
      if (SCM_REALP (y))
	return scm_i_inexact_centered_divide
	  (scm_i_fraction2double (x), SCM_REAL_VALUE (y), qp, rp);
      else if (SCM_I_INUMP (y) || SCM_BIGP (y) || SCM_FRACTIONP (y))
	return scm_i_exact_rational_centered_divide (x, y, qp, rp);
      else
	return two_valued_wta_dispatch_2
	  (g_scm_centered_divide, x, y, SCM_ARG2,
	   s_scm_centered_divide, qp, rp);
    }
  else
    return two_valued_wta_dispatch_2 (g_scm_centered_divide, x, y, SCM_ARG1,
				      s_scm_centered_divide, qp, rp);
}

static void
scm_i_inexact_centered_divide (double x, double y, SCM *qp, SCM *rp)
{
  double q, r;

  if (SCM_LIKELY (y > 0))
    q = floor (x/y + 0.5);
  else if (SCM_LIKELY (y < 0))
    q = ceil (x/y - 0.5);
  else if (y == 0)
    scm_num_overflow (s_scm_centered_divide);  /* or return a NaN? */
  else
    q = guile_NaN;
  r = x - q * y;
  *qp = scm_from_double (q);
  *rp = scm_from_double (r);
}

/* Assumes that both x and y are bigints, though
   x might be able to fit into a fixnum. */
static void
scm_i_bigint_centered_divide (SCM x, SCM y, SCM *qp, SCM *rp)
{
  SCM q, r, min_r;

  /* Note that x might be small enough to fit into a
     fixnum, so we must not let it escape into the wild */
  q = scm_i_mkbig ();
  r = scm_i_mkbig ();

  /* min_r will eventually become -abs(y/2) */
  min_r = scm_i_mkbig ();
  mpz_tdiv_q_2exp (SCM_I_BIG_MPZ (min_r),
		   SCM_I_BIG_MPZ (y), 1);

  /* Arrange for rr to initially be non-positive,
     because that simplifies the test to see
     if it is within the needed bounds. */
  if (mpz_sgn (SCM_I_BIG_MPZ (y)) > 0)
    {
      mpz_cdiv_qr (SCM_I_BIG_MPZ (q), SCM_I_BIG_MPZ (r),
		   SCM_I_BIG_MPZ (x), SCM_I_BIG_MPZ (y));
      mpz_neg (SCM_I_BIG_MPZ (min_r), SCM_I_BIG_MPZ (min_r));
      if (mpz_cmp (SCM_I_BIG_MPZ (r), SCM_I_BIG_MPZ (min_r)) < 0)
	{
	  mpz_sub_ui (SCM_I_BIG_MPZ (q),
		      SCM_I_BIG_MPZ (q), 1);
	  mpz_add (SCM_I_BIG_MPZ (r),
		   SCM_I_BIG_MPZ (r),
		   SCM_I_BIG_MPZ (y));
	}
    }
  else
    {
      mpz_fdiv_qr (SCM_I_BIG_MPZ (q), SCM_I_BIG_MPZ (r),
		   SCM_I_BIG_MPZ (x), SCM_I_BIG_MPZ (y));
      if (mpz_cmp (SCM_I_BIG_MPZ (r), SCM_I_BIG_MPZ (min_r)) < 0)
	{
	  mpz_add_ui (SCM_I_BIG_MPZ (q),
		      SCM_I_BIG_MPZ (q), 1);
	  mpz_sub (SCM_I_BIG_MPZ (r),
		   SCM_I_BIG_MPZ (r),
		   SCM_I_BIG_MPZ (y));
	}
    }
  scm_remember_upto_here_2 (x, y);
  *qp = scm_i_normbig (q);
  *rp = scm_i_normbig (r);
}

static void
scm_i_exact_rational_centered_divide (SCM x, SCM y, SCM *qp, SCM *rp)
{
  SCM r1;
  SCM xd = scm_denominator (x);
  SCM yd = scm_denominator (y);

  scm_centered_divide (scm_product (scm_numerator (x), yd),
		       scm_product (scm_numerator (y), xd),
		       qp, &r1);
  *rp = scm_divide (r1, scm_product (xd, yd));
}

static SCM scm_i_inexact_round_quotient (double x, double y);
static SCM scm_i_bigint_round_quotient (SCM x, SCM y);
static SCM scm_i_exact_rational_round_quotient (SCM x, SCM y);

SCM_PRIMITIVE_GENERIC (scm_round_quotient, "round-quotient", 2, 0, 0,
		       (SCM x, SCM y),
		       "Return @math{@var{x} / @var{y}} to the nearest integer,\n"
		       "with ties going to the nearest even integer.\n"
		       "@lisp\n"
		       "(round-quotient 123 10) @result{} 12\n"
		       "(round-quotient 123 -10) @result{} -12\n"
		       "(round-quotient -123 10) @result{} -12\n"
		       "(round-quotient -123 -10) @result{} 12\n"
		       "(round-quotient 125 10) @result{} 12\n"
		       "(round-quotient 127 10) @result{} 13\n"
		       "(round-quotient 135 10) @result{} 14\n"
		       "(round-quotient -123.2 -63.5) @result{} 2.0\n"
		       "(round-quotient 16/3 -10/7) @result{} -4\n"
		       "@end lisp")
#define FUNC_NAME s_scm_round_quotient
{
  if (SCM_LIKELY (SCM_I_INUMP (x)))
    {
      scm_t_inum xx = SCM_I_INUM (x);
      if (SCM_LIKELY (SCM_I_INUMP (y)))
	{
	  scm_t_inum yy = SCM_I_INUM (y);
	  if (SCM_UNLIKELY (yy == 0))
	    scm_num_overflow (s_scm_round_quotient);
	  else
	    {
	      scm_t_inum qq = xx / yy;
	      scm_t_inum rr = xx % yy;
	      scm_t_inum ay = yy;
	      scm_t_inum r2 = 2 * rr;

	      if (SCM_LIKELY (yy < 0))
		{
		  ay = -ay;
		  r2 = -r2;
		}

	      if (qq & 1L)
		{
		  if (r2 >= ay)
		    qq++;
		  else if (r2 <= -ay)
		    qq--;
		}
	      else
		{
		  if (r2 > ay)
		    qq++;
		  else if (r2 < -ay)
		    qq--;
		}
	      if (SCM_LIKELY (SCM_FIXABLE (qq)))
		return SCM_I_MAKINUM (qq);
	      else
		return scm_i_inum2big (qq);
	    }
	}
      else if (SCM_BIGP (y))
	{
	  /* Pass a denormalized bignum version of x (even though it
	     can fit in a fixnum) to scm_i_bigint_round_quotient */
	  return scm_i_bigint_round_quotient (scm_i_long2big (xx), y);
	}
      else if (SCM_REALP (y))
	return scm_i_inexact_round_quotient (xx, SCM_REAL_VALUE (y));
      else if (SCM_FRACTIONP (y))
	return scm_i_exact_rational_round_quotient (x, y);
      else
	return scm_wta_dispatch_2 (g_scm_round_quotient, x, y, SCM_ARG2,
                                   s_scm_round_quotient);
    }
  else if (SCM_BIGP (x))
    {
      if (SCM_LIKELY (SCM_I_INUMP (y)))
	{
	  scm_t_inum yy = SCM_I_INUM (y);
	  if (SCM_UNLIKELY (yy == 0))
	    scm_num_overflow (s_scm_round_quotient);
	  else if (SCM_UNLIKELY (yy == 1))
	    return x;
	  else
	    {
	      SCM q = scm_i_mkbig ();
	      scm_t_inum rr;
	      int needs_adjustment;

	      if (yy > 0)
		{
		  rr = mpz_fdiv_q_ui (SCM_I_BIG_MPZ (q),
				      SCM_I_BIG_MPZ (x), yy);
		  if (mpz_odd_p (SCM_I_BIG_MPZ (q)))
		    needs_adjustment = (2*rr >= yy);
		  else
		    needs_adjustment = (2*rr > yy);
		}
	      else
		{
		  rr = - mpz_cdiv_q_ui (SCM_I_BIG_MPZ (q),
					SCM_I_BIG_MPZ (x), -yy);
		  mpz_neg (SCM_I_BIG_MPZ (q), SCM_I_BIG_MPZ (q));
		  if (mpz_odd_p (SCM_I_BIG_MPZ (q)))
		    needs_adjustment = (2*rr <= yy);
		  else
		    needs_adjustment = (2*rr < yy);
		}
	      scm_remember_upto_here_1 (x);
	      if (needs_adjustment)
		mpz_add_ui (SCM_I_BIG_MPZ (q), SCM_I_BIG_MPZ (q), 1);
	      return scm_i_normbig (q);
	    }
	}
      else if (SCM_BIGP (y))
	return scm_i_bigint_round_quotient (x, y);
      else if (SCM_REALP (y))
	return scm_i_inexact_round_quotient
	  (scm_i_big2dbl (x), SCM_REAL_VALUE (y));
      else if (SCM_FRACTIONP (y))
	return scm_i_exact_rational_round_quotient (x, y);
      else
	return scm_wta_dispatch_2 (g_scm_round_quotient, x, y, SCM_ARG2,
                                   s_scm_round_quotient);
    }
  else if (SCM_REALP (x))
    {
      if (SCM_REALP (y) || SCM_I_INUMP (y) ||
	  SCM_BIGP (y) || SCM_FRACTIONP (y))
	return scm_i_inexact_round_quotient
	  (SCM_REAL_VALUE (x), scm_to_double (y));
      else
	return scm_wta_dispatch_2 (g_scm_round_quotient, x, y, SCM_ARG2,
                                   s_scm_round_quotient);
    }
  else if (SCM_FRACTIONP (x))
    {
      if (SCM_REALP (y))
	return scm_i_inexact_round_quotient
	  (scm_i_fraction2double (x), SCM_REAL_VALUE (y));
      else if (SCM_I_INUMP (y) || SCM_BIGP (y) || SCM_FRACTIONP (y))
	return scm_i_exact_rational_round_quotient (x, y);
      else
	return scm_wta_dispatch_2 (g_scm_round_quotient, x, y, SCM_ARG2,
                                   s_scm_round_quotient);
    }
  else
    return scm_wta_dispatch_2 (g_scm_round_quotient, x, y, SCM_ARG1,
                               s_scm_round_quotient);
}
#undef FUNC_NAME

static SCM
scm_i_inexact_round_quotient (double x, double y)
{
  if (SCM_UNLIKELY (y == 0))
    scm_num_overflow (s_scm_round_quotient);  /* or return a NaN? */
  else
    return scm_from_double (scm_c_round (x / y));
}

/* Assumes that both x and y are bigints, though
   x might be able to fit into a fixnum. */
static SCM
scm_i_bigint_round_quotient (SCM x, SCM y)
{
  SCM q, r, r2;
  int cmp, needs_adjustment;

  /* Note that x might be small enough to fit into a
     fixnum, so we must not let it escape into the wild */
  q = scm_i_mkbig ();
  r = scm_i_mkbig ();
  r2 = scm_i_mkbig ();

  mpz_fdiv_qr (SCM_I_BIG_MPZ (q), SCM_I_BIG_MPZ (r),
	       SCM_I_BIG_MPZ (x), SCM_I_BIG_MPZ (y));
  mpz_mul_2exp (SCM_I_BIG_MPZ (r2), SCM_I_BIG_MPZ (r), 1);  /* r2 = 2*r */
  scm_remember_upto_here_2 (x, r);

  cmp = mpz_cmpabs (SCM_I_BIG_MPZ (r2), SCM_I_BIG_MPZ (y));
  if (mpz_odd_p (SCM_I_BIG_MPZ (q)))
    needs_adjustment = (cmp >= 0);
  else
    needs_adjustment = (cmp > 0);
  scm_remember_upto_here_2 (r2, y);

  if (needs_adjustment)
    mpz_add_ui (SCM_I_BIG_MPZ (q), SCM_I_BIG_MPZ (q), 1);

  return scm_i_normbig (q);
}

static SCM
scm_i_exact_rational_round_quotient (SCM x, SCM y)
{
  return scm_round_quotient
    (scm_product (scm_numerator (x), scm_denominator (y)),
     scm_product (scm_numerator (y), scm_denominator (x)));
}

static SCM scm_i_inexact_round_remainder (double x, double y);
static SCM scm_i_bigint_round_remainder (SCM x, SCM y);
static SCM scm_i_exact_rational_round_remainder (SCM x, SCM y);

SCM_PRIMITIVE_GENERIC (scm_round_remainder, "round-remainder", 2, 0, 0,
		       (SCM x, SCM y),
		       "Return the real number @var{r} such that\n"
		       "@math{@var{x} = @var{q}*@var{y} + @var{r}}, where\n"
		       "@var{q} is @math{@var{x} / @var{y}} rounded to the\n"
		       "nearest integer, with ties going to the nearest\n"
		       "even integer.\n"
		       "@lisp\n"
		       "(round-remainder 123 10) @result{} 3\n"
		       "(round-remainder 123 -10) @result{} 3\n"
		       "(round-remainder -123 10) @result{} -3\n"
		       "(round-remainder -123 -10) @result{} -3\n"
		       "(round-remainder 125 10) @result{} 5\n"
		       "(round-remainder 127 10) @result{} -3\n"
		       "(round-remainder 135 10) @result{} -5\n"
		       "(round-remainder -123.2 -63.5) @result{} 3.8\n"
		       "(round-remainder 16/3 -10/7) @result{} -8/21\n"
		       "@end lisp")
#define FUNC_NAME s_scm_round_remainder
{
  if (SCM_LIKELY (SCM_I_INUMP (x)))
    {
      scm_t_inum xx = SCM_I_INUM (x);
      if (SCM_LIKELY (SCM_I_INUMP (y)))
	{
	  scm_t_inum yy = SCM_I_INUM (y);
	  if (SCM_UNLIKELY (yy == 0))
	    scm_num_overflow (s_scm_round_remainder);
	  else
	    {
	      scm_t_inum qq = xx / yy;
	      scm_t_inum rr = xx % yy;
	      scm_t_inum ay = yy;
	      scm_t_inum r2 = 2 * rr;

	      if (SCM_LIKELY (yy < 0))
		{
		  ay = -ay;
		  r2 = -r2;
		}

	      if (qq & 1L)
		{
		  if (r2 >= ay)
		    rr -= yy;
		  else if (r2 <= -ay)
		    rr += yy;
		}
	      else
		{
		  if (r2 > ay)
		    rr -= yy;
		  else if (r2 < -ay)
		    rr += yy;
		}
	      return SCM_I_MAKINUM (rr);
	    }
	}
      else if (SCM_BIGP (y))
	{
	  /* Pass a denormalized bignum version of x (even though it
	     can fit in a fixnum) to scm_i_bigint_round_remainder */
	  return scm_i_bigint_round_remainder
	    (scm_i_long2big (xx), y);
	}
      else if (SCM_REALP (y))
	return scm_i_inexact_round_remainder (xx, SCM_REAL_VALUE (y));
      else if (SCM_FRACTIONP (y))
	return scm_i_exact_rational_round_remainder (x, y);
      else
	return scm_wta_dispatch_2 (g_scm_round_remainder, x, y, SCM_ARG2,
                                   s_scm_round_remainder);
    }
  else if (SCM_BIGP (x))
    {
      if (SCM_LIKELY (SCM_I_INUMP (y)))
	{
	  scm_t_inum yy = SCM_I_INUM (y);
	  if (SCM_UNLIKELY (yy == 0))
	    scm_num_overflow (s_scm_round_remainder);
	  else
	    {
	      SCM q = scm_i_mkbig ();
	      scm_t_inum rr;
	      int needs_adjustment;

	      if (yy > 0)
		{
		  rr = mpz_fdiv_q_ui (SCM_I_BIG_MPZ (q),
				      SCM_I_BIG_MPZ (x), yy);
		  if (mpz_odd_p (SCM_I_BIG_MPZ (q)))
		    needs_adjustment = (2*rr >= yy);
		  else
		    needs_adjustment = (2*rr > yy);
		}
	      else
		{
		  rr = - mpz_cdiv_q_ui (SCM_I_BIG_MPZ (q),
					SCM_I_BIG_MPZ (x), -yy);
		  if (mpz_odd_p (SCM_I_BIG_MPZ (q)))
		    needs_adjustment = (2*rr <= yy);
		  else
		    needs_adjustment = (2*rr < yy);
		}
	      scm_remember_upto_here_2 (x, q);
	      if (needs_adjustment)
		rr -= yy;
	      return SCM_I_MAKINUM (rr);
	    }
	}
      else if (SCM_BIGP (y))
	return scm_i_bigint_round_remainder (x, y);
      else if (SCM_REALP (y))
	return scm_i_inexact_round_remainder
	  (scm_i_big2dbl (x), SCM_REAL_VALUE (y));
      else if (SCM_FRACTIONP (y))
	return scm_i_exact_rational_round_remainder (x, y);
      else
	return scm_wta_dispatch_2 (g_scm_round_remainder, x, y, SCM_ARG2,
                                   s_scm_round_remainder);
    }
  else if (SCM_REALP (x))
    {
      if (SCM_REALP (y) || SCM_I_INUMP (y) ||
	  SCM_BIGP (y) || SCM_FRACTIONP (y))
	return scm_i_inexact_round_remainder
	  (SCM_REAL_VALUE (x), scm_to_double (y));
      else
	return scm_wta_dispatch_2 (g_scm_round_remainder, x, y, SCM_ARG2,
                                   s_scm_round_remainder);
    }
  else if (SCM_FRACTIONP (x))
    {
      if (SCM_REALP (y))
	return scm_i_inexact_round_remainder
	  (scm_i_fraction2double (x), SCM_REAL_VALUE (y));
      else if (SCM_I_INUMP (y) || SCM_BIGP (y) || SCM_FRACTIONP (y))
	return scm_i_exact_rational_round_remainder (x, y);
      else
	return scm_wta_dispatch_2 (g_scm_round_remainder, x, y, SCM_ARG2,
                                   s_scm_round_remainder);
    }
  else
    return scm_wta_dispatch_2 (g_scm_round_remainder, x, y, SCM_ARG1,
                               s_scm_round_remainder);
}
#undef FUNC_NAME

static SCM
scm_i_inexact_round_remainder (double x, double y)
{
  /* Although it would be more efficient to use fmod here, we can't
     because it would in some cases produce results inconsistent with
     scm_i_inexact_round_quotient, such that x != r + q * y (not even
     close).  In particular, when x-y/2 is very close to a multiple of
     y, then r might be either -abs(y/2) or abs(y/2), but those two
     cases must correspond to different choices of q.  If quotient
     chooses one and remainder chooses the other, it would be bad. */

  if (SCM_UNLIKELY (y == 0))
    scm_num_overflow (s_scm_round_remainder);  /* or return a NaN? */
  else
    {
      double q = scm_c_round (x / y);
      return scm_from_double (x - q * y);
    }
}

/* Assumes that both x and y are bigints, though
   x might be able to fit into a fixnum. */
static SCM
scm_i_bigint_round_remainder (SCM x, SCM y)
{
  SCM q, r, r2;
  int cmp, needs_adjustment;

  /* Note that x might be small enough to fit into a
     fixnum, so we must not let it escape into the wild */
  q = scm_i_mkbig ();
  r = scm_i_mkbig ();
  r2 = scm_i_mkbig ();

  mpz_fdiv_qr (SCM_I_BIG_MPZ (q), SCM_I_BIG_MPZ (r),
	       SCM_I_BIG_MPZ (x), SCM_I_BIG_MPZ (y));
  scm_remember_upto_here_1 (x);
  mpz_mul_2exp (SCM_I_BIG_MPZ (r2), SCM_I_BIG_MPZ (r), 1);  /* r2 = 2*r */

  cmp = mpz_cmpabs (SCM_I_BIG_MPZ (r2), SCM_I_BIG_MPZ (y));
  if (mpz_odd_p (SCM_I_BIG_MPZ (q)))
    needs_adjustment = (cmp >= 0);
  else
    needs_adjustment = (cmp > 0);
  scm_remember_upto_here_2 (q, r2);

  if (needs_adjustment)
    mpz_sub (SCM_I_BIG_MPZ (r), SCM_I_BIG_MPZ (r), SCM_I_BIG_MPZ (y));

  scm_remember_upto_here_1 (y);
  return scm_i_normbig (r);
}

static SCM
scm_i_exact_rational_round_remainder (SCM x, SCM y)
{
  SCM xd = scm_denominator (x);
  SCM yd = scm_denominator (y);
  SCM r1 = scm_round_remainder (scm_product (scm_numerator (x), yd),
				scm_product (scm_numerator (y), xd));
  return scm_divide (r1, scm_product (xd, yd));
}


static void scm_i_inexact_round_divide (double x, double y, SCM *qp, SCM *rp);
static void scm_i_bigint_round_divide (SCM x, SCM y, SCM *qp, SCM *rp);
static void scm_i_exact_rational_round_divide (SCM x, SCM y, SCM *qp, SCM *rp);

SCM_PRIMITIVE_GENERIC (scm_i_round_divide, "round/", 2, 0, 0,
		       (SCM x, SCM y),
		       "Return the integer @var{q} and the real number @var{r}\n"
		       "such that @math{@var{x} = @var{q}*@var{y} + @var{r}}\n"
		       "and @var{q} is @math{@var{x} / @var{y}} rounded to the\n"
		       "nearest integer, with ties going to the nearest even integer.\n"
		       "@lisp\n"
		       "(round/ 123 10) @result{} 12 and 3\n"
		       "(round/ 123 -10) @result{} -12 and 3\n"
		       "(round/ -123 10) @result{} -12 and -3\n"
		       "(round/ -123 -10) @result{} 12 and -3\n"
		       "(round/ 125 10) @result{} 12 and 5\n"
		       "(round/ 127 10) @result{} 13 and -3\n"
		       "(round/ 135 10) @result{} 14 and -5\n"
		       "(round/ -123.2 -63.5) @result{} 2.0 and 3.8\n"
		       "(round/ 16/3 -10/7) @result{} -4 and -8/21\n"
		       "@end lisp")
#define FUNC_NAME s_scm_i_round_divide
{
  SCM q, r;

  scm_round_divide(x, y, &q, &r);
  return scm_values (scm_list_2 (q, r));
}
#undef FUNC_NAME

#define s_scm_round_divide s_scm_i_round_divide
#define g_scm_round_divide g_scm_i_round_divide

void
scm_round_divide (SCM x, SCM y, SCM *qp, SCM *rp)
{
  if (SCM_LIKELY (SCM_I_INUMP (x)))
    {
      scm_t_inum xx = SCM_I_INUM (x);
      if (SCM_LIKELY (SCM_I_INUMP (y)))
	{
	  scm_t_inum yy = SCM_I_INUM (y);
	  if (SCM_UNLIKELY (yy == 0))
	    scm_num_overflow (s_scm_round_divide);
	  else
	    {
	      scm_t_inum qq = xx / yy;
	      scm_t_inum rr = xx % yy;
	      scm_t_inum ay = yy;
	      scm_t_inum r2 = 2 * rr;

	      if (SCM_LIKELY (yy < 0))
		{
		  ay = -ay;
		  r2 = -r2;
		}

	      if (qq & 1L)
		{
		  if (r2 >= ay)
		    { qq++; rr -= yy; }
		  else if (r2 <= -ay)
		    { qq--; rr += yy; }
		}
	      else
		{
		  if (r2 > ay)
		    { qq++; rr -= yy; }
		  else if (r2 < -ay)
		    { qq--; rr += yy; }
		}
	      if (SCM_LIKELY (SCM_FIXABLE (qq)))
		*qp = SCM_I_MAKINUM (qq);
	      else
		*qp = scm_i_inum2big (qq);
	      *rp = SCM_I_MAKINUM (rr);
	    }
	  return;
	}
      else if (SCM_BIGP (y))
	{
	  /* Pass a denormalized bignum version of x (even though it
	     can fit in a fixnum) to scm_i_bigint_round_divide */
	  return scm_i_bigint_round_divide
	    (scm_i_long2big (SCM_I_INUM (x)), y, qp, rp);
	}
      else if (SCM_REALP (y))
	return scm_i_inexact_round_divide (xx, SCM_REAL_VALUE (y), qp, rp);
      else if (SCM_FRACTIONP (y))
	return scm_i_exact_rational_round_divide (x, y, qp, rp);
      else
	return two_valued_wta_dispatch_2 (g_scm_round_divide, x, y, SCM_ARG2,
					  s_scm_round_divide, qp, rp);
    }
  else if (SCM_BIGP (x))
    {
      if (SCM_LIKELY (SCM_I_INUMP (y)))
	{
	  scm_t_inum yy = SCM_I_INUM (y);
	  if (SCM_UNLIKELY (yy == 0))
	    scm_num_overflow (s_scm_round_divide);
	  else
	    {
	      SCM q = scm_i_mkbig ();
	      scm_t_inum rr;
	      int needs_adjustment;

	      if (yy > 0)
		{
		  rr = mpz_fdiv_q_ui (SCM_I_BIG_MPZ (q),
				      SCM_I_BIG_MPZ (x), yy);
		  if (mpz_odd_p (SCM_I_BIG_MPZ (q)))
		    needs_adjustment = (2*rr >= yy);
		  else
		    needs_adjustment = (2*rr > yy);
		}
	      else
		{
		  rr = - mpz_cdiv_q_ui (SCM_I_BIG_MPZ (q),
					SCM_I_BIG_MPZ (x), -yy);
		  mpz_neg (SCM_I_BIG_MPZ (q), SCM_I_BIG_MPZ (q));
		  if (mpz_odd_p (SCM_I_BIG_MPZ (q)))
		    needs_adjustment = (2*rr <= yy);
		  else
		    needs_adjustment = (2*rr < yy);
		}
	      scm_remember_upto_here_1 (x);
	      if (needs_adjustment)
		{
		  mpz_add_ui (SCM_I_BIG_MPZ (q), SCM_I_BIG_MPZ (q), 1);
		  rr -= yy;
		}
	      *qp = scm_i_normbig (q);
	      *rp = SCM_I_MAKINUM (rr);
	    }
	  return;
	}
      else if (SCM_BIGP (y))
	return scm_i_bigint_round_divide (x, y, qp, rp);
      else if (SCM_REALP (y))
	return scm_i_inexact_round_divide
	  (scm_i_big2dbl (x), SCM_REAL_VALUE (y), qp, rp);
      else if (SCM_FRACTIONP (y))
	return scm_i_exact_rational_round_divide (x, y, qp, rp);
      else
	return two_valued_wta_dispatch_2 (g_scm_round_divide, x, y, SCM_ARG2,
					  s_scm_round_divide, qp, rp);
    }
  else if (SCM_REALP (x))
    {
      if (SCM_REALP (y) || SCM_I_INUMP (y) ||
	  SCM_BIGP (y) || SCM_FRACTIONP (y))
	return scm_i_inexact_round_divide
	  (SCM_REAL_VALUE (x), scm_to_double (y), qp, rp);
      else
	return two_valued_wta_dispatch_2 (g_scm_round_divide, x, y, SCM_ARG2,
					  s_scm_round_divide, qp, rp);
    }
  else if (SCM_FRACTIONP (x))
    {
      if (SCM_REALP (y))
	return scm_i_inexact_round_divide
	  (scm_i_fraction2double (x), SCM_REAL_VALUE (y), qp, rp);
      else if (SCM_I_INUMP (y) || SCM_BIGP (y) || SCM_FRACTIONP (y))
	return scm_i_exact_rational_round_divide (x, y, qp, rp);
      else
	return two_valued_wta_dispatch_2 (g_scm_round_divide, x, y, SCM_ARG2,
					  s_scm_round_divide, qp, rp);
    }
  else
    return two_valued_wta_dispatch_2 (g_scm_round_divide, x, y, SCM_ARG1,
				      s_scm_round_divide, qp, rp);
}

static void
scm_i_inexact_round_divide (double x, double y, SCM *qp, SCM *rp)
{
  if (SCM_UNLIKELY (y == 0))
    scm_num_overflow (s_scm_round_divide);  /* or return a NaN? */
  else
    {
      double q = scm_c_round (x / y);
      double r = x - q * y;
      *qp = scm_from_double (q);
      *rp = scm_from_double (r);
    }
}

/* Assumes that both x and y are bigints, though
   x might be able to fit into a fixnum. */
static void
scm_i_bigint_round_divide (SCM x, SCM y, SCM *qp, SCM *rp)
{
  SCM q, r, r2;
  int cmp, needs_adjustment;

  /* Note that x might be small enough to fit into a
     fixnum, so we must not let it escape into the wild */
  q = scm_i_mkbig ();
  r = scm_i_mkbig ();
  r2 = scm_i_mkbig ();

  mpz_fdiv_qr (SCM_I_BIG_MPZ (q), SCM_I_BIG_MPZ (r),
	       SCM_I_BIG_MPZ (x), SCM_I_BIG_MPZ (y));
  scm_remember_upto_here_1 (x);
  mpz_mul_2exp (SCM_I_BIG_MPZ (r2), SCM_I_BIG_MPZ (r), 1);  /* r2 = 2*r */

  cmp = mpz_cmpabs (SCM_I_BIG_MPZ (r2), SCM_I_BIG_MPZ (y));
  if (mpz_odd_p (SCM_I_BIG_MPZ (q)))
    needs_adjustment = (cmp >= 0);
  else
    needs_adjustment = (cmp > 0);

  if (needs_adjustment)
    {
      mpz_add_ui (SCM_I_BIG_MPZ (q), SCM_I_BIG_MPZ (q), 1);
      mpz_sub (SCM_I_BIG_MPZ (r), SCM_I_BIG_MPZ (r), SCM_I_BIG_MPZ (y));
    }

  scm_remember_upto_here_2 (r2, y);
  *qp = scm_i_normbig (q);
  *rp = scm_i_normbig (r);
}

static void
scm_i_exact_rational_round_divide (SCM x, SCM y, SCM *qp, SCM *rp)
{
  SCM r1;
  SCM xd = scm_denominator (x);
  SCM yd = scm_denominator (y);

  scm_round_divide (scm_product (scm_numerator (x), yd),
		    scm_product (scm_numerator (y), xd),
		    qp, &r1);
  *rp = scm_divide (r1, scm_product (xd, yd));
}


SCM_PRIMITIVE_GENERIC (scm_i_gcd, "gcd", 0, 2, 1,
                       (SCM x, SCM y, SCM rest),
                       "Return the greatest common divisor of all parameter values.\n"
                       "If called without arguments, 0 is returned.")
#define FUNC_NAME s_scm_i_gcd
{
  while (!scm_is_null (rest))
    { x = scm_gcd (x, y);
      y = scm_car (rest);
      rest = scm_cdr (rest);
    }
  return scm_gcd (x, y);
}
#undef FUNC_NAME
                       
#define s_gcd s_scm_i_gcd
#define g_gcd g_scm_i_gcd

SCM
scm_gcd (SCM x, SCM y)
{
  if (SCM_UNLIKELY (SCM_UNBNDP (y)))
    return SCM_UNBNDP (x) ? SCM_INUM0 : scm_abs (x);
  
  if (SCM_LIKELY (SCM_I_INUMP (x)))
    {
      if (SCM_LIKELY (SCM_I_INUMP (y)))
        {
          scm_t_inum xx = SCM_I_INUM (x);
          scm_t_inum yy = SCM_I_INUM (y);
          scm_t_inum u = xx < 0 ? -xx : xx;
          scm_t_inum v = yy < 0 ? -yy : yy;
          scm_t_inum result;
          if (SCM_UNLIKELY (xx == 0))
	    result = v;
	  else if (SCM_UNLIKELY (yy == 0))
	    result = u;
	  else
	    {
	      int k = 0;
	      /* Determine a common factor 2^k */
	      while (((u | v) & 1) == 0)
		{
		  k++;
		  u >>= 1;
		  v >>= 1;
		}
	      /* Now, any factor 2^n can be eliminated */
	      if ((u & 1) == 0)
		while ((u & 1) == 0)
		  u >>= 1;
	      else
		while ((v & 1) == 0)
		  v >>= 1;
	      /* Both u and v are now odd.  Subtract the smaller one
		 from the larger one to produce an even number, remove
		 more factors of two, and repeat. */
	      while (u != v)
		{
		  if (u > v)
		    {
		      u -= v;
		      while ((u & 1) == 0)
			u >>= 1;
		    }
		  else
		    {
		      v -= u;
		      while ((v & 1) == 0)
			v >>= 1;
		    }
		}
	      result = u << k;
	    }
          return (SCM_POSFIXABLE (result)
		  ? SCM_I_MAKINUM (result)
		  : scm_i_inum2big (result));
        }
      else if (SCM_BIGP (y))
        {
          SCM_SWAP (x, y);
          goto big_inum;
        }
      else if (SCM_REALP (y) && scm_is_integer (y))
        goto handle_inexacts;
      else
        return scm_wta_dispatch_2 (g_gcd, x, y, SCM_ARG2, s_gcd);
    }
  else if (SCM_BIGP (x))
    {
      if (SCM_I_INUMP (y))
        {
          scm_t_bits result;
          scm_t_inum yy;
        big_inum:
          yy = SCM_I_INUM (y);
          if (yy == 0)
            return scm_abs (x);
          if (yy < 0)
	    yy = -yy;
          result = mpz_gcd_ui (NULL, SCM_I_BIG_MPZ (x), yy);
          scm_remember_upto_here_1 (x);
          return (SCM_POSFIXABLE (result) 
		  ? SCM_I_MAKINUM (result)
		  : scm_from_unsigned_integer (result));
        }
      else if (SCM_BIGP (y))
        {
          SCM result = scm_i_mkbig ();
          mpz_gcd (SCM_I_BIG_MPZ (result),
		   SCM_I_BIG_MPZ (x),
		   SCM_I_BIG_MPZ (y));
          scm_remember_upto_here_2 (x, y);
          return scm_i_normbig (result);
        }
      else if (SCM_REALP (y) && scm_is_integer (y))
        goto handle_inexacts;
      else
        SCM_WTA_DISPATCH_2 (g_gcd, x, y, SCM_ARG2, s_gcd);
    }
  else if (SCM_REALP (x) && scm_is_integer (x))
    {
      if (SCM_I_INUMP (y) || SCM_BIGP (y)
          || (SCM_REALP (y) && scm_is_integer (y)))
        {
        handle_inexacts:
          return scm_exact_to_inexact (scm_gcd (scm_inexact_to_exact (x),
                                                scm_inexact_to_exact (y)));
        }
      else
        return scm_wta_dispatch_2 (g_gcd, x, y, SCM_ARG2, s_gcd);
    }
  else
    return scm_wta_dispatch_2 (g_gcd, x, y, SCM_ARG1, s_gcd);
}

SCM_PRIMITIVE_GENERIC (scm_i_lcm, "lcm", 0, 2, 1,
                       (SCM x, SCM y, SCM rest),
                       "Return the least common multiple of the arguments.\n"
                       "If called without arguments, 1 is returned.")
#define FUNC_NAME s_scm_i_lcm
{
  while (!scm_is_null (rest))
    { x = scm_lcm (x, y);
      y = scm_car (rest);
      rest = scm_cdr (rest);
    }
  return scm_lcm (x, y);
}
#undef FUNC_NAME
                       
#define s_lcm s_scm_i_lcm
#define g_lcm g_scm_i_lcm

SCM
scm_lcm (SCM n1, SCM n2)
{
<<<<<<< HEAD
  if (SCM_UNBNDP (n2))
    {
      if (SCM_UNBNDP (n1))
        return SCM_I_MAKINUM (1L);
      n2 = SCM_I_MAKINUM (1L);
    }

  if (SCM_UNLIKELY (!(SCM_I_INUMP (n1) || SCM_BIGP (n1))))
    return scm_wta_dispatch_2 (g_lcm, n1, n2, SCM_ARG1, s_lcm);
  
  if (SCM_UNLIKELY (!(SCM_I_INUMP (n2) || SCM_BIGP (n2))))
    return scm_wta_dispatch_2 (g_lcm, n1, n2, SCM_ARG2, s_lcm);
=======
  if (SCM_UNLIKELY (SCM_UNBNDP (n2)))
    return SCM_UNBNDP (n1) ? SCM_INUM1 : scm_abs (n1);
>>>>>>> 3bbca1f7

  if (SCM_LIKELY (SCM_I_INUMP (n1)))
    {
      if (SCM_LIKELY (SCM_I_INUMP (n2)))
        {
          SCM d = scm_gcd (n1, n2);
          if (scm_is_eq (d, SCM_INUM0))
            return d;
          else
            return scm_abs (scm_product (n1, scm_quotient (n2, d)));
        }
      else if (SCM_LIKELY (SCM_BIGP (n2)))
        {
          /* inum n1, big n2 */
        inumbig:
          {
            SCM result = scm_i_mkbig ();
            scm_t_inum nn1 = SCM_I_INUM (n1);
            if (nn1 == 0) return SCM_INUM0;
            if (nn1 < 0) nn1 = - nn1;
            mpz_lcm_ui (SCM_I_BIG_MPZ (result), SCM_I_BIG_MPZ (n2), nn1);
            scm_remember_upto_here_1 (n2);
            return result;
          }
        }
      else if (SCM_REALP (n2) && scm_is_integer (n2))
        goto handle_inexacts;
      else
        SCM_WTA_DISPATCH_2 (g_lcm, n1, n2, SCM_ARG2, s_lcm);
    }
  else if (SCM_LIKELY (SCM_BIGP (n1)))
    {
      /* big n1 */
      if (SCM_I_INUMP (n2))
        {
          SCM_SWAP (n1, n2);
          goto inumbig;
        }
      else if (SCM_LIKELY (SCM_BIGP (n2)))
        {
          SCM result = scm_i_mkbig ();
          mpz_lcm(SCM_I_BIG_MPZ (result),
                  SCM_I_BIG_MPZ (n1),
                  SCM_I_BIG_MPZ (n2));
          scm_remember_upto_here_2(n1, n2);
          /* shouldn't need to normalize b/c lcm of 2 bigs should be big */
          return result;
        }
      else if (SCM_REALP (n2) && scm_is_integer (n2))
        goto handle_inexacts;
      else
        SCM_WTA_DISPATCH_2 (g_lcm, n1, n2, SCM_ARG2, s_lcm);
    }
  else if (SCM_REALP (n1) && scm_is_integer (n1))
    {
      if (SCM_I_INUMP (n2) || SCM_BIGP (n2)
          || (SCM_REALP (n2) && scm_is_integer (n2)))
        {
        handle_inexacts:
          return scm_exact_to_inexact (scm_lcm (scm_inexact_to_exact (n1),
                                                scm_inexact_to_exact (n2)));
        }
      else
        SCM_WTA_DISPATCH_2 (g_lcm, n1, n2, SCM_ARG2, s_lcm);
    }
  else
    SCM_WTA_DISPATCH_2 (g_lcm, n1, n2, SCM_ARG1, s_lcm);
}

/* Emulating 2's complement bignums with sign magnitude arithmetic:

   Logand:
   X	Y	Result	Method:
		 (len)
   +	+	+ x	(map digit:logand X Y)
   +	-	+ x	(map digit:logand X (lognot (+ -1 Y)))
   -	+	+ y	(map digit:logand (lognot (+ -1 X)) Y)
   -	-	-	(+ 1 (map digit:logior (+ -1 X) (+ -1 Y)))

   Logior:
   X	Y	Result	Method:

   +	+	+	(map digit:logior X Y)
   +	-	- y	(+ 1 (map digit:logand (lognot X) (+ -1 Y)))
   -	+	- x	(+ 1 (map digit:logand (+ -1 X) (lognot Y)))
   -	-	- x	(+ 1 (map digit:logand (+ -1 X) (+ -1 Y)))

   Logxor:
   X	Y	Result	Method:

   +	+	+	(map digit:logxor X Y)
   +	-	-	(+ 1 (map digit:logxor X (+ -1 Y)))
   -	+	-	(+ 1 (map digit:logxor (+ -1 X) Y))
   -	-	+	(map digit:logxor (+ -1 X) (+ -1 Y))

   Logtest:
   X	Y	Result

   +	+	(any digit:logand X Y)
   +	-	(any digit:logand X (lognot (+ -1 Y)))
   -	+	(any digit:logand (lognot (+ -1 X)) Y)
   -	-	#t

*/

SCM_DEFINE (scm_i_logand, "logand", 0, 2, 1,
            (SCM x, SCM y, SCM rest),
            "Return the bitwise AND of the integer arguments.\n\n"
            "@lisp\n"
            "(logand) @result{} -1\n"
            "(logand 7) @result{} 7\n"
            "(logand #b111 #b011 #b001) @result{} 1\n"
            "@end lisp")
#define FUNC_NAME s_scm_i_logand
{
  while (!scm_is_null (rest))
    { x = scm_logand (x, y);
      y = scm_car (rest);
      rest = scm_cdr (rest);
    }
  return scm_logand (x, y);
}
#undef FUNC_NAME
                       
#define s_scm_logand s_scm_i_logand

SCM scm_logand (SCM n1, SCM n2)
#define FUNC_NAME s_scm_logand
{
  scm_t_inum nn1;

  if (SCM_UNBNDP (n2))
    {
      if (SCM_UNBNDP (n1))
	return SCM_I_MAKINUM (-1);
      else if (!SCM_NUMBERP (n1))
	SCM_WRONG_TYPE_ARG (SCM_ARG1, n1);
      else if (SCM_NUMBERP (n1))
	return n1;
      else
	SCM_WRONG_TYPE_ARG (SCM_ARG1, n1);
    }

  if (SCM_I_INUMP (n1))
    {
      nn1 = SCM_I_INUM (n1);
      if (SCM_I_INUMP (n2))
	{
	  scm_t_inum nn2 = SCM_I_INUM (n2);
	  return SCM_I_MAKINUM (nn1 & nn2);
	}
      else if SCM_BIGP (n2)
	{
	intbig: 
	  if (nn1 == 0)
	    return SCM_INUM0;
	  {
	    SCM result_z = scm_i_mkbig ();
	    mpz_t nn1_z;
	    mpz_init_set_si (nn1_z, nn1);
	    mpz_and (SCM_I_BIG_MPZ (result_z), nn1_z, SCM_I_BIG_MPZ (n2));
	    scm_remember_upto_here_1 (n2);
	    mpz_clear (nn1_z);
	    return scm_i_normbig (result_z);
	  }
	}
      else
	SCM_WRONG_TYPE_ARG (SCM_ARG2, n2);
    }
  else if (SCM_BIGP (n1))
    {
      if (SCM_I_INUMP (n2))
	{
	  SCM_SWAP (n1, n2);
	  nn1 = SCM_I_INUM (n1);
	  goto intbig;
	}
      else if (SCM_BIGP (n2))
	{
	  SCM result_z = scm_i_mkbig ();
	  mpz_and (SCM_I_BIG_MPZ (result_z),
		   SCM_I_BIG_MPZ (n1),
		   SCM_I_BIG_MPZ (n2));
	  scm_remember_upto_here_2 (n1, n2);
	  return scm_i_normbig (result_z);
	}
      else
	SCM_WRONG_TYPE_ARG (SCM_ARG2, n2);
    }
  else
    SCM_WRONG_TYPE_ARG (SCM_ARG1, n1);
}
#undef FUNC_NAME


SCM_DEFINE (scm_i_logior, "logior", 0, 2, 1,
            (SCM x, SCM y, SCM rest),
            "Return the bitwise OR of the integer arguments.\n\n"
            "@lisp\n"
            "(logior) @result{} 0\n"
            "(logior 7) @result{} 7\n"
            "(logior #b000 #b001 #b011) @result{} 3\n"
            "@end lisp")
#define FUNC_NAME s_scm_i_logior
{
  while (!scm_is_null (rest))
    { x = scm_logior (x, y);
      y = scm_car (rest);
      rest = scm_cdr (rest);
    }
  return scm_logior (x, y);
}
#undef FUNC_NAME
                       
#define s_scm_logior s_scm_i_logior

SCM scm_logior (SCM n1, SCM n2)
#define FUNC_NAME s_scm_logior
{
  scm_t_inum nn1;

  if (SCM_UNBNDP (n2))
    {
      if (SCM_UNBNDP (n1))
	return SCM_INUM0;
      else if (SCM_NUMBERP (n1))
	return n1;
      else
	SCM_WRONG_TYPE_ARG (SCM_ARG1, n1);
    }

  if (SCM_I_INUMP (n1))
    {
      nn1 = SCM_I_INUM (n1);
      if (SCM_I_INUMP (n2))
	{
	  long nn2 = SCM_I_INUM (n2);
	  return SCM_I_MAKINUM (nn1 | nn2);
	}
      else if (SCM_BIGP (n2))
	{
	intbig:
	  if (nn1 == 0)
	    return n2;
	  {
	    SCM result_z = scm_i_mkbig ();
	    mpz_t nn1_z;
	    mpz_init_set_si (nn1_z, nn1);
	    mpz_ior (SCM_I_BIG_MPZ (result_z), nn1_z, SCM_I_BIG_MPZ (n2));
	    scm_remember_upto_here_1 (n2);
	    mpz_clear (nn1_z);
	    return scm_i_normbig (result_z);
	  }
	}
      else
	SCM_WRONG_TYPE_ARG (SCM_ARG2, n2);
    }
  else if (SCM_BIGP (n1))
    {
      if (SCM_I_INUMP (n2))
	{
	  SCM_SWAP (n1, n2); 
	  nn1 = SCM_I_INUM (n1);
	  goto intbig;
	}
      else if (SCM_BIGP (n2))
	{
	  SCM result_z = scm_i_mkbig ();
	  mpz_ior (SCM_I_BIG_MPZ (result_z),
		   SCM_I_BIG_MPZ (n1),
		   SCM_I_BIG_MPZ (n2));
	  scm_remember_upto_here_2 (n1, n2);
	  return scm_i_normbig (result_z);
	}
      else
	SCM_WRONG_TYPE_ARG (SCM_ARG2, n2);
    }
  else
    SCM_WRONG_TYPE_ARG (SCM_ARG1, n1);
}
#undef FUNC_NAME


SCM_DEFINE (scm_i_logxor, "logxor", 0, 2, 1,
            (SCM x, SCM y, SCM rest),
	     "Return the bitwise XOR of the integer arguments.  A bit is\n"
	     "set in the result if it is set in an odd number of arguments.\n"
	     "@lisp\n"
	     "(logxor) @result{} 0\n"
	     "(logxor 7) @result{} 7\n"
	     "(logxor #b000 #b001 #b011) @result{} 2\n"
	     "(logxor #b000 #b001 #b011 #b011) @result{} 1\n"
	    "@end lisp")
#define FUNC_NAME s_scm_i_logxor
{
  while (!scm_is_null (rest))
    { x = scm_logxor (x, y);
      y = scm_car (rest);
      rest = scm_cdr (rest);
    }
  return scm_logxor (x, y);
}
#undef FUNC_NAME
                       
#define s_scm_logxor s_scm_i_logxor

SCM scm_logxor (SCM n1, SCM n2)
#define FUNC_NAME s_scm_logxor
{
  scm_t_inum nn1;

  if (SCM_UNBNDP (n2))
    {
      if (SCM_UNBNDP (n1))
	return SCM_INUM0;
      else if (SCM_NUMBERP (n1))
	return n1;
      else
	SCM_WRONG_TYPE_ARG (SCM_ARG1, n1);
    }

  if (SCM_I_INUMP (n1))
    {
      nn1 = SCM_I_INUM (n1);
      if (SCM_I_INUMP (n2))
	{
	  scm_t_inum nn2 = SCM_I_INUM (n2);
	  return SCM_I_MAKINUM (nn1 ^ nn2);
	}
      else if (SCM_BIGP (n2))
	{
	intbig:
	  {
	    SCM result_z = scm_i_mkbig ();
	    mpz_t nn1_z;
	    mpz_init_set_si (nn1_z, nn1);
	    mpz_xor (SCM_I_BIG_MPZ (result_z), nn1_z, SCM_I_BIG_MPZ (n2));
	    scm_remember_upto_here_1 (n2);
	    mpz_clear (nn1_z);
	    return scm_i_normbig (result_z);
	  }
	}
      else
	SCM_WRONG_TYPE_ARG (SCM_ARG2, n2);
    }
  else if (SCM_BIGP (n1))
    {
      if (SCM_I_INUMP (n2))
	{
	  SCM_SWAP (n1, n2);
	  nn1 = SCM_I_INUM (n1);
	  goto intbig;
	}
      else if (SCM_BIGP (n2))
	{
	  SCM result_z = scm_i_mkbig ();
	  mpz_xor (SCM_I_BIG_MPZ (result_z),
		   SCM_I_BIG_MPZ (n1),
		   SCM_I_BIG_MPZ (n2));
	  scm_remember_upto_here_2 (n1, n2);
	  return scm_i_normbig (result_z);
	}
      else
	SCM_WRONG_TYPE_ARG (SCM_ARG2, n2);
    }
  else
    SCM_WRONG_TYPE_ARG (SCM_ARG1, n1);
}
#undef FUNC_NAME


SCM_DEFINE (scm_logtest, "logtest", 2, 0, 0,
            (SCM j, SCM k),
	    "Test whether @var{j} and @var{k} have any 1 bits in common.\n"
	    "This is equivalent to @code{(not (zero? (logand j k)))}, but\n"
	    "without actually calculating the @code{logand}, just testing\n"
	    "for non-zero.\n"
	    "\n"
	    "@lisp\n"
	    "(logtest #b0100 #b1011) @result{} #f\n"
	    "(logtest #b0100 #b0111) @result{} #t\n"
	    "@end lisp")
#define FUNC_NAME s_scm_logtest
{
  scm_t_inum nj;

  if (SCM_I_INUMP (j))
    {
      nj = SCM_I_INUM (j);
      if (SCM_I_INUMP (k))
	{
	  scm_t_inum nk = SCM_I_INUM (k);
	  return scm_from_bool (nj & nk);
	}
      else if (SCM_BIGP (k))
	{
	intbig: 
	  if (nj == 0)
	    return SCM_BOOL_F;
	  {
	    SCM result;
	    mpz_t nj_z;
	    mpz_init_set_si (nj_z, nj);
	    mpz_and (nj_z, nj_z, SCM_I_BIG_MPZ (k));
	    scm_remember_upto_here_1 (k);
	    result = scm_from_bool (mpz_sgn (nj_z) != 0);
	    mpz_clear (nj_z);
	    return result;
	  }
	}
      else
	SCM_WRONG_TYPE_ARG (SCM_ARG2, k);
    }
  else if (SCM_BIGP (j))
    {
      if (SCM_I_INUMP (k))
	{
	  SCM_SWAP (j, k);
	  nj = SCM_I_INUM (j);
	  goto intbig;
	}
      else if (SCM_BIGP (k))
	{
	  SCM result;
	  mpz_t result_z;
	  mpz_init (result_z);
	  mpz_and (result_z,
		   SCM_I_BIG_MPZ (j),
		   SCM_I_BIG_MPZ (k));
	  scm_remember_upto_here_2 (j, k);
	  result = scm_from_bool (mpz_sgn (result_z) != 0);
	  mpz_clear (result_z);
	  return result;
	}
      else
	SCM_WRONG_TYPE_ARG (SCM_ARG2, k);
    }
  else
    SCM_WRONG_TYPE_ARG (SCM_ARG1, j);
}
#undef FUNC_NAME


SCM_DEFINE (scm_logbit_p, "logbit?", 2, 0, 0,
            (SCM index, SCM j),
	    "Test whether bit number @var{index} in @var{j} is set.\n"
	    "@var{index} starts from 0 for the least significant bit.\n"
	    "\n"
	    "@lisp\n"
	    "(logbit? 0 #b1101) @result{} #t\n"
	    "(logbit? 1 #b1101) @result{} #f\n"
	    "(logbit? 2 #b1101) @result{} #t\n"
	    "(logbit? 3 #b1101) @result{} #t\n"
	    "(logbit? 4 #b1101) @result{} #f\n"
	    "@end lisp")
#define FUNC_NAME s_scm_logbit_p
{
  unsigned long int iindex;
  iindex = scm_to_ulong (index);

  if (SCM_I_INUMP (j))
    {
      /* bits above what's in an inum follow the sign bit */
      iindex = min (iindex, SCM_LONG_BIT - 1);
      return scm_from_bool ((1L << iindex) & SCM_I_INUM (j));
    }
  else if (SCM_BIGP (j))
    {
      int val = mpz_tstbit (SCM_I_BIG_MPZ (j), iindex);
      scm_remember_upto_here_1 (j);
      return scm_from_bool (val);
    }
  else
    SCM_WRONG_TYPE_ARG (SCM_ARG2, j);
}
#undef FUNC_NAME


SCM_DEFINE (scm_lognot, "lognot", 1, 0, 0, 
            (SCM n),
	    "Return the integer which is the ones-complement of the integer\n"
	    "argument.\n"
	    "\n"
	    "@lisp\n"
	    "(number->string (lognot #b10000000) 2)\n"
	    "   @result{} \"-10000001\"\n"
	    "(number->string (lognot #b0) 2)\n"
	    "   @result{} \"-1\"\n"
	    "@end lisp")
#define FUNC_NAME s_scm_lognot
{
  if (SCM_I_INUMP (n)) {
    /* No overflow here, just need to toggle all the bits making up the inum.
       Enhancement: No need to strip the tag and add it back, could just xor
       a block of 1 bits, if that worked with the various debug versions of
       the SCM typedef.  */
    return SCM_I_MAKINUM (~ SCM_I_INUM (n));

  } else if (SCM_BIGP (n)) {
    SCM result = scm_i_mkbig ();
    mpz_com (SCM_I_BIG_MPZ (result), SCM_I_BIG_MPZ (n));
    scm_remember_upto_here_1 (n);
    return result;

  } else {
    SCM_WRONG_TYPE_ARG (SCM_ARG1, n);
  }
}
#undef FUNC_NAME

/* returns 0 if IN is not an integer.  OUT must already be
   initialized. */
static int
coerce_to_big (SCM in, mpz_t out)
{
  if (SCM_BIGP (in))
    mpz_set (out, SCM_I_BIG_MPZ (in));
  else if (SCM_I_INUMP (in))
    mpz_set_si (out, SCM_I_INUM (in));
  else
    return 0;

  return 1;
}

SCM_DEFINE (scm_modulo_expt, "modulo-expt", 3, 0, 0,
            (SCM n, SCM k, SCM m),
            "Return @var{n} raised to the integer exponent\n"
	    "@var{k}, modulo @var{m}.\n"
	    "\n"
	    "@lisp\n"
	    "(modulo-expt 2 3 5)\n"
	    "   @result{} 3\n"
	    "@end lisp")
#define FUNC_NAME s_scm_modulo_expt
{
  mpz_t n_tmp; 
  mpz_t k_tmp; 
  mpz_t m_tmp; 
    
  /* There are two classes of error we might encounter --
     1) Math errors, which we'll report by calling scm_num_overflow,
     and
     2) wrong-type errors, which of course we'll report by calling
     SCM_WRONG_TYPE_ARG.
     We don't report those errors immediately, however; instead we do
     some cleanup first.  These variables tell us which error (if
     any) we should report after cleaning up.  
  */
  int report_overflow = 0;

  int position_of_wrong_type = 0;
  SCM value_of_wrong_type = SCM_INUM0;

  SCM result = SCM_UNDEFINED;

  mpz_init (n_tmp);
  mpz_init (k_tmp);
  mpz_init (m_tmp);
    
  if (scm_is_eq (m, SCM_INUM0))
    {
      report_overflow = 1;
      goto cleanup;
    }
  
  if (!coerce_to_big (n, n_tmp))
    {
      value_of_wrong_type = n;
      position_of_wrong_type = 1;
      goto cleanup;
    }

  if (!coerce_to_big (k, k_tmp))
    {
      value_of_wrong_type = k;
      position_of_wrong_type = 2;
      goto cleanup;
    }

  if (!coerce_to_big (m, m_tmp))
    {
      value_of_wrong_type = m;
      position_of_wrong_type = 3;
      goto cleanup;
    }

  /* if the exponent K is negative, and we simply call mpz_powm, we
     will get a divide-by-zero exception when an inverse 1/n mod m
     doesn't exist (or is not unique).  Since exceptions are hard to
     handle, we'll attempt the inversion "by hand" -- that way, we get
     a simple failure code, which is easy to handle. */
  
  if (-1 == mpz_sgn (k_tmp))
    {
      if (!mpz_invert (n_tmp, n_tmp, m_tmp))
        {
          report_overflow = 1;
          goto cleanup;
        }
      mpz_neg (k_tmp, k_tmp);
    }

  result = scm_i_mkbig ();
  mpz_powm (SCM_I_BIG_MPZ (result),
            n_tmp,
            k_tmp,
            m_tmp);

  if (mpz_sgn (m_tmp) < 0 && mpz_sgn (SCM_I_BIG_MPZ (result)) != 0)
    mpz_add (SCM_I_BIG_MPZ (result), SCM_I_BIG_MPZ (result), m_tmp);

 cleanup:
  mpz_clear (m_tmp);
  mpz_clear (k_tmp);
  mpz_clear (n_tmp);

  if (report_overflow)
    scm_num_overflow (FUNC_NAME);

  if (position_of_wrong_type)
    SCM_WRONG_TYPE_ARG (position_of_wrong_type,
                        value_of_wrong_type);
  
  return scm_i_normbig (result);
}
#undef FUNC_NAME

SCM_DEFINE (scm_integer_expt, "integer-expt", 2, 0, 0,
            (SCM n, SCM k),
	    "Return @var{n} raised to the power @var{k}.  @var{k} must be an\n"
	    "exact integer, @var{n} can be any number.\n"
	    "\n"
	    "Negative @var{k} is supported, and results in\n"
	    "@math{1/@var{n}^abs(@var{k})} in the usual way.\n"
	    "@math{@var{n}^0} is 1, as usual, and that\n"
	    "includes @math{0^0} is 1.\n"
	    "\n"
	    "@lisp\n"
	    "(integer-expt 2 5)   @result{} 32\n"
	    "(integer-expt -3 3)  @result{} -27\n"
	    "(integer-expt 5 -3)  @result{} 1/125\n"
	    "(integer-expt 0 0)   @result{} 1\n"
	    "@end lisp")
#define FUNC_NAME s_scm_integer_expt
{
  scm_t_inum i2 = 0;
  SCM z_i2 = SCM_BOOL_F;
  int i2_is_big = 0;
  SCM acc = SCM_I_MAKINUM (1L);

  /* Specifically refrain from checking the type of the first argument.
     This allows us to exponentiate any object that can be multiplied.
     If we must raise to a negative power, we must also be able to
     take its reciprocal. */
  if (!SCM_LIKELY (SCM_I_INUMP (k)) && !SCM_LIKELY (SCM_BIGP (k)))
    SCM_WRONG_TYPE_ARG (2, k);

  if (SCM_UNLIKELY (scm_is_eq (k, SCM_INUM0)))
    return SCM_INUM1;  /* n^(exact0) is exact 1, regardless of n */
  else if (SCM_UNLIKELY (scm_is_eq (n, SCM_I_MAKINUM (-1L))))
    return scm_is_false (scm_even_p (k)) ? n : SCM_INUM1;
  /* The next check is necessary only because R6RS specifies different
     behavior for 0^(-k) than for (/ 0).  If n is not a scheme number,
     we simply skip this case and move on. */
  else if (SCM_NUMBERP (n) && scm_is_true (scm_zero_p (n)))
    {
      /* k cannot be 0 at this point, because we
	 have already checked for that case above */
      if (scm_is_true (scm_positive_p (k)))
	return n;
      else  /* return NaN for (0 ^ k) for negative k per R6RS */
	return scm_nan ();
    }
  else if (SCM_FRACTIONP (n))
    {
      /* Optimize the fraction case by (a/b)^k ==> (a^k)/(b^k), to avoid
         needless reduction of intermediate products to lowest terms.
         If a and b have no common factors, then a^k and b^k have no
         common factors.  Use 'scm_i_make_ratio_already_reduced' to
         construct the final result, so that no gcd computations are
         needed to exponentiate a fraction.  */
      if (scm_is_true (scm_positive_p (k)))
	return scm_i_make_ratio_already_reduced
	  (scm_integer_expt (SCM_FRACTION_NUMERATOR (n), k),
	   scm_integer_expt (SCM_FRACTION_DENOMINATOR (n), k));
      else
	{
	  k = scm_difference (k, SCM_UNDEFINED);
	  return scm_i_make_ratio_already_reduced
	    (scm_integer_expt (SCM_FRACTION_DENOMINATOR (n), k),
	     scm_integer_expt (SCM_FRACTION_NUMERATOR (n), k));
	}
    }

  if (SCM_I_INUMP (k))
    i2 = SCM_I_INUM (k);
  else if (SCM_BIGP (k))
    {
      z_i2 = scm_i_clonebig (k, 1);
      scm_remember_upto_here_1 (k);
      i2_is_big = 1;
    }
  else
    SCM_WRONG_TYPE_ARG (2, k);
  
  if (i2_is_big)
    {
      if (mpz_sgn(SCM_I_BIG_MPZ (z_i2)) == -1)
        {
          mpz_neg (SCM_I_BIG_MPZ (z_i2), SCM_I_BIG_MPZ (z_i2));
          n = scm_divide (n, SCM_UNDEFINED);
        }
      while (1)
        {
          if (mpz_sgn(SCM_I_BIG_MPZ (z_i2)) == 0)
            {
              return acc;
            }
          if (mpz_cmp_ui(SCM_I_BIG_MPZ (z_i2), 1) == 0)
            {
              return scm_product (acc, n);
            }
          if (mpz_tstbit(SCM_I_BIG_MPZ (z_i2), 0))
            acc = scm_product (acc, n);
          n = scm_product (n, n);
          mpz_fdiv_q_2exp (SCM_I_BIG_MPZ (z_i2), SCM_I_BIG_MPZ (z_i2), 1);
        }
    }
  else
    {
      if (i2 < 0)
        {
          i2 = -i2;
          n = scm_divide (n, SCM_UNDEFINED);
        }
      while (1)
        {
          if (0 == i2)
            return acc;
          if (1 == i2)
            return scm_product (acc, n);
          if (i2 & 1)
            acc = scm_product (acc, n);
          n = scm_product (n, n);
          i2 >>= 1;
        }
    }
}
#undef FUNC_NAME

/* Efficiently compute (N * 2^COUNT),
   where N is an exact integer, and COUNT > 0. */
static SCM
left_shift_exact_integer (SCM n, long count)
{
  if (SCM_I_INUMP (n))
    {
      scm_t_inum nn = SCM_I_INUM (n);

      /* Left shift of count >= SCM_I_FIXNUM_BIT-1 will always
         overflow a non-zero fixnum.  For smaller shifts we check the
         bits going into positions above SCM_I_FIXNUM_BIT-1.  If they're
         all 0s for nn>=0, or all 1s for nn<0 then there's no overflow.
         Those bits are "nn >> (SCM_I_FIXNUM_BIT-1 - count)".  */

      if (nn == 0)
        return n;
      else if (count < SCM_I_FIXNUM_BIT-1 &&
               ((scm_t_bits) (SCM_SRS (nn, (SCM_I_FIXNUM_BIT-1 - count)) + 1)
                <= 1))
        return SCM_I_MAKINUM (nn << count);
      else
        {
          SCM result = scm_i_inum2big (nn);
          mpz_mul_2exp (SCM_I_BIG_MPZ (result), SCM_I_BIG_MPZ (result),
                        count);
          return result;
        }
    }
  else if (SCM_BIGP (n))
    {
      SCM result = scm_i_mkbig ();
      mpz_mul_2exp (SCM_I_BIG_MPZ (result), SCM_I_BIG_MPZ (n), count);
      scm_remember_upto_here_1 (n);
      return result;
    }
  else
    scm_syserror ("left_shift_exact_integer");
}

/* Efficiently compute floor (N / 2^COUNT),
   where N is an exact integer and COUNT > 0. */
static SCM
floor_right_shift_exact_integer (SCM n, long count)
{
  if (SCM_I_INUMP (n))
    {
      scm_t_inum nn = SCM_I_INUM (n);

      if (count >= SCM_I_FIXNUM_BIT)
        return (nn >= 0 ? SCM_INUM0 : SCM_I_MAKINUM (-1));
      else
        return SCM_I_MAKINUM (SCM_SRS (nn, count));
    }
  else if (SCM_BIGP (n))
    {
      SCM result = scm_i_mkbig ();
      mpz_fdiv_q_2exp (SCM_I_BIG_MPZ (result), SCM_I_BIG_MPZ (n),
                       count);
      scm_remember_upto_here_1 (n);
      return scm_i_normbig (result);
    }
  else
    scm_syserror ("floor_right_shift_exact_integer");
}

/* Efficiently compute round (N / 2^COUNT),
   where N is an exact integer and COUNT > 0. */
static SCM
round_right_shift_exact_integer (SCM n, long count)
{
  if (SCM_I_INUMP (n))
    {
      if (count >= SCM_I_FIXNUM_BIT)
        return SCM_INUM0;
      else
        {
          scm_t_inum nn = SCM_I_INUM (n);
          scm_t_inum qq = SCM_SRS (nn, count);

          if (0 == (nn & (1L << (count-1))))
            return SCM_I_MAKINUM (qq);                /* round down */
          else if (nn & ((1L << (count-1)) - 1))
            return SCM_I_MAKINUM (qq + 1);            /* round up */
          else
            return SCM_I_MAKINUM ((~1L) & (qq + 1));  /* round to even */
        }
    }
  else if (SCM_BIGP (n))
    {
      SCM q = scm_i_mkbig ();

      mpz_fdiv_q_2exp (SCM_I_BIG_MPZ (q), SCM_I_BIG_MPZ (n), count);
      if (mpz_tstbit (SCM_I_BIG_MPZ (n), count-1)
          && (mpz_odd_p (SCM_I_BIG_MPZ (q))
              || (mpz_scan1 (SCM_I_BIG_MPZ (n), 0) < count-1)))
        mpz_add_ui (SCM_I_BIG_MPZ (q), SCM_I_BIG_MPZ (q), 1);
      scm_remember_upto_here_1 (n);
      return scm_i_normbig (q);
    }
  else
    scm_syserror ("round_right_shift_exact_integer");
}

SCM_DEFINE (scm_ash, "ash", 2, 0, 0,
            (SCM n, SCM count),
	    "Return @math{floor(@var{n} * 2^@var{count})}.\n"
	    "@var{n} and @var{count} must be exact integers.\n"
	    "\n"
	    "With @var{n} viewed as an infinite-precision twos-complement\n"
	    "integer, @code{ash} means a left shift introducing zero bits\n"
	    "when @var{count} is positive, or a right shift dropping bits\n"
	    "when @var{count} is negative.  This is an ``arithmetic'' shift.\n"
	    "\n"
	    "@lisp\n"
	    "(number->string (ash #b1 3) 2)     @result{} \"1000\"\n"
	    "(number->string (ash #b1010 -1) 2) @result{} \"101\"\n"
	    "\n"
	    ";; -23 is bits ...11101001, -6 is bits ...111010\n"
	    "(ash -23 -2) @result{} -6\n"
	    "@end lisp")
#define FUNC_NAME s_scm_ash
{
  if (SCM_I_INUMP (n) || SCM_BIGP (n))
    {
      long bits_to_shift = scm_to_long (count);

      if (bits_to_shift > 0)
        return left_shift_exact_integer (n, bits_to_shift);
      else if (SCM_LIKELY (bits_to_shift < 0))
        return floor_right_shift_exact_integer (n, -bits_to_shift);
      else
        return n;
    }
  else
    SCM_WRONG_TYPE_ARG (SCM_ARG1, n);
}
#undef FUNC_NAME

SCM_DEFINE (scm_round_ash, "round-ash", 2, 0, 0,
            (SCM n, SCM count),
	    "Return @math{round(@var{n} * 2^@var{count})}.\n"
	    "@var{n} and @var{count} must be exact integers.\n"
	    "\n"
	    "With @var{n} viewed as an infinite-precision twos-complement\n"
	    "integer, @code{round-ash} means a left shift introducing zero\n"
	    "bits when @var{count} is positive, or a right shift rounding\n"
	    "to the nearest integer (with ties going to the nearest even\n"
	    "integer) when @var{count} is negative.  This is a rounded\n"
	    "``arithmetic'' shift.\n"
	    "\n"
	    "@lisp\n"
	    "(number->string (round-ash #b1 3) 2)     @result{} \"1000\"\n"
	    "(number->string (round-ash #b1010 -1) 2) @result{} \"101\"\n"
	    "(number->string (round-ash #b1010 -2) 2) @result{} \"10\"\n"
	    "(number->string (round-ash #b1011 -2) 2) @result{} \"11\"\n"
	    "(number->string (round-ash #b1101 -2) 2) @result{} \"11\"\n"
	    "(number->string (round-ash #b1110 -2) 2) @result{} \"100\"\n"
	    "@end lisp")
#define FUNC_NAME s_scm_round_ash
{
  if (SCM_I_INUMP (n) || SCM_BIGP (n))
    {
      long bits_to_shift = scm_to_long (count);

      if (bits_to_shift > 0)
        return left_shift_exact_integer (n, bits_to_shift);
      else if (SCM_LIKELY (bits_to_shift < 0))
        return round_right_shift_exact_integer (n, -bits_to_shift);
      else
        return n;
    }
  else
    SCM_WRONG_TYPE_ARG (SCM_ARG1, n);
}
#undef FUNC_NAME


SCM_DEFINE (scm_bit_extract, "bit-extract", 3, 0, 0,
            (SCM n, SCM start, SCM end),
	    "Return the integer composed of the @var{start} (inclusive)\n"
	    "through @var{end} (exclusive) bits of @var{n}.  The\n"
	    "@var{start}th bit becomes the 0-th bit in the result.\n"
	    "\n"
	    "@lisp\n"
	    "(number->string (bit-extract #b1101101010 0 4) 2)\n"
	    "   @result{} \"1010\"\n"
	    "(number->string (bit-extract #b1101101010 4 9) 2)\n"
	    "   @result{} \"10110\"\n"
	    "@end lisp")
#define FUNC_NAME s_scm_bit_extract
{
  unsigned long int istart, iend, bits;
  istart = scm_to_ulong (start);
  iend = scm_to_ulong (end);
  SCM_ASSERT_RANGE (3, end, (iend >= istart));

  /* how many bits to keep */
  bits = iend - istart;

  if (SCM_I_INUMP (n))
    {
      scm_t_inum in = SCM_I_INUM (n);

      /* When istart>=SCM_I_FIXNUM_BIT we can just limit the shift to
         SCM_I_FIXNUM_BIT-1 to get either 0 or -1 per the sign of "in". */
      in = SCM_SRS (in, min (istart, SCM_I_FIXNUM_BIT-1));

      if (in < 0 && bits >= SCM_I_FIXNUM_BIT)
	{
	  /* Since we emulate two's complement encoded numbers, this
	   * special case requires us to produce a result that has
	   * more bits than can be stored in a fixnum.
	   */
          SCM result = scm_i_inum2big (in);
          mpz_fdiv_r_2exp (SCM_I_BIG_MPZ (result), SCM_I_BIG_MPZ (result),
                           bits);
          return result;
	}

      /* mask down to requisite bits */
      bits = min (bits, SCM_I_FIXNUM_BIT);
      return SCM_I_MAKINUM (in & ((1L << bits) - 1));
    }
  else if (SCM_BIGP (n))
    {
      SCM result;
      if (bits == 1)
        {
          result = SCM_I_MAKINUM (mpz_tstbit (SCM_I_BIG_MPZ (n), istart));
        }
      else
        {
          /* ENHANCE-ME: It'd be nice not to allocate a new bignum when
             bits<SCM_I_FIXNUM_BIT.  Would want some help from GMP to get
             such bits into a ulong.  */
          result = scm_i_mkbig ();
          mpz_fdiv_q_2exp (SCM_I_BIG_MPZ(result), SCM_I_BIG_MPZ(n), istart);
          mpz_fdiv_r_2exp (SCM_I_BIG_MPZ(result), SCM_I_BIG_MPZ(result), bits);
          result = scm_i_normbig (result);
        }
      scm_remember_upto_here_1 (n);
      return result;
    }
  else
    SCM_WRONG_TYPE_ARG (SCM_ARG1, n);
}
#undef FUNC_NAME


static const char scm_logtab[] = {
  0, 1, 1, 2, 1, 2, 2, 3, 1, 2, 2, 3, 2, 3, 3, 4
};

SCM_DEFINE (scm_logcount, "logcount", 1, 0, 0,
            (SCM n),
	    "Return the number of bits in integer @var{n}.  If integer is\n"
	    "positive, the 1-bits in its binary representation are counted.\n"
	    "If negative, the 0-bits in its two's-complement binary\n"
	    "representation are counted.  If 0, 0 is returned.\n"
	    "\n"
	    "@lisp\n"
	    "(logcount #b10101010)\n"
	    "   @result{} 4\n"
	    "(logcount 0)\n"
	    "   @result{} 0\n"
	    "(logcount -2)\n"
	    "   @result{} 1\n"
	    "@end lisp")
#define FUNC_NAME s_scm_logcount
{
  if (SCM_I_INUMP (n))
    {
      unsigned long c = 0;
      scm_t_inum nn = SCM_I_INUM (n);
      if (nn < 0)
        nn = -1 - nn;
      while (nn)
        {
          c += scm_logtab[15 & nn];
          nn >>= 4;
        }
      return SCM_I_MAKINUM (c);
    }
  else if (SCM_BIGP (n))
    {
      unsigned long count;
      if (mpz_sgn (SCM_I_BIG_MPZ (n)) >= 0)
        count = mpz_popcount (SCM_I_BIG_MPZ (n));
      else
        count = mpz_hamdist (SCM_I_BIG_MPZ (n), z_negative_one);
      scm_remember_upto_here_1 (n);
      return SCM_I_MAKINUM (count);
    }
  else
    SCM_WRONG_TYPE_ARG (SCM_ARG1, n);
}
#undef FUNC_NAME


static const char scm_ilentab[] = {
  0, 1, 2, 2, 3, 3, 3, 3, 4, 4, 4, 4, 4, 4, 4, 4
};


SCM_DEFINE (scm_integer_length, "integer-length", 1, 0, 0,
            (SCM n),
	    "Return the number of bits necessary to represent @var{n}.\n"
	    "\n"
	    "@lisp\n"
	    "(integer-length #b10101010)\n"
	    "   @result{} 8\n"
	    "(integer-length 0)\n"
	    "   @result{} 0\n"
	    "(integer-length #b1111)\n"
	    "   @result{} 4\n"
	    "@end lisp")
#define FUNC_NAME s_scm_integer_length
{
  if (SCM_I_INUMP (n))
    {
      unsigned long c = 0;
      unsigned int l = 4;
      scm_t_inum nn = SCM_I_INUM (n);
      if (nn < 0)
	nn = -1 - nn;
      while (nn)
	{
	  c += 4;
	  l = scm_ilentab [15 & nn];
	  nn >>= 4;
	}
      return SCM_I_MAKINUM (c - 4 + l);
    }
  else if (SCM_BIGP (n))
    {
      /* mpz_sizeinbase looks at the absolute value of negatives, whereas we
	 want a ones-complement.  If n is ...111100..00 then mpz_sizeinbase is
	 1 too big, so check for that and adjust.  */
      size_t size = mpz_sizeinbase (SCM_I_BIG_MPZ (n), 2);
      if (mpz_sgn (SCM_I_BIG_MPZ (n)) < 0
	  && mpz_scan0 (SCM_I_BIG_MPZ (n),  /* no 0 bits above the lowest 1 */
			mpz_scan1 (SCM_I_BIG_MPZ (n), 0)) == ULONG_MAX)
	size--;
      scm_remember_upto_here_1 (n);
      return SCM_I_MAKINUM (size);
    }
  else
    SCM_WRONG_TYPE_ARG (SCM_ARG1, n);
}
#undef FUNC_NAME

/*** NUMBERS -> STRINGS ***/
#define SCM_MAX_DBL_RADIX 36

/* use this array as a way to generate a single digit */
static const char number_chars[] = "0123456789abcdefghijklmnopqrstuvwxyz";

static mpz_t dbl_minimum_normal_mantissa;

static size_t
idbl2str (double dbl, char *a, int radix)
{
  int ch = 0;

  if (radix < 2 || radix > SCM_MAX_DBL_RADIX)
    /* revert to existing behavior */
    radix = 10;

  if (isinf (dbl))
    {
      strcpy (a, (dbl > 0.0) ? "+inf.0" : "-inf.0");
      return 6;
    }
  else if (dbl > 0.0)
    ;
  else if (dbl < 0.0)
    {
      dbl = -dbl;
      a[ch++] = '-';
    }
  else if (dbl == 0.0)
    {
      if (!double_is_non_negative_zero (dbl))
        a[ch++] = '-';
      strcpy (a + ch, "0.0");
      return ch + 3;
    }
  else if (isnan (dbl))
    {
      strcpy (a, "+nan.0");
      return 6;
    }

  /* Algorithm taken from "Printing Floating-Point Numbers Quickly and
     Accurately" by Robert G. Burger and R. Kent Dybvig */
  {
    int e, k;
    mpz_t f, r, s, mplus, mminus, hi, digit;
    int f_is_even, f_is_odd;
    int expon;
    int show_exp = 0;

    mpz_inits (f, r, s, mplus, mminus, hi, digit, NULL);
    mpz_set_d (f, ldexp (frexp (dbl, &e), DBL_MANT_DIG));
    if (e < DBL_MIN_EXP)
      {
        mpz_tdiv_q_2exp (f, f, DBL_MIN_EXP - e);
        e = DBL_MIN_EXP;
      }
    e -= DBL_MANT_DIG;

    f_is_even = !mpz_odd_p (f);
    f_is_odd = !f_is_even;

    /* Initialize r, s, mplus, and mminus according
       to Table 1 from the paper. */
    if (e < 0)
      {
        mpz_set_ui (mminus, 1);
        if (mpz_cmp (f, dbl_minimum_normal_mantissa) != 0
            || e == DBL_MIN_EXP - DBL_MANT_DIG)
          {
            mpz_set_ui (mplus, 1);
            mpz_mul_2exp (r, f, 1);
            mpz_mul_2exp (s, mminus, 1 - e);
          }
        else
          {
            mpz_set_ui (mplus, 2);
            mpz_mul_2exp (r, f, 2);
            mpz_mul_2exp (s, mminus, 2 - e);
          }
      }
    else
      {
        mpz_set_ui (mminus, 1);
        mpz_mul_2exp (mminus, mminus, e);
        if (mpz_cmp (f, dbl_minimum_normal_mantissa) != 0)
          {
            mpz_set (mplus, mminus);
            mpz_mul_2exp (r, f, 1 + e);
            mpz_set_ui (s, 2);
          }
        else
          {
            mpz_mul_2exp (mplus, mminus, 1);
            mpz_mul_2exp (r, f, 2 + e);
            mpz_set_ui (s, 4);
          }
      }

    /* Find the smallest k such that:
         (r + mplus) / s <  radix^k  (if f is even)
         (r + mplus) / s <= radix^k  (if f is odd) */
    {
      /* IMPROVE-ME: Make an initial guess to speed this up */
      mpz_add (hi, r, mplus);
      k = 0;
      while (mpz_cmp (hi, s) >= f_is_odd)
        {
          mpz_mul_ui (s, s, radix);
          k++;
        }
      if (k == 0)
        {
          mpz_mul_ui (hi, hi, radix);
          while (mpz_cmp (hi, s) < f_is_odd)
            {
              mpz_mul_ui (r, r, radix);
              mpz_mul_ui (mplus, mplus, radix);
              mpz_mul_ui (mminus, mminus, radix);
              mpz_mul_ui (hi, hi, radix);
              k--;
            }
        }
    }

    expon = k - 1;
    if (k <= 0)
      {
        if (k <= -3)
          {
            /* Use scientific notation */
            show_exp = 1;
            k = 1;
          }
        else
          {
            int i;

            /* Print leading zeroes */
            a[ch++] = '0';
            a[ch++] = '.';
            for (i = 0; i > k; i--)
              a[ch++] = '0';
          }
      }

    for (;;)
      {
        int end_1_p, end_2_p;
        int d;

        mpz_mul_ui (mplus, mplus, radix);
        mpz_mul_ui (mminus, mminus, radix);
        mpz_mul_ui (r, r, radix);
        mpz_fdiv_qr (digit, r, r, s);
        d = mpz_get_ui (digit);

        mpz_add (hi, r, mplus);
        end_1_p = (mpz_cmp (r, mminus) < f_is_even);
        end_2_p = (mpz_cmp (s, hi) < f_is_even);
        if (end_1_p || end_2_p)
          {
            mpz_mul_2exp (r, r, 1);
            if (!end_2_p)
              ;
            else if (!end_1_p)
              d++;
            else if (mpz_cmp (r, s) >= !(d & 1))
              d++;
            a[ch++] = number_chars[d];
            if (--k == 0)
              a[ch++] = '.';
            break;
          }
        else
          {
            a[ch++] = number_chars[d];
            if (--k == 0)
              a[ch++] = '.';
          }
      }

    if (k > 0)
      {
        if (expon >= 7 && k >= 4 && expon >= k)
          {
            /* Here we would have to print more than three zeroes
               followed by a decimal point and another zero.  It
               makes more sense to use scientific notation. */

            /* Adjust k to what it would have been if we had chosen
               scientific notation from the beginning. */
            k -= expon;

            /* k will now be <= 0, with magnitude equal to the number of
               digits that we printed which should now be put after the
               decimal point. */

            /* Insert a decimal point */
            memmove (a + ch + k + 1, a + ch + k, -k);
            a[ch + k] = '.';
            ch++;

            show_exp = 1;
          }
        else
          {
            for (; k > 0; k--)
              a[ch++] = '0';
            a[ch++] = '.';
          }
      }

    if (k == 0)
      a[ch++] = '0';

    if (show_exp)
      {
        a[ch++] = 'e';
        ch += scm_iint2str (expon, radix, a + ch);
      }

    mpz_clears (f, r, s, mplus, mminus, hi, digit, NULL);
  }
  return ch;
}


static size_t
icmplx2str (double real, double imag, char *str, int radix)
{
  size_t i;
  double sgn;
  
  i = idbl2str (real, str, radix);
#ifdef HAVE_COPYSIGN
  sgn = copysign (1.0, imag);
#else
  sgn = imag;
#endif
  /* Don't output a '+' for negative numbers or for Inf and
     NaN.  They will provide their own sign. */
  if (sgn >= 0 && DOUBLE_IS_FINITE (imag))
    str[i++] = '+';
  i += idbl2str (imag, &str[i], radix);
  str[i++] = 'i';
  return i;
}

static size_t
iflo2str (SCM flt, char *str, int radix)
{
  size_t i;
  if (SCM_REALP (flt))
    i = idbl2str (SCM_REAL_VALUE (flt), str, radix);
  else
    i = icmplx2str (SCM_COMPLEX_REAL (flt), SCM_COMPLEX_IMAG (flt),
		    str, radix);
  return i;
}

/* convert a scm_t_intmax to a string (unterminated).  returns the number of
   characters in the result. 
   rad is output base
   p is destination: worst case (base 2) is SCM_INTBUFLEN  */
size_t
scm_iint2str (scm_t_intmax num, int rad, char *p)
{
  if (num < 0)
    {
      *p++ = '-';
      return scm_iuint2str (-num, rad, p) + 1;
    }
  else
    return scm_iuint2str (num, rad, p);
}

/* convert a scm_t_intmax to a string (unterminated).  returns the number of
   characters in the result. 
   rad is output base
   p is destination: worst case (base 2) is SCM_INTBUFLEN  */
size_t
scm_iuint2str (scm_t_uintmax num, int rad, char *p)
{
  size_t j = 1;
  size_t i;
  scm_t_uintmax n = num;

  if (rad < 2 || rad > 36)
    scm_out_of_range ("scm_iuint2str", scm_from_int (rad));

  for (n /= rad; n > 0; n /= rad)
    j++;

  i = j;
  n = num;
  while (i--)
    {
      int d = n % rad;

      n /= rad;
      p[i] = number_chars[d];
    }
  return j;
}

SCM_DEFINE (scm_number_to_string, "number->string", 1, 1, 0,
            (SCM n, SCM radix),
	    "Return a string holding the external representation of the\n"
	    "number @var{n} in the given @var{radix}.  If @var{n} is\n"
	    "inexact, a radix of 10 will be used.")
#define FUNC_NAME s_scm_number_to_string
{
  int base;

  if (SCM_UNBNDP (radix))
    base = 10;
  else
    base = scm_to_signed_integer (radix, 2, 36);

  if (SCM_I_INUMP (n))
    {
      char num_buf [SCM_INTBUFLEN];
      size_t length = scm_iint2str (SCM_I_INUM (n), base, num_buf);
      return scm_from_locale_stringn (num_buf, length);
    }
  else if (SCM_BIGP (n))
    {
      char *str = mpz_get_str (NULL, base, SCM_I_BIG_MPZ (n));
      size_t len = strlen (str);
      void (*freefunc) (void *, size_t);
      SCM ret;
      mp_get_memory_functions (NULL, NULL, &freefunc);
      scm_remember_upto_here_1 (n);
      ret = scm_from_latin1_stringn (str, len);
      freefunc (str, len + 1);
      return ret;
    }
  else if (SCM_FRACTIONP (n))
    {
      return scm_string_append (scm_list_3 (scm_number_to_string (SCM_FRACTION_NUMERATOR (n), radix),
					    scm_from_locale_string ("/"), 
					    scm_number_to_string (SCM_FRACTION_DENOMINATOR (n), radix)));
    }
  else if (SCM_INEXACTP (n))
    {
      char num_buf [FLOBUFLEN];
      return scm_from_locale_stringn (num_buf, iflo2str (n, num_buf, base));
    }
  else
    SCM_WRONG_TYPE_ARG (1, n);
}
#undef FUNC_NAME


/* These print routines used to be stubbed here so that scm_repl.c
   wouldn't need SCM_BIGDIG conditionals (pre GMP) */

int
scm_print_real (SCM sexp, SCM port, scm_print_state *pstate SCM_UNUSED)
{
  char num_buf[FLOBUFLEN];
  scm_lfwrite_unlocked (num_buf, iflo2str (sexp, num_buf, 10), port);
  return !0;
}

void
scm_i_print_double (double val, SCM port)
{
  char num_buf[FLOBUFLEN];
  scm_lfwrite_unlocked (num_buf, idbl2str (val, num_buf, 10), port);
}

int
scm_print_complex (SCM sexp, SCM port, scm_print_state *pstate SCM_UNUSED)

{
  char num_buf[FLOBUFLEN];
  scm_lfwrite_unlocked (num_buf, iflo2str (sexp, num_buf, 10), port);
  return !0;
}

void
scm_i_print_complex (double real, double imag, SCM port)
{
  char num_buf[FLOBUFLEN];
  scm_lfwrite_unlocked (num_buf, icmplx2str (real, imag, num_buf, 10), port);
}

int
scm_i_print_fraction (SCM sexp, SCM port, scm_print_state *pstate SCM_UNUSED)
{
  SCM str;
  str = scm_number_to_string (sexp, SCM_UNDEFINED);
  scm_display (str, port);
  scm_remember_upto_here_1 (str);
  return !0;
}

int
scm_bigprint (SCM exp, SCM port, scm_print_state *pstate SCM_UNUSED)
{
  char *str = mpz_get_str (NULL, 10, SCM_I_BIG_MPZ (exp));
  size_t len = strlen (str);
  void (*freefunc) (void *, size_t);
  mp_get_memory_functions (NULL, NULL, &freefunc);
  scm_remember_upto_here_1 (exp);
  scm_lfwrite_unlocked (str, len, port);
  freefunc (str, len + 1);
  return !0;
}
/*** END nums->strs ***/


/*** STRINGS -> NUMBERS ***/

/* The following functions implement the conversion from strings to numbers.
 * The implementation somehow follows the grammar for numbers as it is given
 * in R5RS.  Thus, the functions resemble syntactic units (<ureal R>,
 * <uinteger R>, ...) that are used to build up numbers in the grammar.  Some
 * points should be noted about the implementation:
 *
 * * Each function keeps a local index variable 'idx' that points at the
 * current position within the parsed string.  The global index is only
 * updated if the function could parse the corresponding syntactic unit
 * successfully.
 *
 * * Similarly, the functions keep track of indicators of inexactness ('#',
 * '.' or exponents) using local variables ('hash_seen', 'x').
 *
 * * Sequences of digits are parsed into temporary variables holding fixnums.
 * Only if these fixnums would overflow, the result variables are updated
 * using the standard functions scm_add, scm_product, scm_divide etc.  Then,
 * the temporary variables holding the fixnums are cleared, and the process
 * starts over again.  If for example fixnums were able to store five decimal
 * digits, a number 1234567890 would be parsed in two parts 12345 and 67890,
 * and the result was computed as 12345 * 100000 + 67890.  In other words,
 * only every five digits two bignum operations were performed.
 *
 * Notes on the handling of exactness specifiers:
 *
 * When parsing non-real complex numbers, we apply exactness specifiers on
 * per-component basis, as is done in PLT Scheme.  For complex numbers
 * written in rectangular form, exactness specifiers are applied to the
 * real and imaginary parts before calling scm_make_rectangular.  For
 * complex numbers written in polar form, exactness specifiers are applied
 * to the magnitude and angle before calling scm_make_polar.
 * 
 * There are two kinds of exactness specifiers: forced and implicit.  A
 * forced exactness specifier is a "#e" or "#i" prefix at the beginning of
 * the entire number, and applies to both components of a complex number.
 * "#e" causes each component to be made exact, and "#i" causes each
 * component to be made inexact.  If no forced exactness specifier is
 * present, then the exactness of each component is determined
 * independently by the presence or absence of a decimal point or hash mark
 * within that component.  If a decimal point or hash mark is present, the
 * component is made inexact, otherwise it is made exact.
 *  
 * After the exactness specifiers have been applied to each component, they
 * are passed to either scm_make_rectangular or scm_make_polar to produce
 * the final result.  Note that this will result in a real number if the
 * imaginary part, magnitude, or angle is an exact 0.
 * 
 * For example, (string->number "#i5.0+0i") does the equivalent of:
 * 
 *   (make-rectangular (exact->inexact 5) (exact->inexact 0))
 */

enum t_exactness {NO_EXACTNESS, INEXACT, EXACT};

/* R5RS, section 7.1.1, lexical structure of numbers: <uinteger R>. */

/* Caller is responsible for checking that the return value is in range
   for the given radix, which should be <= 36. */
static unsigned int
char_decimal_value (scm_t_uint32 c)
{
  /* uc_decimal_value returns -1 on error. When cast to an unsigned int,
     that's certainly above any valid decimal, so we take advantage of
     that to elide some tests. */
  unsigned int d = (unsigned int) uc_decimal_value (c);

  /* If that failed, try extended hexadecimals, then. Only accept ascii
     hexadecimals. */
  if (d >= 10U)
    {
      c = uc_tolower (c);
      if (c >= (scm_t_uint32) 'a')
        d = c - (scm_t_uint32)'a' + 10U;
    }
  return d;
}

/* Parse the substring of MEM starting at *P_IDX for an unsigned integer
   in base RADIX.  Upon success, return the unsigned integer and update
   *P_IDX and *P_EXACTNESS accordingly.  Return #f on failure.  */
static SCM
mem2uinteger (SCM mem, unsigned int *p_idx,
	      unsigned int radix, enum t_exactness *p_exactness)
{
  unsigned int idx = *p_idx;
  unsigned int hash_seen = 0;
  scm_t_bits shift = 1;
  scm_t_bits add = 0;
  unsigned int digit_value;
  SCM result;
  char c;
  size_t len = scm_i_string_length (mem);

  if (idx == len)
    return SCM_BOOL_F;

  c = scm_i_string_ref (mem, idx);
  digit_value = char_decimal_value (c);
  if (digit_value >= radix)
    return SCM_BOOL_F;

  idx++;
  result = SCM_I_MAKINUM (digit_value);
  while (idx != len)
    {
      scm_t_wchar c = scm_i_string_ref (mem, idx);
      if (c == '#')
	{
	  hash_seen = 1;
	  digit_value = 0;
	}
      else if (hash_seen)
        break;
      else
        {
          digit_value = char_decimal_value (c);
          /* This check catches non-decimals in addition to out-of-range
             decimals.  */
          if (digit_value >= radix)
	    break;
	}

      idx++;
      if (SCM_MOST_POSITIVE_FIXNUM / radix < shift)
	{
	  result = scm_product (result, SCM_I_MAKINUM (shift));
	  if (add > 0)
	    result = scm_sum (result, SCM_I_MAKINUM (add));

	  shift = radix;
	  add = digit_value;
	}
      else
	{
	  shift = shift * radix;
	  add = add * radix + digit_value;
	}
    };

  if (shift > 1)
    result = scm_product (result, SCM_I_MAKINUM (shift));
  if (add > 0)
    result = scm_sum (result, SCM_I_MAKINUM (add));

  *p_idx = idx;
  if (hash_seen)
    *p_exactness = INEXACT;

  return result;
}


/* R5RS, section 7.1.1, lexical structure of numbers: <decimal 10>.  Only
 * covers the parts of the rules that start at a potential point.  The value
 * of the digits up to the point have been parsed by the caller and are given
 * in variable result.  The content of *p_exactness indicates, whether a hash
 * has already been seen in the digits before the point.
 */

#define DIGIT2UINT(d) (uc_numeric_value(d).numerator)

static SCM
mem2decimal_from_point (SCM result, SCM mem, 
			unsigned int *p_idx, enum t_exactness *p_exactness)
{
  unsigned int idx = *p_idx;
  enum t_exactness x = *p_exactness;
  size_t len = scm_i_string_length (mem);

  if (idx == len)
    return result;

  if (scm_i_string_ref (mem, idx) == '.')
    {
      scm_t_bits shift = 1;
      scm_t_bits add = 0;
      unsigned int digit_value;
      SCM big_shift = SCM_INUM1;

      idx++;
      while (idx != len)
	{
	  scm_t_wchar c = scm_i_string_ref (mem, idx);
	  if (uc_is_property_decimal_digit ((scm_t_uint32) c))
	    {
	      if (x == INEXACT)
		return SCM_BOOL_F;
	      else
		digit_value = DIGIT2UINT (c);
	    }
	  else if (c == '#')
	    {
	      x = INEXACT;
	      digit_value = 0;
	    }
	  else
	    break;

	  idx++;
	  if (SCM_MOST_POSITIVE_FIXNUM / 10 < shift)
	    {
	      big_shift = scm_product (big_shift, SCM_I_MAKINUM (shift));
	      result = scm_product (result, SCM_I_MAKINUM (shift));
	      if (add > 0)
		result = scm_sum (result, SCM_I_MAKINUM (add));
	      
	      shift = 10;
	      add = digit_value;
	    }
	  else
	    {
	      shift = shift * 10;
	      add = add * 10 + digit_value;
	    }
	};

      if (add > 0)
	{
	  big_shift = scm_product (big_shift, SCM_I_MAKINUM (shift));
	  result = scm_product (result, SCM_I_MAKINUM (shift));
	  result = scm_sum (result, SCM_I_MAKINUM (add));
	}

      result = scm_divide (result, big_shift);

      /* We've seen a decimal point, thus the value is implicitly inexact. */
      x = INEXACT;
    }

  if (idx != len)
    {
      int sign = 1;
      unsigned int start;
      scm_t_wchar c;
      int exponent;
      SCM e;

      /* R5RS, section 7.1.1, lexical structure of numbers: <suffix> */

      switch (scm_i_string_ref (mem, idx))
	{
	case 'd': case 'D':
	case 'e': case 'E':
	case 'f': case 'F':
	case 'l': case 'L':
	case 's': case 'S':
	  idx++;
          if (idx == len)
            return SCM_BOOL_F;

	  start = idx;
	  c = scm_i_string_ref (mem, idx);
	  if (c == '-')
	    {
	      idx++;
              if (idx == len)
                return SCM_BOOL_F;

	      sign = -1;
	      c = scm_i_string_ref (mem, idx);
	    }
	  else if (c == '+')
	    {
	      idx++;
              if (idx == len)
                return SCM_BOOL_F;

	      sign = 1;
	      c = scm_i_string_ref (mem, idx);
	    }
	  else
	    sign = 1;

	  if (!uc_is_property_decimal_digit ((scm_t_uint32) c))
	    return SCM_BOOL_F;

	  idx++;
	  exponent = DIGIT2UINT (c);
	  while (idx != len)
	    {
	      scm_t_wchar c = scm_i_string_ref (mem, idx);
	      if (uc_is_property_decimal_digit ((scm_t_uint32) c))
		{
		  idx++;
		  if (exponent <= SCM_MAXEXP)
		    exponent = exponent * 10 + DIGIT2UINT (c);
		}
	      else
		break;
	    }

	  if (exponent > ((sign == 1) ? SCM_MAXEXP : SCM_MAXEXP + DBL_DIG + 1))
	    {
	      size_t exp_len = idx - start;
	      SCM exp_string = scm_i_substring_copy (mem, start, start + exp_len);
	      SCM exp_num = scm_string_to_number (exp_string, SCM_UNDEFINED);
	      scm_out_of_range ("string->number", exp_num);
	    }

	  e = scm_integer_expt (SCM_I_MAKINUM (10), SCM_I_MAKINUM (exponent));
	  if (sign == 1)
	    result = scm_product (result, e);
	  else
	    result = scm_divide (result, e);

	  /* We've seen an exponent, thus the value is implicitly inexact. */
	  x = INEXACT;

	  break;

	default:
	  break;
	}
    }

  *p_idx = idx;
  if (x == INEXACT)
    *p_exactness = x;

  return result;
}


/* R5RS, section 7.1.1, lexical structure of numbers: <ureal R> */

static SCM
mem2ureal (SCM mem, unsigned int *p_idx,
	   unsigned int radix, enum t_exactness forced_x,
           int allow_inf_or_nan)
{
  unsigned int idx = *p_idx;
  SCM result;
  size_t len = scm_i_string_length (mem);

  /* Start off believing that the number will be exact.  This changes
     to INEXACT if we see a decimal point or a hash. */
  enum t_exactness implicit_x = EXACT;

  if (idx == len)
    return SCM_BOOL_F;

  if (allow_inf_or_nan && forced_x != EXACT && idx+5 <= len)
    switch (scm_i_string_ref (mem, idx))
      {
      case 'i': case 'I':
        switch (scm_i_string_ref (mem, idx + 1))
          {
          case 'n': case 'N':
            switch (scm_i_string_ref (mem, idx + 2))
              {
              case 'f': case 'F':
                if (scm_i_string_ref (mem, idx + 3) == '.'
                    && scm_i_string_ref (mem, idx + 4) == '0')
                  {
                    *p_idx = idx+5;
                    return scm_inf ();
                  }
              }
          }
      case 'n': case 'N':
        switch (scm_i_string_ref (mem, idx + 1))
          {
          case 'a': case 'A':
            switch (scm_i_string_ref (mem, idx + 2))
              {
              case 'n': case 'N':
                if (scm_i_string_ref (mem, idx + 3) == '.')
                  {
                    /* Cobble up the fractional part.  We might want to
                       set the NaN's mantissa from it. */
                    idx += 4;
                    if (!scm_is_eq (mem2uinteger (mem, &idx, 10, &implicit_x),
                                    SCM_INUM0))
                      {
#if SCM_ENABLE_DEPRECATED == 1
                        scm_c_issue_deprecation_warning
                          ("Non-zero suffixes to `+nan.' are deprecated.  Use `+nan.0'.");
#else
                        return SCM_BOOL_F;
#endif
                      }
          
                    *p_idx = idx;
                    return scm_nan ();
                  }
              }
          }
      }

  if (scm_i_string_ref (mem, idx) == '.')
    {
      if (radix != 10)
	return SCM_BOOL_F;
      else if (idx + 1 == len)
	return SCM_BOOL_F;
      else if (!uc_is_property_decimal_digit ((scm_t_uint32) scm_i_string_ref (mem, idx+1)))
	return SCM_BOOL_F;
      else
	result = mem2decimal_from_point (SCM_INUM0, mem,
					 p_idx, &implicit_x);
    }
  else
    {
      SCM uinteger;

      uinteger = mem2uinteger (mem, &idx, radix, &implicit_x);
      if (scm_is_false (uinteger))
	return SCM_BOOL_F;

      if (idx == len)
	result = uinteger;
      else if (scm_i_string_ref (mem, idx) == '/')
	{
	  SCM divisor;

	  idx++;
          if (idx == len)
            return SCM_BOOL_F;

	  divisor = mem2uinteger (mem, &idx, radix, &implicit_x);
	  if (scm_is_false (divisor) || scm_is_eq (divisor, SCM_INUM0))
	    return SCM_BOOL_F;

	  /* both are int/big here, I assume */
	  result = scm_i_make_ratio (uinteger, divisor);
	}
      else if (radix == 10)
	{
	  result = mem2decimal_from_point (uinteger, mem, &idx, &implicit_x);
	  if (scm_is_false (result))
	    return SCM_BOOL_F;
	}
      else
	result = uinteger;

      *p_idx = idx;
    }

  switch (forced_x)
    {
    case EXACT:
      if (SCM_INEXACTP (result))
	return scm_inexact_to_exact (result);
      else
	return result;
    case INEXACT:
      if (SCM_INEXACTP (result))
	return result;
      else
	return scm_exact_to_inexact (result);
    case NO_EXACTNESS:
      if (implicit_x == INEXACT)
	{
	  if (SCM_INEXACTP (result))
	    return result;
	  else
	    return scm_exact_to_inexact (result);
	}
      else
	return result;
    }

  /* We should never get here */
  scm_syserror ("mem2ureal");
}


/* R5RS, section 7.1.1, lexical structure of numbers: <complex R> */

static SCM
mem2complex (SCM mem, unsigned int idx,
	     unsigned int radix, enum t_exactness forced_x)
{
  scm_t_wchar c;
  int sign = 0;
  SCM ureal;
  size_t len = scm_i_string_length (mem);

  if (idx == len)
    return SCM_BOOL_F;

  c = scm_i_string_ref (mem, idx);
  if (c == '+')
    {
      idx++;
      sign = 1;
    }
  else if (c == '-')
    {
      idx++;
      sign = -1;
    }

  if (idx == len)
    return SCM_BOOL_F;

  ureal = mem2ureal (mem, &idx, radix, forced_x, sign != 0);
  if (scm_is_false (ureal))
    {
      /* input must be either +i or -i */

      if (sign == 0)
	return SCM_BOOL_F;

      if (scm_i_string_ref (mem, idx) == 'i'
	  || scm_i_string_ref (mem, idx) == 'I')
	{
	  idx++;
	  if (idx != len)
	    return SCM_BOOL_F;
	  
	  return scm_make_rectangular (SCM_INUM0, SCM_I_MAKINUM (sign));
	}
      else
	return SCM_BOOL_F;
    }
  else
    {
      if (sign == -1 && scm_is_false (scm_nan_p (ureal)))
	ureal = scm_difference (ureal, SCM_UNDEFINED);

      if (idx == len)
	return ureal;

      c = scm_i_string_ref (mem, idx);
      switch (c)
	{
	case 'i': case 'I':
	  /* either +<ureal>i or -<ureal>i */

	  idx++;
	  if (sign == 0)
	    return SCM_BOOL_F;
	  if (idx != len)
	    return SCM_BOOL_F;
	  return scm_make_rectangular (SCM_INUM0, ureal);

	case '@':
	  /* polar input: <real>@<real>. */

	  idx++;
	  if (idx == len)
	    return SCM_BOOL_F;
	  else
	    {
	      int sign;
	      SCM angle;
	      SCM result;

	      c = scm_i_string_ref (mem, idx);
	      if (c == '+')
		{
		  idx++;
                  if (idx == len)
                    return SCM_BOOL_F;
		  sign = 1;
		}
	      else if (c == '-')
		{
		  idx++;
                  if (idx == len)
                    return SCM_BOOL_F;
		  sign = -1;
		}
	      else
		sign = 0;

	      angle = mem2ureal (mem, &idx, radix, forced_x, sign != 0);
	      if (scm_is_false (angle))
		return SCM_BOOL_F;
	      if (idx != len)
		return SCM_BOOL_F;

	      if (sign == -1 && scm_is_false (scm_nan_p (ureal)))
		angle = scm_difference (angle, SCM_UNDEFINED);

	      result = scm_make_polar (ureal, angle);
	      return result;
	    }
	case '+':
	case '-':
	  /* expecting input matching <real>[+-]<ureal>?i */

	  idx++;
	  if (idx == len)
	    return SCM_BOOL_F;
	  else
	    {
	      int sign = (c == '+') ? 1 : -1;
	      SCM imag = mem2ureal (mem, &idx, radix, forced_x, sign != 0);

	      if (scm_is_false (imag))
		imag = SCM_I_MAKINUM (sign);
	      else if (sign == -1 && scm_is_false (scm_nan_p (imag)))
		imag = scm_difference (imag, SCM_UNDEFINED);

	      if (idx == len)
		return SCM_BOOL_F;
	      if (scm_i_string_ref (mem, idx) != 'i'
		  && scm_i_string_ref (mem, idx) != 'I')
		return SCM_BOOL_F;

	      idx++;
	      if (idx != len)
		return SCM_BOOL_F;

	      return scm_make_rectangular (ureal, imag);
	    }
	default:
	  return SCM_BOOL_F;
	}
    }
}


/* R5RS, section 7.1.1, lexical structure of numbers: <number> */

enum t_radix {NO_RADIX=0, DUAL=2, OCT=8, DEC=10, HEX=16};

SCM
scm_i_string_to_number (SCM mem, unsigned int default_radix)
{
  unsigned int idx = 0;
  unsigned int radix = NO_RADIX;
  enum t_exactness forced_x = NO_EXACTNESS;
  size_t len = scm_i_string_length (mem);

  /* R5RS, section 7.1.1, lexical structure of numbers: <prefix R> */
  while (idx + 2 < len && scm_i_string_ref (mem, idx) == '#')
    {
      switch (scm_i_string_ref (mem, idx + 1))
	{
	case 'b': case 'B':
	  if (radix != NO_RADIX)
	    return SCM_BOOL_F;
	  radix = DUAL;
	  break;
	case 'd': case 'D':
	  if (radix != NO_RADIX)
	    return SCM_BOOL_F;
	  radix = DEC;
	  break;
	case 'i': case 'I':
	  if (forced_x != NO_EXACTNESS)
	    return SCM_BOOL_F;
	  forced_x = INEXACT;
	  break;
	case 'e': case 'E':
	  if (forced_x != NO_EXACTNESS)
	    return SCM_BOOL_F;
	  forced_x = EXACT;
	  break;
	case 'o': case 'O':
	  if (radix != NO_RADIX)
	    return SCM_BOOL_F;
	  radix = OCT;
	  break;
	case 'x': case 'X':
	  if (radix != NO_RADIX)
	    return SCM_BOOL_F;
	  radix = HEX;
	  break;
	default:
	  return SCM_BOOL_F;
	}
      idx += 2;
    }

  /* R5RS, section 7.1.1, lexical structure of numbers: <complex R> */
  if (radix == NO_RADIX)
    radix = default_radix;

  return mem2complex (mem, idx, radix, forced_x);
}

SCM
scm_c_locale_stringn_to_number (const char* mem, size_t len,
				unsigned int default_radix)
{
  SCM str = scm_from_locale_stringn (mem, len);

  return scm_i_string_to_number (str, default_radix);
}


SCM_DEFINE (scm_string_to_number, "string->number", 1, 1, 0,
            (SCM string, SCM radix),
	    "Return a number of the maximally precise representation\n"
	    "expressed by the given @var{string}. @var{radix} must be an\n"
	    "exact integer, either 2, 8, 10, or 16. If supplied, @var{radix}\n"
	    "is a default radix that may be overridden by an explicit radix\n"
	    "prefix in @var{string} (e.g. \"#o177\"). If @var{radix} is not\n"
	    "supplied, then the default radix is 10. If string is not a\n"
	    "syntactically valid notation for a number, then\n"
	    "@code{string->number} returns @code{#f}.") 
#define FUNC_NAME s_scm_string_to_number
{
  SCM answer;
  unsigned int base;
  SCM_VALIDATE_STRING (1, string);

  if (SCM_UNBNDP (radix))
    base = 10;
  else
    base = scm_to_unsigned_integer (radix, 2, INT_MAX);

  answer = scm_i_string_to_number (string, base);
  scm_remember_upto_here_1 (string);
  return answer;
}
#undef FUNC_NAME


/*** END strs->nums ***/


SCM_DEFINE (scm_number_p, "number?", 1, 0, 0, 
            (SCM x),
	    "Return @code{#t} if @var{x} is a number, @code{#f}\n"
	    "otherwise.")
#define FUNC_NAME s_scm_number_p
{
  return scm_from_bool (SCM_NUMBERP (x));
}
#undef FUNC_NAME

SCM_DEFINE (scm_complex_p, "complex?", 1, 0, 0, 
            (SCM x),
	    "Return @code{#t} if @var{x} is a complex number, @code{#f}\n"
	    "otherwise.  Note that the sets of real, rational and integer\n"
	    "values form subsets of the set of complex numbers, i. e. the\n"
	    "predicate will also be fulfilled if @var{x} is a real,\n"
	    "rational or integer number.")
#define FUNC_NAME s_scm_complex_p
{
  /* all numbers are complex. */
  return scm_number_p (x);
}
#undef FUNC_NAME

SCM_DEFINE (scm_real_p, "real?", 1, 0, 0, 
            (SCM x),
	    "Return @code{#t} if @var{x} is a real number, @code{#f}\n"
	    "otherwise.  Note that the set of integer values forms a subset of\n"
	    "the set of real numbers, i. e. the predicate will also be\n"
	    "fulfilled if @var{x} is an integer number.")
#define FUNC_NAME s_scm_real_p
{
  return scm_from_bool
    (SCM_I_INUMP (x) || SCM_REALP (x) || SCM_BIGP (x) || SCM_FRACTIONP (x));
}
#undef FUNC_NAME

SCM_DEFINE (scm_rational_p, "rational?", 1, 0, 0, 
            (SCM x),
	    "Return @code{#t} if @var{x} is a rational number, @code{#f}\n"
	    "otherwise.  Note that the set of integer values forms a subset of\n"
	    "the set of rational numbers, i. e. the predicate will also be\n"
	    "fulfilled if @var{x} is an integer number.")
#define FUNC_NAME s_scm_rational_p
{
  if (SCM_I_INUMP (x) || SCM_BIGP (x) || SCM_FRACTIONP (x))
    return SCM_BOOL_T;
  else if (SCM_REALP (x))
    /* due to their limited precision, finite floating point numbers are
       rational as well. (finite means neither infinity nor a NaN) */
    return scm_from_bool (DOUBLE_IS_FINITE (SCM_REAL_VALUE (x)));
  else
    return SCM_BOOL_F;
}
#undef FUNC_NAME

SCM_DEFINE (scm_integer_p, "integer?", 1, 0, 0, 
            (SCM x),
	    "Return @code{#t} if @var{x} is an integer number, @code{#f}\n"
	    "else.")
#define FUNC_NAME s_scm_integer_p
{
  if (SCM_I_INUMP (x) || SCM_BIGP (x))
    return SCM_BOOL_T;
  else if (SCM_REALP (x))
    {
      double val = SCM_REAL_VALUE (x);
      return scm_from_bool (!isinf (val) && (val == floor (val)));
    }
  else
    return SCM_BOOL_F;
}
#undef FUNC_NAME


SCM scm_i_num_eq_p (SCM, SCM, SCM);
SCM_PRIMITIVE_GENERIC (scm_i_num_eq_p, "=", 0, 2, 1,
                       (SCM x, SCM y, SCM rest),
                       "Return @code{#t} if all parameters are numerically equal.")
#define FUNC_NAME s_scm_i_num_eq_p
{
  if (SCM_UNBNDP (x) || SCM_UNBNDP (y))
    return SCM_BOOL_T;
  while (!scm_is_null (rest))
    {
      if (scm_is_false (scm_num_eq_p (x, y)))
        return SCM_BOOL_F;
      x = y;
      y = scm_car (rest);
      rest = scm_cdr (rest);
    }
  return scm_num_eq_p (x, y);
}
#undef FUNC_NAME
SCM
scm_num_eq_p (SCM x, SCM y)
{
 again:
  if (SCM_I_INUMP (x))
    {
      scm_t_signed_bits xx = SCM_I_INUM (x);
      if (SCM_I_INUMP (y))
	{
	  scm_t_signed_bits yy = SCM_I_INUM (y);
	  return scm_from_bool (xx == yy);
	}
      else if (SCM_BIGP (y))
	return SCM_BOOL_F;
      else if (SCM_REALP (y))
        {
          /* On a 32-bit system an inum fits a double, we can cast the inum
             to a double and compare.

             But on a 64-bit system an inum is bigger than a double and
             casting it to a double (call that dxx) will round.
             Although dxx will not in general be equal to xx, dxx will
             always be an integer and within a factor of 2 of xx, so if
             dxx==yy, we know that yy is an integer and fits in
             scm_t_signed_bits.  So we cast yy to scm_t_signed_bits and
             compare with plain xx.

             An alternative (for any size system actually) would be to check
             yy is an integer (with floor) and is in range of an inum
             (compare against appropriate powers of 2) then test
             xx==(scm_t_signed_bits)yy.  It's just a matter of which
             casts/comparisons might be fastest or easiest for the cpu.  */

          double yy = SCM_REAL_VALUE (y);
          return scm_from_bool ((double) xx == yy
				&& (DBL_MANT_DIG >= SCM_I_FIXNUM_BIT-1
				    || xx == (scm_t_signed_bits) yy));
        }
      else if (SCM_COMPLEXP (y))
        {
          /* see comments with inum/real above */
          double ry = SCM_COMPLEX_REAL (y);
          return scm_from_bool ((double) xx == ry
                                && 0.0 == SCM_COMPLEX_IMAG (y)
                                && (DBL_MANT_DIG >= SCM_I_FIXNUM_BIT-1
                                    || xx == (scm_t_signed_bits) ry));
        }
      else if (SCM_FRACTIONP (y))
	return SCM_BOOL_F;
      else
	return scm_wta_dispatch_2 (g_scm_i_num_eq_p, x, y, SCM_ARGn,
                                   s_scm_i_num_eq_p);
    }
  else if (SCM_BIGP (x))
    {
      if (SCM_I_INUMP (y))
	return SCM_BOOL_F;
      else if (SCM_BIGP (y))
	{
	  int cmp = mpz_cmp (SCM_I_BIG_MPZ (x), SCM_I_BIG_MPZ (y));
	  scm_remember_upto_here_2 (x, y);
	  return scm_from_bool (0 == cmp);
	}
      else if (SCM_REALP (y))
	{
	  int cmp;
	  if (isnan (SCM_REAL_VALUE (y)))
	    return SCM_BOOL_F;
	  cmp = xmpz_cmp_d (SCM_I_BIG_MPZ (x), SCM_REAL_VALUE (y));
	  scm_remember_upto_here_1 (x);
	  return scm_from_bool (0 == cmp);
	}
      else if (SCM_COMPLEXP (y))
	{
	  int cmp;
	  if (0.0 != SCM_COMPLEX_IMAG (y))
	    return SCM_BOOL_F;
	  if (isnan (SCM_COMPLEX_REAL (y)))
	    return SCM_BOOL_F;
	  cmp = xmpz_cmp_d (SCM_I_BIG_MPZ (x), SCM_COMPLEX_REAL (y));
	  scm_remember_upto_here_1 (x);
	  return scm_from_bool (0 == cmp);
	}
      else if (SCM_FRACTIONP (y))
	return SCM_BOOL_F;
      else
	return scm_wta_dispatch_2 (g_scm_i_num_eq_p, x, y, SCM_ARGn,
                                   s_scm_i_num_eq_p);
    }
  else if (SCM_REALP (x))
    {
      double xx = SCM_REAL_VALUE (x);
      if (SCM_I_INUMP (y))
        {
          /* see comments with inum/real above */
          scm_t_signed_bits yy = SCM_I_INUM (y);
          return scm_from_bool (xx == (double) yy
				&& (DBL_MANT_DIG >= SCM_I_FIXNUM_BIT-1
				    || (scm_t_signed_bits) xx == yy));
        }
      else if (SCM_BIGP (y))
	{
	  int cmp;
	  if (isnan (xx))
	    return SCM_BOOL_F;
	  cmp = xmpz_cmp_d (SCM_I_BIG_MPZ (y), xx);
	  scm_remember_upto_here_1 (y);
	  return scm_from_bool (0 == cmp);
	}
      else if (SCM_REALP (y))
	return scm_from_bool (xx == SCM_REAL_VALUE (y));
      else if (SCM_COMPLEXP (y))
	return scm_from_bool ((xx == SCM_COMPLEX_REAL (y))
                              && (0.0 == SCM_COMPLEX_IMAG (y)));
      else if (SCM_FRACTIONP (y))
        {
          if (isnan (xx) || isinf (xx))
            return SCM_BOOL_F;
          x = scm_inexact_to_exact (x);  /* with x as frac or int */
          goto again;
        }
      else
	return scm_wta_dispatch_2 (g_scm_i_num_eq_p, x, y, SCM_ARGn,
                                   s_scm_i_num_eq_p);
    }
  else if (SCM_COMPLEXP (x))
    {
      if (SCM_I_INUMP (y))
        {
          /* see comments with inum/real above */
          double rx = SCM_COMPLEX_REAL (x);
          scm_t_signed_bits yy = SCM_I_INUM (y);
          return scm_from_bool (rx == (double) yy
                                && 0.0 == SCM_COMPLEX_IMAG (x)
                                && (DBL_MANT_DIG >= SCM_I_FIXNUM_BIT-1
                                    || (scm_t_signed_bits) rx == yy));
        }
      else if (SCM_BIGP (y))
	{
	  int cmp;
	  if (0.0 != SCM_COMPLEX_IMAG (x))
	    return SCM_BOOL_F;
	  if (isnan (SCM_COMPLEX_REAL (x)))
	    return SCM_BOOL_F;
	  cmp = xmpz_cmp_d (SCM_I_BIG_MPZ (y), SCM_COMPLEX_REAL (x));
	  scm_remember_upto_here_1 (y);
	  return scm_from_bool (0 == cmp);
	}
      else if (SCM_REALP (y))
	return scm_from_bool ((SCM_COMPLEX_REAL (x) == SCM_REAL_VALUE (y))
                              && (SCM_COMPLEX_IMAG (x) == 0.0));
      else if (SCM_COMPLEXP (y))
	return scm_from_bool ((SCM_COMPLEX_REAL (x) == SCM_COMPLEX_REAL (y))
                              && (SCM_COMPLEX_IMAG (x) == SCM_COMPLEX_IMAG (y)));
      else if (SCM_FRACTIONP (y))
        {
          double  xx;
          if (SCM_COMPLEX_IMAG (x) != 0.0)
            return SCM_BOOL_F;
          xx = SCM_COMPLEX_REAL (x);
          if (isnan (xx) || isinf (xx))
            return SCM_BOOL_F;
          x = scm_inexact_to_exact (x);  /* with x as frac or int */
          goto again;
        }
      else
	return scm_wta_dispatch_2 (g_scm_i_num_eq_p, x, y, SCM_ARGn,
                                   s_scm_i_num_eq_p);
    }
  else if (SCM_FRACTIONP (x))
    {
      if (SCM_I_INUMP (y))
	return SCM_BOOL_F;
      else if (SCM_BIGP (y))
	return SCM_BOOL_F;
      else if (SCM_REALP (y))
        {
          double yy = SCM_REAL_VALUE (y);
          if (isnan (yy) || isinf (yy))
            return SCM_BOOL_F;
          y = scm_inexact_to_exact (y);  /* with y as frac or int */
          goto again;
        }
      else if (SCM_COMPLEXP (y))
        {
          double yy;
          if (SCM_COMPLEX_IMAG (y) != 0.0)
            return SCM_BOOL_F;
          yy = SCM_COMPLEX_REAL (y);
          if (isnan (yy) || isinf(yy))
            return SCM_BOOL_F;
          y = scm_inexact_to_exact (y);  /* with y as frac or int */
          goto again;
        }
      else if (SCM_FRACTIONP (y))
	return scm_i_fraction_equalp (x, y);
      else
	return scm_wta_dispatch_2 (g_scm_i_num_eq_p, x, y, SCM_ARGn,
                                   s_scm_i_num_eq_p);
    }
  else
    return scm_wta_dispatch_2 (g_scm_i_num_eq_p, x, y, SCM_ARG1,
                               s_scm_i_num_eq_p);
}


/* OPTIMIZE-ME: For int/frac and frac/frac compares, the multiplications
   done are good for inums, but for bignums an answer can almost always be
   had by just examining a few high bits of the operands, as done by GMP in
   mpq_cmp.  flonum/frac compares likewise, but with the slight complication
   of the float exponent to take into account.  */

SCM_INTERNAL SCM scm_i_num_less_p (SCM, SCM, SCM);
SCM_PRIMITIVE_GENERIC (scm_i_num_less_p, "<", 0, 2, 1,
                       (SCM x, SCM y, SCM rest),
                       "Return @code{#t} if the list of parameters is monotonically\n"
                       "increasing.")
#define FUNC_NAME s_scm_i_num_less_p
{
  if (SCM_UNBNDP (x) || SCM_UNBNDP (y))
    return SCM_BOOL_T;
  while (!scm_is_null (rest))
    {
      if (scm_is_false (scm_less_p (x, y)))
        return SCM_BOOL_F;
      x = y;
      y = scm_car (rest);
      rest = scm_cdr (rest);
    }
  return scm_less_p (x, y);
}
#undef FUNC_NAME
SCM
scm_less_p (SCM x, SCM y)
{
 again:
  if (SCM_I_INUMP (x))
    {
      scm_t_inum xx = SCM_I_INUM (x);
      if (SCM_I_INUMP (y))
	{
	  scm_t_inum yy = SCM_I_INUM (y);
	  return scm_from_bool (xx < yy);
	}
      else if (SCM_BIGP (y))
	{
	  int sgn = mpz_sgn (SCM_I_BIG_MPZ (y));
	  scm_remember_upto_here_1 (y);
	  return scm_from_bool (sgn > 0);
	}
      else if (SCM_REALP (y))
        {
          /* We can safely take the ceiling of y without changing the
             result of x<y, given that x is an integer. */
          double yy = ceil (SCM_REAL_VALUE (y));

          /* In the following comparisons, it's important that the right
             hand side always be a power of 2, so that it can be
             losslessly converted to a double even on 64-bit
             machines. */
          if (yy >= (double) (SCM_MOST_POSITIVE_FIXNUM+1))
            return SCM_BOOL_T;
          else if (!(yy > (double) SCM_MOST_NEGATIVE_FIXNUM))
            /* The condition above is carefully written to include the
               case where yy==NaN. */
            return SCM_BOOL_F;
          else
            /* yy is a finite integer that fits in an inum. */
            return scm_from_bool (xx < (scm_t_inum) yy);
        }
      else if (SCM_FRACTIONP (y))
        {
          /* "x < a/b" becomes "x*b < a" */
        int_frac:
          x = scm_product (x, SCM_FRACTION_DENOMINATOR (y));
          y = SCM_FRACTION_NUMERATOR (y);
          goto again;
        }
      else
	return scm_wta_dispatch_2 (g_scm_i_num_less_p, x, y, SCM_ARGn,
                                   s_scm_i_num_less_p);
    }
  else if (SCM_BIGP (x))
    {
      if (SCM_I_INUMP (y))
	{
	  int sgn = mpz_sgn (SCM_I_BIG_MPZ (x));
	  scm_remember_upto_here_1 (x);
	  return scm_from_bool (sgn < 0);
	}
      else if (SCM_BIGP (y))
	{
	  int cmp = mpz_cmp (SCM_I_BIG_MPZ (x), SCM_I_BIG_MPZ (y));
	  scm_remember_upto_here_2 (x, y);
	  return scm_from_bool (cmp < 0);
	}
      else if (SCM_REALP (y))
	{
	  int cmp;
	  if (isnan (SCM_REAL_VALUE (y)))
	    return SCM_BOOL_F;
	  cmp = xmpz_cmp_d (SCM_I_BIG_MPZ (x), SCM_REAL_VALUE (y));
	  scm_remember_upto_here_1 (x);
	  return scm_from_bool (cmp < 0);
	}
      else if (SCM_FRACTIONP (y))
        goto int_frac;
      else
	return scm_wta_dispatch_2 (g_scm_i_num_less_p, x, y, SCM_ARGn,
                                   s_scm_i_num_less_p);
    }
  else if (SCM_REALP (x))
    {
      if (SCM_I_INUMP (y))
        {
          /* We can safely take the floor of x without changing the
             result of x<y, given that y is an integer. */
          double xx = floor (SCM_REAL_VALUE (x));

          /* In the following comparisons, it's important that the right
             hand side always be a power of 2, so that it can be
             losslessly converted to a double even on 64-bit
             machines. */
          if (xx < (double) SCM_MOST_NEGATIVE_FIXNUM)
            return SCM_BOOL_T;
          else if (!(xx < (double) (SCM_MOST_POSITIVE_FIXNUM+1)))
            /* The condition above is carefully written to include the
               case where xx==NaN. */
            return SCM_BOOL_F;
          else
            /* xx is a finite integer that fits in an inum. */
            return scm_from_bool ((scm_t_inum) xx < SCM_I_INUM (y));
        }
      else if (SCM_BIGP (y))
	{
	  int cmp;
	  if (isnan (SCM_REAL_VALUE (x)))
	    return SCM_BOOL_F;
	  cmp = xmpz_cmp_d (SCM_I_BIG_MPZ (y), SCM_REAL_VALUE (x));
	  scm_remember_upto_here_1 (y);
	  return scm_from_bool (cmp > 0);
	}
      else if (SCM_REALP (y))
	return scm_from_bool (SCM_REAL_VALUE (x) < SCM_REAL_VALUE (y));
      else if (SCM_FRACTIONP (y))
        {
          double  xx = SCM_REAL_VALUE (x);
	  if (isnan (xx))
	    return SCM_BOOL_F;
          if (isinf (xx))
            return scm_from_bool (xx < 0.0);
          x = scm_inexact_to_exact (x);  /* with x as frac or int */
          goto again;
        }
      else
	return scm_wta_dispatch_2 (g_scm_i_num_less_p, x, y, SCM_ARGn,
                                   s_scm_i_num_less_p);
    }
  else if (SCM_FRACTIONP (x))
    {
      if (SCM_I_INUMP (y) || SCM_BIGP (y))
        {
          /* "a/b < y" becomes "a < y*b" */
          y = scm_product (y, SCM_FRACTION_DENOMINATOR (x));
          x = SCM_FRACTION_NUMERATOR (x);
          goto again;
        }
      else if (SCM_REALP (y))
        {
          double yy = SCM_REAL_VALUE (y);
          if (isnan (yy))
            return SCM_BOOL_F;
          if (isinf (yy))
            return scm_from_bool (0.0 < yy);
          y = scm_inexact_to_exact (y);  /* with y as frac or int */
          goto again;
        }
      else if (SCM_FRACTIONP (y))
        {
          /* "a/b < c/d" becomes "a*d < c*b" */
          SCM new_x = scm_product (SCM_FRACTION_NUMERATOR (x),
                                   SCM_FRACTION_DENOMINATOR (y));
          SCM new_y = scm_product (SCM_FRACTION_NUMERATOR (y),
                                   SCM_FRACTION_DENOMINATOR (x));
          x = new_x;
          y = new_y;
          goto again;
        }
      else
	return scm_wta_dispatch_2 (g_scm_i_num_less_p, x, y, SCM_ARGn,
                                   s_scm_i_num_less_p);
    }
  else
    return scm_wta_dispatch_2 (g_scm_i_num_less_p, x, y, SCM_ARG1,
                               s_scm_i_num_less_p);
}


SCM scm_i_num_gr_p (SCM, SCM, SCM);
SCM_PRIMITIVE_GENERIC (scm_i_num_gr_p, ">", 0, 2, 1,
                       (SCM x, SCM y, SCM rest),
                       "Return @code{#t} if the list of parameters is monotonically\n"
                       "decreasing.")
#define FUNC_NAME s_scm_i_num_gr_p
{
  if (SCM_UNBNDP (x) || SCM_UNBNDP (y))
    return SCM_BOOL_T;
  while (!scm_is_null (rest))
    {
      if (scm_is_false (scm_gr_p (x, y)))
        return SCM_BOOL_F;
      x = y;
      y = scm_car (rest);
      rest = scm_cdr (rest);
    }
  return scm_gr_p (x, y);
}
#undef FUNC_NAME
#define FUNC_NAME s_scm_i_num_gr_p
SCM
scm_gr_p (SCM x, SCM y)
{
  if (!SCM_NUMBERP (x))
    return scm_wta_dispatch_2 (g_scm_i_num_gr_p, x, y, SCM_ARG1, FUNC_NAME);
  else if (!SCM_NUMBERP (y))
    return scm_wta_dispatch_2 (g_scm_i_num_gr_p, x, y, SCM_ARG2, FUNC_NAME);
  else
    return scm_less_p (y, x);
}
#undef FUNC_NAME


SCM scm_i_num_leq_p (SCM, SCM, SCM);
SCM_PRIMITIVE_GENERIC (scm_i_num_leq_p, "<=", 0, 2, 1,
                       (SCM x, SCM y, SCM rest),
                       "Return @code{#t} if the list of parameters is monotonically\n"
                       "non-decreasing.")
#define FUNC_NAME s_scm_i_num_leq_p
{
  if (SCM_UNBNDP (x) || SCM_UNBNDP (y))
    return SCM_BOOL_T;
  while (!scm_is_null (rest))
    {
      if (scm_is_false (scm_leq_p (x, y)))
        return SCM_BOOL_F;
      x = y;
      y = scm_car (rest);
      rest = scm_cdr (rest);
    }
  return scm_leq_p (x, y);
}
#undef FUNC_NAME
#define FUNC_NAME s_scm_i_num_leq_p
SCM
scm_leq_p (SCM x, SCM y)
{
  if (!SCM_NUMBERP (x))
    return scm_wta_dispatch_2 (g_scm_i_num_leq_p, x, y, SCM_ARG1, FUNC_NAME);
  else if (!SCM_NUMBERP (y))
    return scm_wta_dispatch_2 (g_scm_i_num_leq_p, x, y, SCM_ARG2, FUNC_NAME);
  else if (scm_is_true (scm_nan_p (x)) || scm_is_true (scm_nan_p (y)))
    return SCM_BOOL_F;
  else
    return scm_not (scm_less_p (y, x));
}
#undef FUNC_NAME


SCM scm_i_num_geq_p (SCM, SCM, SCM);
SCM_PRIMITIVE_GENERIC (scm_i_num_geq_p, ">=", 0, 2, 1,
                       (SCM x, SCM y, SCM rest),
                       "Return @code{#t} if the list of parameters is monotonically\n"
                       "non-increasing.")
#define FUNC_NAME s_scm_i_num_geq_p
{
  if (SCM_UNBNDP (x) || SCM_UNBNDP (y))
    return SCM_BOOL_T;
  while (!scm_is_null (rest))
    {
      if (scm_is_false (scm_geq_p (x, y)))
        return SCM_BOOL_F;
      x = y;
      y = scm_car (rest);
      rest = scm_cdr (rest);
    }
  return scm_geq_p (x, y);
}
#undef FUNC_NAME
#define FUNC_NAME s_scm_i_num_geq_p
SCM
scm_geq_p (SCM x, SCM y)
{
  if (!SCM_NUMBERP (x))
    return scm_wta_dispatch_2 (g_scm_i_num_geq_p, x, y, SCM_ARG1, FUNC_NAME);
  else if (!SCM_NUMBERP (y))
    return scm_wta_dispatch_2 (g_scm_i_num_geq_p, x, y, SCM_ARG2, FUNC_NAME);
  else if (scm_is_true (scm_nan_p (x)) || scm_is_true (scm_nan_p (y)))
    return SCM_BOOL_F;
  else
    return scm_not (scm_less_p (x, y));
}
#undef FUNC_NAME


SCM_PRIMITIVE_GENERIC (scm_zero_p, "zero?", 1, 0, 0,
		       (SCM z),
	"Return @code{#t} if @var{z} is an exact or inexact number equal to\n"
	"zero.")
#define FUNC_NAME s_scm_zero_p
{
  if (SCM_I_INUMP (z))
    return scm_from_bool (scm_is_eq (z, SCM_INUM0));
  else if (SCM_BIGP (z))
    return SCM_BOOL_F;
  else if (SCM_REALP (z))
    return scm_from_bool (SCM_REAL_VALUE (z) == 0.0);
  else if (SCM_COMPLEXP (z))
    return scm_from_bool (SCM_COMPLEX_REAL (z) == 0.0
		     && SCM_COMPLEX_IMAG (z) == 0.0);
  else if (SCM_FRACTIONP (z))
    return SCM_BOOL_F;
  else
    return scm_wta_dispatch_1 (g_scm_zero_p, z, SCM_ARG1, s_scm_zero_p);
}
#undef FUNC_NAME


SCM_PRIMITIVE_GENERIC (scm_positive_p, "positive?", 1, 0, 0,
		       (SCM x),
	"Return @code{#t} if @var{x} is an exact or inexact number greater than\n"
	"zero.")
#define FUNC_NAME s_scm_positive_p
{
  if (SCM_I_INUMP (x))
    return scm_from_bool (SCM_I_INUM (x) > 0);
  else if (SCM_BIGP (x))
    {
      int sgn = mpz_sgn (SCM_I_BIG_MPZ (x));
      scm_remember_upto_here_1 (x);
      return scm_from_bool (sgn > 0);
    }
  else if (SCM_REALP (x))
    return scm_from_bool(SCM_REAL_VALUE (x) > 0.0);
  else if (SCM_FRACTIONP (x))
    return scm_positive_p (SCM_FRACTION_NUMERATOR (x));
  else
    return scm_wta_dispatch_1 (g_scm_positive_p, x, SCM_ARG1, s_scm_positive_p);
}
#undef FUNC_NAME


SCM_PRIMITIVE_GENERIC (scm_negative_p, "negative?", 1, 0, 0,
		       (SCM x),
	"Return @code{#t} if @var{x} is an exact or inexact number less than\n"
	"zero.")
#define FUNC_NAME s_scm_negative_p
{
  if (SCM_I_INUMP (x))
    return scm_from_bool (SCM_I_INUM (x) < 0);
  else if (SCM_BIGP (x))
    {
      int sgn = mpz_sgn (SCM_I_BIG_MPZ (x));
      scm_remember_upto_here_1 (x);
      return scm_from_bool (sgn < 0);
    }
  else if (SCM_REALP (x))
    return scm_from_bool(SCM_REAL_VALUE (x) < 0.0);
  else if (SCM_FRACTIONP (x))
    return scm_negative_p (SCM_FRACTION_NUMERATOR (x));
  else
    return scm_wta_dispatch_1 (g_scm_negative_p, x, SCM_ARG1, s_scm_negative_p);
}
#undef FUNC_NAME


/* scm_min and scm_max return an inexact when either argument is inexact, as
   required by r5rs.  On that basis, for exact/inexact combinations the
   exact is converted to inexact to compare and possibly return.  This is
   unlike scm_less_p above which takes some trouble to preserve all bits in
   its test, such trouble is not required for min and max.  */

SCM_PRIMITIVE_GENERIC (scm_i_max, "max", 0, 2, 1,
                       (SCM x, SCM y, SCM rest),
                       "Return the maximum of all parameter values.")
#define FUNC_NAME s_scm_i_max
{
  while (!scm_is_null (rest))
    { x = scm_max (x, y);
      y = scm_car (rest);
      rest = scm_cdr (rest);
    }
  return scm_max (x, y);
}
#undef FUNC_NAME
                       
#define s_max s_scm_i_max
#define g_max g_scm_i_max

SCM
scm_max (SCM x, SCM y)
{
  if (SCM_UNBNDP (y))
    {
      if (SCM_UNBNDP (x))
	return scm_wta_dispatch_0 (g_max, s_max);
      else if (SCM_I_INUMP(x) || SCM_BIGP(x) || SCM_REALP(x) || SCM_FRACTIONP(x))
	return x;
      else
	return scm_wta_dispatch_1 (g_max, x, SCM_ARG1, s_max);
    }
  
  if (SCM_I_INUMP (x))
    {
      scm_t_inum xx = SCM_I_INUM (x);
      if (SCM_I_INUMP (y))
	{
	  scm_t_inum yy = SCM_I_INUM (y);
	  return (xx < yy) ? y : x;
	}
      else if (SCM_BIGP (y))
	{
	  int sgn = mpz_sgn (SCM_I_BIG_MPZ (y));
	  scm_remember_upto_here_1 (y);
	  return (sgn < 0) ? x : y;
	}
      else if (SCM_REALP (y))
	{
	  double xxd = xx;
	  double yyd = SCM_REAL_VALUE (y);

	  if (xxd > yyd)
	    return scm_from_double (xxd);
	  /* If y is a NaN, then "==" is false and we return the NaN */
	  else if (SCM_LIKELY (!(xxd == yyd)))
	    return y;
	  /* Handle signed zeroes properly */
	  else if (xx == 0)
	    return flo0;
	  else
	    return y;
	}
      else if (SCM_FRACTIONP (y))
	{
        use_less:
          return (scm_is_false (scm_less_p (x, y)) ? x : y);
	}
      else
	return scm_wta_dispatch_2 (g_max, x, y, SCM_ARGn, s_max);
    }
  else if (SCM_BIGP (x))
    {
      if (SCM_I_INUMP (y))
	{
	  int sgn = mpz_sgn (SCM_I_BIG_MPZ (x));
	  scm_remember_upto_here_1 (x);
	  return (sgn < 0) ? y : x;
	}
      else if (SCM_BIGP (y))
	{
	  int cmp = mpz_cmp (SCM_I_BIG_MPZ (x), SCM_I_BIG_MPZ (y));
	  scm_remember_upto_here_2 (x, y);
	  return (cmp > 0) ? x : y;
	}
      else if (SCM_REALP (y))
	{
          /* if y==NaN then xx>yy is false, so we return the NaN y */
          double xx, yy;
        big_real:
          xx = scm_i_big2dbl (x);
          yy = SCM_REAL_VALUE (y);
	  return (xx > yy ? scm_from_double (xx) : y);
	}
      else if (SCM_FRACTIONP (y))
	{
          goto use_less;
	}
      else
	return scm_wta_dispatch_2 (g_max, x, y, SCM_ARGn, s_max);
    }
  else if (SCM_REALP (x))
    {
      if (SCM_I_INUMP (y))
	{
	  scm_t_inum yy = SCM_I_INUM (y);
	  double xxd = SCM_REAL_VALUE (x);
	  double yyd = yy;

	  if (yyd > xxd)
	    return scm_from_double (yyd);
	  /* If x is a NaN, then "==" is false and we return the NaN */
	  else if (SCM_LIKELY (!(xxd == yyd)))
	    return x;
	  /* Handle signed zeroes properly */
	  else if (yy == 0)
	    return flo0;
	  else
	    return x;
	}
      else if (SCM_BIGP (y))
	{
          SCM_SWAP (x, y);
          goto big_real;
	}
      else if (SCM_REALP (y))
	{
	  double xx = SCM_REAL_VALUE (x);
	  double yy = SCM_REAL_VALUE (y);

	  /* For purposes of max: nan > +inf.0 > everything else,
             per the R6RS errata */
	  if (xx > yy)
	    return x;
	  else if (SCM_LIKELY (xx < yy))
	    return y;
	  /* If neither (xx > yy) nor (xx < yy), then
	     either they're equal or one is a NaN */
	  else if (SCM_UNLIKELY (xx != yy))
	    return (xx != xx) ? x : y;  /* Return the NaN */
	  /* xx == yy, but handle signed zeroes properly */
	  else if (double_is_non_negative_zero (yy))
	    return y;
	  else
	    return x;
	}
      else if (SCM_FRACTIONP (y))
	{
	  double yy = scm_i_fraction2double (y);
	  double xx = SCM_REAL_VALUE (x);
	  return (xx < yy) ? scm_from_double (yy) : x;
	}
      else
	return scm_wta_dispatch_2 (g_max, x, y, SCM_ARGn, s_max);
    }
  else if (SCM_FRACTIONP (x))
    {
      if (SCM_I_INUMP (y))
	{
          goto use_less;
	}
      else if (SCM_BIGP (y))
	{
          goto use_less;
	}
      else if (SCM_REALP (y))
	{
	  double xx = scm_i_fraction2double (x);
	  /* if y==NaN then ">" is false, so we return the NaN y */
	  return (xx > SCM_REAL_VALUE (y)) ? scm_from_double (xx) : y;
	}
      else if (SCM_FRACTIONP (y))
	{
          goto use_less;
	}
      else
	return scm_wta_dispatch_2 (g_max, x, y, SCM_ARGn, s_max);
    }
  else
    return scm_wta_dispatch_2 (g_max, x, y, SCM_ARG1, s_max);
}


SCM_PRIMITIVE_GENERIC (scm_i_min, "min", 0, 2, 1,
                       (SCM x, SCM y, SCM rest),
                       "Return the minimum of all parameter values.")
#define FUNC_NAME s_scm_i_min
{
  while (!scm_is_null (rest))
    { x = scm_min (x, y);
      y = scm_car (rest);
      rest = scm_cdr (rest);
    }
  return scm_min (x, y);
}
#undef FUNC_NAME
                       
#define s_min s_scm_i_min
#define g_min g_scm_i_min

SCM
scm_min (SCM x, SCM y)
{
  if (SCM_UNBNDP (y))
    {
      if (SCM_UNBNDP (x))
	return scm_wta_dispatch_0 (g_min, s_min);
      else if (SCM_I_INUMP(x) || SCM_BIGP(x) || SCM_REALP(x) || SCM_FRACTIONP(x))
	return x;
      else
	return scm_wta_dispatch_1 (g_min, x, SCM_ARG1, s_min);
    }
  
  if (SCM_I_INUMP (x))
    {
      scm_t_inum xx = SCM_I_INUM (x);
      if (SCM_I_INUMP (y))
	{
	  scm_t_inum yy = SCM_I_INUM (y);
	  return (xx < yy) ? x : y;
	}
      else if (SCM_BIGP (y))
	{
	  int sgn = mpz_sgn (SCM_I_BIG_MPZ (y));
	  scm_remember_upto_here_1 (y);
	  return (sgn < 0) ? y : x;
	}
      else if (SCM_REALP (y))
	{
	  double z = xx;
	  /* if y==NaN then "<" is false and we return NaN */
	  return (z < SCM_REAL_VALUE (y)) ? scm_from_double (z) : y;
	}
      else if (SCM_FRACTIONP (y))
	{
        use_less:
          return (scm_is_false (scm_less_p (x, y)) ? y : x);
	}
      else
	return scm_wta_dispatch_2 (g_min, x, y, SCM_ARGn, s_min);
    }
  else if (SCM_BIGP (x))
    {
      if (SCM_I_INUMP (y))
	{
	  int sgn = mpz_sgn (SCM_I_BIG_MPZ (x));
	  scm_remember_upto_here_1 (x);
	  return (sgn < 0) ? x : y;
	}
      else if (SCM_BIGP (y))
	{
	  int cmp = mpz_cmp (SCM_I_BIG_MPZ (x), SCM_I_BIG_MPZ (y));
	  scm_remember_upto_here_2 (x, y);
	  return (cmp > 0) ? y : x;
	}
      else if (SCM_REALP (y))
	{
          /* if y==NaN then xx<yy is false, so we return the NaN y */
          double xx, yy;
        big_real:
          xx = scm_i_big2dbl (x);
          yy = SCM_REAL_VALUE (y);
	  return (xx < yy ? scm_from_double (xx) : y);
	}
      else if (SCM_FRACTIONP (y))
	{
          goto use_less;
	}
      else
	return scm_wta_dispatch_2 (g_min, x, y, SCM_ARGn, s_min);
    }
  else if (SCM_REALP (x))
    {
      if (SCM_I_INUMP (y))
	{
	  double z = SCM_I_INUM (y);
	  /* if x==NaN then "<" is false and we return NaN */
	  return (z < SCM_REAL_VALUE (x)) ? scm_from_double (z) : x;
	}
      else if (SCM_BIGP (y))
	{
          SCM_SWAP (x, y);
          goto big_real;
	}
      else if (SCM_REALP (y))
	{
	  double xx = SCM_REAL_VALUE (x);
	  double yy = SCM_REAL_VALUE (y);

	  /* For purposes of min: nan < -inf.0 < everything else,
             per the R6RS errata */
	  if (xx < yy)
	    return x;
	  else if (SCM_LIKELY (xx > yy))
	    return y;
	  /* If neither (xx < yy) nor (xx > yy), then
	     either they're equal or one is a NaN */
	  else if (SCM_UNLIKELY (xx != yy))
	    return (xx != xx) ? x : y;  /* Return the NaN */
	  /* xx == yy, but handle signed zeroes properly */
	  else if (double_is_non_negative_zero (xx))
	    return y;
	  else
	    return x;
	}
      else if (SCM_FRACTIONP (y))
	{
	  double yy = scm_i_fraction2double (y);
	  double xx = SCM_REAL_VALUE (x);
	  return (yy < xx) ? scm_from_double (yy) : x;
	}
      else
	return scm_wta_dispatch_2 (g_min, x, y, SCM_ARGn, s_min);
    }
  else if (SCM_FRACTIONP (x))
    {
      if (SCM_I_INUMP (y))
	{
          goto use_less;
	}
      else if (SCM_BIGP (y))
	{
          goto use_less;
	}
      else if (SCM_REALP (y))
	{
	  double xx = scm_i_fraction2double (x);
	  /* if y==NaN then "<" is false, so we return the NaN y */
	  return (xx < SCM_REAL_VALUE (y)) ? scm_from_double (xx) : y;
	}
      else if (SCM_FRACTIONP (y))
	{
          goto use_less;
	}
      else
	return scm_wta_dispatch_2 (g_min, x, y, SCM_ARGn, s_min);
    }
  else
    return scm_wta_dispatch_2 (g_min, x, y, SCM_ARG1, s_min);
}


SCM_PRIMITIVE_GENERIC (scm_i_sum, "+", 0, 2, 1,
                       (SCM x, SCM y, SCM rest),
                       "Return the sum of all parameter values.  Return 0 if called without\n"
                       "any parameters." )
#define FUNC_NAME s_scm_i_sum
{
  while (!scm_is_null (rest))
    { x = scm_sum (x, y);
      y = scm_car (rest);
      rest = scm_cdr (rest);
    }
  return scm_sum (x, y);
}
#undef FUNC_NAME
                       
#define s_sum s_scm_i_sum
#define g_sum g_scm_i_sum

SCM
scm_sum (SCM x, SCM y)
{
  if (SCM_UNLIKELY (SCM_UNBNDP (y)))
    {
      if (SCM_NUMBERP (x)) return x;
      if (SCM_UNBNDP (x)) return SCM_INUM0;
      return scm_wta_dispatch_1 (g_sum, x, SCM_ARG1, s_sum);
    }

  if (SCM_LIKELY (SCM_I_INUMP (x)))
    {
      if (SCM_LIKELY (SCM_I_INUMP (y)))
        {
          scm_t_inum xx = SCM_I_INUM (x);
          scm_t_inum yy = SCM_I_INUM (y);
          scm_t_inum z = xx + yy;
          return SCM_FIXABLE (z) ? SCM_I_MAKINUM (z) : scm_i_inum2big (z);
        }
      else if (SCM_BIGP (y))
        {
          SCM_SWAP (x, y);
          goto add_big_inum;
        }
      else if (SCM_REALP (y))
        {
          scm_t_inum xx = SCM_I_INUM (x);
          return scm_from_double (xx + SCM_REAL_VALUE (y));
        }
      else if (SCM_COMPLEXP (y))
        {
          scm_t_inum xx = SCM_I_INUM (x);
          return scm_c_make_rectangular (xx + SCM_COMPLEX_REAL (y),
                                   SCM_COMPLEX_IMAG (y));
        }
      else if (SCM_FRACTIONP (y))
	return scm_i_make_ratio (scm_sum (SCM_FRACTION_NUMERATOR (y), 
					scm_product (x, SCM_FRACTION_DENOMINATOR (y))),
			       SCM_FRACTION_DENOMINATOR (y));
      else
        return scm_wta_dispatch_2 (g_sum, x, y, SCM_ARGn, s_sum);
    } else if (SCM_BIGP (x))
      {
	if (SCM_I_INUMP (y))
	  {
	    scm_t_inum inum;
	    int bigsgn;
	  add_big_inum:
	    inum = SCM_I_INUM (y);      
	    if (inum == 0)
	      return x;
	    bigsgn = mpz_sgn (SCM_I_BIG_MPZ (x));
	    if (inum < 0)
	      {
		SCM result = scm_i_mkbig ();
		mpz_sub_ui (SCM_I_BIG_MPZ (result), SCM_I_BIG_MPZ (x), - inum);
		scm_remember_upto_here_1 (x);
		/* we know the result will have to be a bignum */
		if (bigsgn == -1)
		  return result;
		return scm_i_normbig (result);
	      }
	    else
	      {
		SCM result = scm_i_mkbig ();
		mpz_add_ui (SCM_I_BIG_MPZ (result), SCM_I_BIG_MPZ (x), inum);
		scm_remember_upto_here_1 (x);
		/* we know the result will have to be a bignum */
		if (bigsgn == 1)
		  return result;
		return scm_i_normbig (result);        
	      }
	  }
	else if (SCM_BIGP (y))
	  {
	    SCM result = scm_i_mkbig ();
	    int sgn_x = mpz_sgn (SCM_I_BIG_MPZ (x)); 
	    int sgn_y = mpz_sgn (SCM_I_BIG_MPZ (y)); 
	    mpz_add (SCM_I_BIG_MPZ (result),
		     SCM_I_BIG_MPZ (x),
		     SCM_I_BIG_MPZ (y));
	    scm_remember_upto_here_2 (x, y);
	    /* we know the result will have to be a bignum */
	    if (sgn_x == sgn_y)
	      return result;
	    return scm_i_normbig (result);
	  }
	else if (SCM_REALP (y))
	  {
	    double result = mpz_get_d (SCM_I_BIG_MPZ (x)) + SCM_REAL_VALUE (y);
	    scm_remember_upto_here_1 (x);
	    return scm_from_double (result);
	  }
	else if (SCM_COMPLEXP (y))
	  {
	    double real_part = (mpz_get_d (SCM_I_BIG_MPZ (x))
				+ SCM_COMPLEX_REAL (y));
	    scm_remember_upto_here_1 (x);
	    return scm_c_make_rectangular (real_part, SCM_COMPLEX_IMAG (y));
	  }
	else if (SCM_FRACTIONP (y))
	  return scm_i_make_ratio (scm_sum (SCM_FRACTION_NUMERATOR (y), 
					  scm_product (x, SCM_FRACTION_DENOMINATOR (y))),
				 SCM_FRACTION_DENOMINATOR (y));
	else
	  return scm_wta_dispatch_2 (g_sum, x, y, SCM_ARGn, s_sum);
      }
  else if (SCM_REALP (x))
    {
      if (SCM_I_INUMP (y))
	return scm_from_double (SCM_REAL_VALUE (x) + SCM_I_INUM (y));
      else if (SCM_BIGP (y))
	{
	  double result = mpz_get_d (SCM_I_BIG_MPZ (y)) + SCM_REAL_VALUE (x);
	  scm_remember_upto_here_1 (y);
	  return scm_from_double (result);
	}
      else if (SCM_REALP (y))
	return scm_from_double (SCM_REAL_VALUE (x) + SCM_REAL_VALUE (y));
      else if (SCM_COMPLEXP (y))
	return scm_c_make_rectangular (SCM_REAL_VALUE (x) + SCM_COMPLEX_REAL (y),
				 SCM_COMPLEX_IMAG (y));
      else if (SCM_FRACTIONP (y))
	return scm_from_double (SCM_REAL_VALUE (x) + scm_i_fraction2double (y));
      else
	return scm_wta_dispatch_2 (g_sum, x, y, SCM_ARGn, s_sum);
    }
  else if (SCM_COMPLEXP (x))
    {
      if (SCM_I_INUMP (y))
	return scm_c_make_rectangular (SCM_COMPLEX_REAL (x) + SCM_I_INUM (y),
				 SCM_COMPLEX_IMAG (x));
      else if (SCM_BIGP (y))
	{
	  double real_part = (mpz_get_d (SCM_I_BIG_MPZ (y))
			      + SCM_COMPLEX_REAL (x));
	  scm_remember_upto_here_1 (y);
	  return scm_c_make_rectangular (real_part, SCM_COMPLEX_IMAG (x));
	}
      else if (SCM_REALP (y))
	return scm_c_make_rectangular (SCM_COMPLEX_REAL (x) + SCM_REAL_VALUE (y),
				 SCM_COMPLEX_IMAG (x));
      else if (SCM_COMPLEXP (y))
	return scm_c_make_rectangular (SCM_COMPLEX_REAL (x) + SCM_COMPLEX_REAL (y),
				 SCM_COMPLEX_IMAG (x) + SCM_COMPLEX_IMAG (y));
      else if (SCM_FRACTIONP (y))
	return scm_c_make_rectangular (SCM_COMPLEX_REAL (x) + scm_i_fraction2double (y),
				 SCM_COMPLEX_IMAG (x));
      else
	return scm_wta_dispatch_2 (g_sum, x, y, SCM_ARGn, s_sum);
    }
  else if (SCM_FRACTIONP (x))
    {
      if (SCM_I_INUMP (y))
	return scm_i_make_ratio (scm_sum (SCM_FRACTION_NUMERATOR (x), 
					scm_product (y, SCM_FRACTION_DENOMINATOR (x))),
			       SCM_FRACTION_DENOMINATOR (x));
      else if (SCM_BIGP (y))
	return scm_i_make_ratio (scm_sum (SCM_FRACTION_NUMERATOR (x), 
					scm_product (y, SCM_FRACTION_DENOMINATOR (x))),
			       SCM_FRACTION_DENOMINATOR (x));
      else if (SCM_REALP (y))
	return scm_from_double (SCM_REAL_VALUE (y) + scm_i_fraction2double (x));
      else if (SCM_COMPLEXP (y))
	return scm_c_make_rectangular (SCM_COMPLEX_REAL (y) + scm_i_fraction2double (x),
				 SCM_COMPLEX_IMAG (y));
      else if (SCM_FRACTIONP (y))
	/* a/b + c/d = (ad + bc) / bd */
	return scm_i_make_ratio (scm_sum (scm_product (SCM_FRACTION_NUMERATOR (x), SCM_FRACTION_DENOMINATOR (y)),
					scm_product (SCM_FRACTION_NUMERATOR (y), SCM_FRACTION_DENOMINATOR (x))),
			       scm_product (SCM_FRACTION_DENOMINATOR (x), SCM_FRACTION_DENOMINATOR (y)));
      else
	return scm_wta_dispatch_2 (g_sum, x, y, SCM_ARGn, s_sum);
    }
  else
    return scm_wta_dispatch_2 (g_sum, x, y, SCM_ARG1, s_sum);
}


SCM_DEFINE (scm_oneplus, "1+", 1, 0, 0, 
            (SCM x),
	    "Return @math{@var{x}+1}.")
#define FUNC_NAME s_scm_oneplus
{
  return scm_sum (x, SCM_INUM1);
}
#undef FUNC_NAME


SCM_PRIMITIVE_GENERIC (scm_i_difference, "-", 0, 2, 1,
                       (SCM x, SCM y, SCM rest),
                       "If called with one argument @var{z1}, -@var{z1} returned. Otherwise\n"
                       "the sum of all but the first argument are subtracted from the first\n"
                       "argument.")
#define FUNC_NAME s_scm_i_difference
{
  while (!scm_is_null (rest))
    { x = scm_difference (x, y);
      y = scm_car (rest);
      rest = scm_cdr (rest);
    }
  return scm_difference (x, y);
}
#undef FUNC_NAME
                       
#define s_difference s_scm_i_difference
#define g_difference g_scm_i_difference

SCM
scm_difference (SCM x, SCM y)
#define FUNC_NAME s_difference
{
  if (SCM_UNLIKELY (SCM_UNBNDP (y)))
    {
      if (SCM_UNBNDP (x))
        return scm_wta_dispatch_0 (g_difference, s_difference);
      else 
        if (SCM_I_INUMP (x))
          {
            scm_t_inum xx = -SCM_I_INUM (x);
            if (SCM_FIXABLE (xx))
              return SCM_I_MAKINUM (xx);
            else
              return scm_i_inum2big (xx);
          }
        else if (SCM_BIGP (x))
          /* Must scm_i_normbig here because -SCM_MOST_NEGATIVE_FIXNUM is a
             bignum, but negating that gives a fixnum.  */
          return scm_i_normbig (scm_i_clonebig (x, 0));
        else if (SCM_REALP (x))
          return scm_from_double (-SCM_REAL_VALUE (x));
        else if (SCM_COMPLEXP (x))
          return scm_c_make_rectangular (-SCM_COMPLEX_REAL (x),
                                   -SCM_COMPLEX_IMAG (x));
	else if (SCM_FRACTIONP (x))
	  return scm_i_make_ratio_already_reduced
	    (scm_difference (SCM_FRACTION_NUMERATOR (x), SCM_UNDEFINED),
	     SCM_FRACTION_DENOMINATOR (x));
        else
          return scm_wta_dispatch_1 (g_difference, x, SCM_ARG1, s_difference);
    }
  
  if (SCM_LIKELY (SCM_I_INUMP (x)))
    {
      if (SCM_LIKELY (SCM_I_INUMP (y)))
	{
	  scm_t_inum xx = SCM_I_INUM (x);
	  scm_t_inum yy = SCM_I_INUM (y);
	  scm_t_inum z = xx - yy;
	  if (SCM_FIXABLE (z))
	    return SCM_I_MAKINUM (z);
	  else
	    return scm_i_inum2big (z);
	}
      else if (SCM_BIGP (y))
	{
	  /* inum-x - big-y */
	  scm_t_inum xx = SCM_I_INUM (x);

	  if (xx == 0)
	    {
	      /* Must scm_i_normbig here because -SCM_MOST_NEGATIVE_FIXNUM is a
		 bignum, but negating that gives a fixnum.  */
	      return scm_i_normbig (scm_i_clonebig (y, 0));
	    }
	  else
	    {
	      int sgn_y = mpz_sgn (SCM_I_BIG_MPZ (y));
	      SCM result = scm_i_mkbig ();

	      if (xx >= 0)
		mpz_ui_sub (SCM_I_BIG_MPZ (result), xx, SCM_I_BIG_MPZ (y));
	      else
		{
		  /* x - y == -(y + -x) */
		  mpz_add_ui (SCM_I_BIG_MPZ (result), SCM_I_BIG_MPZ (y), -xx);
		  mpz_neg (SCM_I_BIG_MPZ (result), SCM_I_BIG_MPZ (result));
		}
	      scm_remember_upto_here_1 (y);

	      if ((xx < 0 && (sgn_y > 0)) || ((xx > 0) && sgn_y < 0))
		/* we know the result will have to be a bignum */
		return result;
	      else
		return scm_i_normbig (result);
	    }
	}
      else if (SCM_REALP (y))
	{
	  scm_t_inum xx = SCM_I_INUM (x);

	  /*
	   * We need to handle x == exact 0
	   * specially because R6RS states that:
	   *   (- 0.0)     ==> -0.0  and
	   *   (- 0.0 0.0) ==>  0.0
	   * and the scheme compiler changes
	   *   (- 0.0) into (- 0 0.0)
	   * So we need to treat (- 0 0.0) like (- 0.0).
	   * At the C level, (-x) is different than (0.0 - x).
	   * (0.0 - 0.0) ==> 0.0, but (- 0.0) ==> -0.0.
	   */
	  if (xx == 0)
	    return scm_from_double (- SCM_REAL_VALUE (y));
	  else
	    return scm_from_double (xx - SCM_REAL_VALUE (y));
	}
      else if (SCM_COMPLEXP (y))
	{
	  scm_t_inum xx = SCM_I_INUM (x);

	  /* We need to handle x == exact 0 specially.
	     See the comment above (for SCM_REALP (y)) */
	  if (xx == 0)
	    return scm_c_make_rectangular (- SCM_COMPLEX_REAL (y),
					   - SCM_COMPLEX_IMAG (y));
	  else
	    return scm_c_make_rectangular (xx - SCM_COMPLEX_REAL (y),
					      - SCM_COMPLEX_IMAG (y));
	}
      else if (SCM_FRACTIONP (y))
	/* a - b/c = (ac - b) / c */
	return scm_i_make_ratio (scm_difference (scm_product (x, SCM_FRACTION_DENOMINATOR (y)),
					       SCM_FRACTION_NUMERATOR (y)),
			       SCM_FRACTION_DENOMINATOR (y));
      else
	return scm_wta_dispatch_2 (g_difference, x, y, SCM_ARGn, s_difference);
    }
  else if (SCM_BIGP (x))
    {
      if (SCM_I_INUMP (y))
	{
	  /* big-x - inum-y */
	  scm_t_inum yy = SCM_I_INUM (y);
	  int sgn_x = mpz_sgn (SCM_I_BIG_MPZ (x));

	  scm_remember_upto_here_1 (x);
	  if (sgn_x == 0)
	    return (SCM_FIXABLE (-yy) ?
		    SCM_I_MAKINUM (-yy) : scm_from_inum (-yy));
	  else
	    {
	      SCM result = scm_i_mkbig ();

	      if (yy >= 0)
		mpz_sub_ui (SCM_I_BIG_MPZ (result), SCM_I_BIG_MPZ (x), yy);
	      else
		mpz_add_ui (SCM_I_BIG_MPZ (result), SCM_I_BIG_MPZ (x), -yy);
	      scm_remember_upto_here_1 (x);

	      if ((sgn_x < 0 && (yy > 0)) || ((sgn_x > 0) && yy < 0))
		/* we know the result will have to be a bignum */
		return result;
	      else
		return scm_i_normbig (result);
	    }
	}
      else if (SCM_BIGP (y))
	{
	  int sgn_x = mpz_sgn (SCM_I_BIG_MPZ (x)); 
	  int sgn_y = mpz_sgn (SCM_I_BIG_MPZ (y)); 
	  SCM result = scm_i_mkbig ();
	  mpz_sub (SCM_I_BIG_MPZ (result),
		   SCM_I_BIG_MPZ (x),
		   SCM_I_BIG_MPZ (y));
	  scm_remember_upto_here_2 (x, y);
	  /* we know the result will have to be a bignum */
	  if ((sgn_x == 1) && (sgn_y == -1))
	    return result;
	  if ((sgn_x == -1) && (sgn_y == 1))
	    return result;
	  return scm_i_normbig (result);
	}
      else if (SCM_REALP (y))
	{
	  double result = mpz_get_d (SCM_I_BIG_MPZ (x)) - SCM_REAL_VALUE (y);
	  scm_remember_upto_here_1 (x);
	  return scm_from_double (result);
	}
      else if (SCM_COMPLEXP (y))
	{
	  double real_part = (mpz_get_d (SCM_I_BIG_MPZ (x))
			      - SCM_COMPLEX_REAL (y));
	  scm_remember_upto_here_1 (x);
	  return scm_c_make_rectangular (real_part, - SCM_COMPLEX_IMAG (y));      
	}
      else if (SCM_FRACTIONP (y))
	return scm_i_make_ratio (scm_difference (scm_product (x, SCM_FRACTION_DENOMINATOR (y)),
					       SCM_FRACTION_NUMERATOR (y)),
			       SCM_FRACTION_DENOMINATOR (y));
      else
        return scm_wta_dispatch_2 (g_difference, x, y, SCM_ARGn, s_difference);
    }
  else if (SCM_REALP (x))
    {
      if (SCM_I_INUMP (y))
	return scm_from_double (SCM_REAL_VALUE (x) - SCM_I_INUM (y));
      else if (SCM_BIGP (y))
	{
	  double result = SCM_REAL_VALUE (x) - mpz_get_d (SCM_I_BIG_MPZ (y));
	  scm_remember_upto_here_1 (x);
	  return scm_from_double (result);      
	}
      else if (SCM_REALP (y))
	return scm_from_double (SCM_REAL_VALUE (x) - SCM_REAL_VALUE (y));
      else if (SCM_COMPLEXP (y))
	return scm_c_make_rectangular (SCM_REAL_VALUE (x) - SCM_COMPLEX_REAL (y),
				 -SCM_COMPLEX_IMAG (y));
      else if (SCM_FRACTIONP (y))
	return scm_from_double (SCM_REAL_VALUE (x) - scm_i_fraction2double (y));
      else
	return scm_wta_dispatch_2 (g_difference, x, y, SCM_ARGn, s_difference);
    }
  else if (SCM_COMPLEXP (x))
    {
      if (SCM_I_INUMP (y))
	return scm_c_make_rectangular (SCM_COMPLEX_REAL (x) - SCM_I_INUM (y),
				 SCM_COMPLEX_IMAG (x));
      else if (SCM_BIGP (y))
	{
	  double real_part = (SCM_COMPLEX_REAL (x)
			      - mpz_get_d (SCM_I_BIG_MPZ (y)));
	  scm_remember_upto_here_1 (x);
	  return scm_c_make_rectangular (real_part, SCM_COMPLEX_IMAG (y));      
	}
      else if (SCM_REALP (y))
	return scm_c_make_rectangular (SCM_COMPLEX_REAL (x) - SCM_REAL_VALUE (y),
				 SCM_COMPLEX_IMAG (x));
      else if (SCM_COMPLEXP (y))
	return scm_c_make_rectangular (SCM_COMPLEX_REAL (x) - SCM_COMPLEX_REAL (y),
				 SCM_COMPLEX_IMAG (x) - SCM_COMPLEX_IMAG (y));
      else if (SCM_FRACTIONP (y))
	return scm_c_make_rectangular (SCM_COMPLEX_REAL (x) - scm_i_fraction2double (y),
				 SCM_COMPLEX_IMAG (x));
      else
	return scm_wta_dispatch_2 (g_difference, x, y, SCM_ARGn, s_difference);
    }
  else if (SCM_FRACTIONP (x))
    {
      if (SCM_I_INUMP (y))
	/* a/b - c = (a - cb) / b */
	return scm_i_make_ratio (scm_difference (SCM_FRACTION_NUMERATOR (x), 
					       scm_product(y, SCM_FRACTION_DENOMINATOR (x))),
			       SCM_FRACTION_DENOMINATOR (x));
      else if (SCM_BIGP (y))
	return scm_i_make_ratio (scm_difference (SCM_FRACTION_NUMERATOR (x), 
					       scm_product(y, SCM_FRACTION_DENOMINATOR (x))),
			       SCM_FRACTION_DENOMINATOR (x));
      else if (SCM_REALP (y))
	return scm_from_double (scm_i_fraction2double (x) - SCM_REAL_VALUE (y));
      else if (SCM_COMPLEXP (y))
	return scm_c_make_rectangular (scm_i_fraction2double (x) - SCM_COMPLEX_REAL (y),
				 -SCM_COMPLEX_IMAG (y));
      else if (SCM_FRACTIONP (y))
	/* a/b - c/d = (ad - bc) / bd */
	return scm_i_make_ratio (scm_difference (scm_product (SCM_FRACTION_NUMERATOR (x), SCM_FRACTION_DENOMINATOR (y)),
					       scm_product (SCM_FRACTION_NUMERATOR (y), SCM_FRACTION_DENOMINATOR (x))),
			       scm_product (SCM_FRACTION_DENOMINATOR (x), SCM_FRACTION_DENOMINATOR (y)));
      else
	return scm_wta_dispatch_2 (g_difference, x, y, SCM_ARGn, s_difference);
    }
  else
    return scm_wta_dispatch_2 (g_difference, x, y, SCM_ARG1, s_difference);
}
#undef FUNC_NAME


SCM_DEFINE (scm_oneminus, "1-", 1, 0, 0, 
            (SCM x),
	    "Return @math{@var{x}-1}.")
#define FUNC_NAME s_scm_oneminus
{
  return scm_difference (x, SCM_INUM1);
}
#undef FUNC_NAME


SCM_PRIMITIVE_GENERIC (scm_i_product, "*", 0, 2, 1,
                       (SCM x, SCM y, SCM rest),
                       "Return the product of all arguments.  If called without arguments,\n"
                       "1 is returned.")
#define FUNC_NAME s_scm_i_product
{
  while (!scm_is_null (rest))
    { x = scm_product (x, y);
      y = scm_car (rest);
      rest = scm_cdr (rest);
    }
  return scm_product (x, y);
}
#undef FUNC_NAME
                       
#define s_product s_scm_i_product
#define g_product g_scm_i_product

SCM
scm_product (SCM x, SCM y)
{
  if (SCM_UNLIKELY (SCM_UNBNDP (y)))
    {
      if (SCM_UNBNDP (x))
	return SCM_I_MAKINUM (1L);
      else if (SCM_NUMBERP (x))
	return x;
      else
	return scm_wta_dispatch_1 (g_product, x, SCM_ARG1, s_product);
    }
  
  if (SCM_LIKELY (SCM_I_INUMP (x)))
    {
      scm_t_inum xx;

    xinum:
      xx = SCM_I_INUM (x);

      switch (xx)
	{
        case 1:
	  /* exact1 is the universal multiplicative identity */
	  return y;
	  break;
        case 0:
	  /* exact0 times a fixnum is exact0: optimize this case */
	  if (SCM_LIKELY (SCM_I_INUMP (y)))
	    return SCM_INUM0;
	  /* if the other argument is inexact, the result is inexact,
	     and we must do the multiplication in order to handle
	     infinities and NaNs properly. */
	  else if (SCM_REALP (y))
	    return scm_from_double (0.0 * SCM_REAL_VALUE (y));
	  else if (SCM_COMPLEXP (y))
	    return scm_c_make_rectangular (0.0 * SCM_COMPLEX_REAL (y),
					   0.0 * SCM_COMPLEX_IMAG (y));
	  /* we've already handled inexact numbers,
	     so y must be exact, and we return exact0 */
	  else if (SCM_NUMP (y))
	    return SCM_INUM0;
	  else
	    return scm_wta_dispatch_2 (g_product, x, y, SCM_ARGn, s_product);
	  break;
        case -1:
	  /*
	   * This case is important for more than just optimization.
	   * It handles the case of negating
	   * (+ 1 most-positive-fixnum) aka (- most-negative-fixnum),
	   * which is a bignum that must be changed back into a fixnum.
	   * Failure to do so will cause the following to return #f:
	   * (= most-negative-fixnum (* -1 (- most-negative-fixnum)))
	   */
	  return scm_difference(y, SCM_UNDEFINED);
	  break;
	}

      if (SCM_LIKELY (SCM_I_INUMP (y)))
	{
	  scm_t_inum yy = SCM_I_INUM (y);
#if SCM_I_FIXNUM_BIT < 32 && SCM_HAVE_T_INT64
          scm_t_int64 kk = xx * (scm_t_int64) yy;
          if (SCM_FIXABLE (kk))
            return SCM_I_MAKINUM (kk);
#else
          scm_t_inum axx = (xx > 0) ? xx : -xx;
          scm_t_inum ayy = (yy > 0) ? yy : -yy;
          if (SCM_MOST_POSITIVE_FIXNUM / axx >= ayy)
            return SCM_I_MAKINUM (xx * yy);
#endif
	  else
	    {
	      SCM result = scm_i_inum2big (xx);
	      mpz_mul_si (SCM_I_BIG_MPZ (result), SCM_I_BIG_MPZ (result), yy);
	      return scm_i_normbig (result);
	    }
	}
      else if (SCM_BIGP (y))
	{
	  SCM result = scm_i_mkbig ();
	  mpz_mul_si (SCM_I_BIG_MPZ (result), SCM_I_BIG_MPZ (y), xx);
	  scm_remember_upto_here_1 (y);
	  return result;
	}
      else if (SCM_REALP (y))
	return scm_from_double (xx * SCM_REAL_VALUE (y));
      else if (SCM_COMPLEXP (y))
	return scm_c_make_rectangular (xx * SCM_COMPLEX_REAL (y),
				 xx * SCM_COMPLEX_IMAG (y));
      else if (SCM_FRACTIONP (y))
	return scm_i_make_ratio (scm_product (x, SCM_FRACTION_NUMERATOR (y)),
			       SCM_FRACTION_DENOMINATOR (y));
      else
	return scm_wta_dispatch_2 (g_product, x, y, SCM_ARGn, s_product);
    }
  else if (SCM_BIGP (x))
    {
      if (SCM_I_INUMP (y))
	{
	  SCM_SWAP (x, y);
	  goto xinum;
	}
      else if (SCM_BIGP (y))
	{
	  SCM result = scm_i_mkbig ();
	  mpz_mul (SCM_I_BIG_MPZ (result),
		   SCM_I_BIG_MPZ (x),
		   SCM_I_BIG_MPZ (y));
	  scm_remember_upto_here_2 (x, y);
	  return result;
	}
      else if (SCM_REALP (y))
	{
	  double result = mpz_get_d (SCM_I_BIG_MPZ (x)) * SCM_REAL_VALUE (y);
	  scm_remember_upto_here_1 (x);
	  return scm_from_double (result);
	}
      else if (SCM_COMPLEXP (y))
	{
	  double z = mpz_get_d (SCM_I_BIG_MPZ (x));
	  scm_remember_upto_here_1 (x);
	  return scm_c_make_rectangular (z * SCM_COMPLEX_REAL (y),
				   z * SCM_COMPLEX_IMAG (y));
	}
      else if (SCM_FRACTIONP (y))
	return scm_i_make_ratio (scm_product (x, SCM_FRACTION_NUMERATOR (y)),
			       SCM_FRACTION_DENOMINATOR (y));
      else
	return scm_wta_dispatch_2 (g_product, x, y, SCM_ARGn, s_product);
    }
  else if (SCM_REALP (x))
    {
      if (SCM_I_INUMP (y))
	{
	  SCM_SWAP (x, y);
	  goto xinum;
	}
      else if (SCM_BIGP (y))
	{
	  double result = mpz_get_d (SCM_I_BIG_MPZ (y)) * SCM_REAL_VALUE (x);
	  scm_remember_upto_here_1 (y);
	  return scm_from_double (result);
	}
      else if (SCM_REALP (y))
	return scm_from_double (SCM_REAL_VALUE (x) * SCM_REAL_VALUE (y));
      else if (SCM_COMPLEXP (y))
	return scm_c_make_rectangular (SCM_REAL_VALUE (x) * SCM_COMPLEX_REAL (y),
				 SCM_REAL_VALUE (x) * SCM_COMPLEX_IMAG (y));
      else if (SCM_FRACTIONP (y))
	return scm_from_double (SCM_REAL_VALUE (x) * scm_i_fraction2double (y));
      else
	return scm_wta_dispatch_2 (g_product, x, y, SCM_ARGn, s_product);
    }
  else if (SCM_COMPLEXP (x))
    {
      if (SCM_I_INUMP (y))
	{
	  SCM_SWAP (x, y);
	  goto xinum;
	}
      else if (SCM_BIGP (y))
	{
	  double z = mpz_get_d (SCM_I_BIG_MPZ (y));
	  scm_remember_upto_here_1 (y);
	  return scm_c_make_rectangular (z * SCM_COMPLEX_REAL (x),
				   z * SCM_COMPLEX_IMAG (x));
	}
      else if (SCM_REALP (y))
	return scm_c_make_rectangular (SCM_REAL_VALUE (y) * SCM_COMPLEX_REAL (x),
				 SCM_REAL_VALUE (y) * SCM_COMPLEX_IMAG (x));
      else if (SCM_COMPLEXP (y))
	{
	  return scm_c_make_rectangular (SCM_COMPLEX_REAL (x) * SCM_COMPLEX_REAL (y)
				   - SCM_COMPLEX_IMAG (x) * SCM_COMPLEX_IMAG (y),
				   SCM_COMPLEX_REAL (x) * SCM_COMPLEX_IMAG (y)
				   + SCM_COMPLEX_IMAG (x) * SCM_COMPLEX_REAL (y));
	}
      else if (SCM_FRACTIONP (y))
	{
	  double yy = scm_i_fraction2double (y);
	  return scm_c_make_rectangular (yy * SCM_COMPLEX_REAL (x),
				   yy * SCM_COMPLEX_IMAG (x));
	}
      else
	return scm_wta_dispatch_2 (g_product, x, y, SCM_ARGn, s_product);
    }
  else if (SCM_FRACTIONP (x))
    {
      if (SCM_I_INUMP (y))
	return scm_i_make_ratio (scm_product (y, SCM_FRACTION_NUMERATOR (x)),
			       SCM_FRACTION_DENOMINATOR (x));
      else if (SCM_BIGP (y))
	return scm_i_make_ratio (scm_product (y, SCM_FRACTION_NUMERATOR (x)),
			       SCM_FRACTION_DENOMINATOR (x));
      else if (SCM_REALP (y))
	return scm_from_double (scm_i_fraction2double (x) * SCM_REAL_VALUE (y));
      else if (SCM_COMPLEXP (y))
	{
	  double xx = scm_i_fraction2double (x);
	  return scm_c_make_rectangular (xx * SCM_COMPLEX_REAL (y),
				   xx * SCM_COMPLEX_IMAG (y));
	}
      else if (SCM_FRACTIONP (y))
	/* a/b * c/d = ac / bd */
	return scm_i_make_ratio (scm_product (SCM_FRACTION_NUMERATOR (x),
					    SCM_FRACTION_NUMERATOR (y)),
			       scm_product (SCM_FRACTION_DENOMINATOR (x),
					    SCM_FRACTION_DENOMINATOR (y)));
      else
	return scm_wta_dispatch_2 (g_product, x, y, SCM_ARGn, s_product);
    }
  else
    return scm_wta_dispatch_2 (g_product, x, y, SCM_ARG1, s_product);
}

#if ((defined (HAVE_ISINF) && defined (HAVE_ISNAN)) \
     || (defined (HAVE_FINITE) && defined (HAVE_ISNAN)))
#define ALLOW_DIVIDE_BY_ZERO
/* #define ALLOW_DIVIDE_BY_EXACT_ZERO */
#endif

/* The code below for complex division is adapted from the GNU
   libstdc++, which adapted it from f2c's libF77, and is subject to
   this copyright:  */

/****************************************************************
Copyright 1990, 1991, 1992, 1993 by AT&T Bell Laboratories and Bellcore.

Permission to use, copy, modify, and distribute this software
and its documentation for any purpose and without fee is hereby
granted, provided that the above copyright notice appear in all
copies and that both that the copyright notice and this
permission notice and warranty disclaimer appear in supporting
documentation, and that the names of AT&T Bell Laboratories or
Bellcore or any of their entities not be used in advertising or
publicity pertaining to distribution of the software without
specific, written prior permission.

AT&T and Bellcore disclaim all warranties with regard to this
software, including all implied warranties of merchantability
and fitness.  In no event shall AT&T or Bellcore be liable for
any special, indirect or consequential damages or any damages
whatsoever resulting from loss of use, data or profits, whether
in an action of contract, negligence or other tortious action,
arising out of or in connection with the use or performance of
this software.
****************************************************************/

SCM_PRIMITIVE_GENERIC (scm_i_divide, "/", 0, 2, 1,
                       (SCM x, SCM y, SCM rest),
                       "Divide the first argument by the product of the remaining\n"
                       "arguments.  If called with one argument @var{z1}, 1/@var{z1} is\n"
                       "returned.")
#define FUNC_NAME s_scm_i_divide
{
  while (!scm_is_null (rest))
    { x = scm_divide (x, y);
      y = scm_car (rest);
      rest = scm_cdr (rest);
    }
  return scm_divide (x, y);
}
#undef FUNC_NAME
                       
#define s_divide s_scm_i_divide
#define g_divide g_scm_i_divide

SCM
scm_divide (SCM x, SCM y)
#define FUNC_NAME s_divide
{
  double a;

  if (SCM_UNLIKELY (SCM_UNBNDP (y)))
    {
      if (SCM_UNBNDP (x))
	return scm_wta_dispatch_0 (g_divide, s_divide);
      else if (SCM_I_INUMP (x))
	{
	  scm_t_inum xx = SCM_I_INUM (x);
	  if (xx == 1 || xx == -1)
	    return x;
#ifndef ALLOW_DIVIDE_BY_EXACT_ZERO
	  else if (xx == 0)
	    scm_num_overflow (s_divide);
#endif
	  else
	    return scm_i_make_ratio_already_reduced (SCM_INUM1, x);
	}
      else if (SCM_BIGP (x))
	return scm_i_make_ratio_already_reduced (SCM_INUM1, x);
      else if (SCM_REALP (x))
	{
	  double xx = SCM_REAL_VALUE (x);
#ifndef ALLOW_DIVIDE_BY_ZERO
	  if (xx == 0.0)
	    scm_num_overflow (s_divide);
	  else
#endif
	    return scm_from_double (1.0 / xx);
	}
      else if (SCM_COMPLEXP (x))
	{
	  double r = SCM_COMPLEX_REAL (x);
	  double i = SCM_COMPLEX_IMAG (x);
	  if (fabs(r) <= fabs(i))
	    {
	      double t = r / i;
	      double d = i * (1.0 + t * t);
	      return scm_c_make_rectangular (t / d, -1.0 / d);
	    }
	  else
	    {
	      double t = i / r;
	      double d = r * (1.0 + t * t);
	      return scm_c_make_rectangular (1.0 / d, -t / d);
	    }
	}
      else if (SCM_FRACTIONP (x))
	return scm_i_make_ratio_already_reduced (SCM_FRACTION_DENOMINATOR (x),
						 SCM_FRACTION_NUMERATOR (x));
      else
	return scm_wta_dispatch_1 (g_divide, x, SCM_ARG1, s_divide);
    }

  if (SCM_LIKELY (SCM_I_INUMP (x)))
    {
      scm_t_inum xx = SCM_I_INUM (x);
      if (SCM_LIKELY (SCM_I_INUMP (y)))
	{
	  scm_t_inum yy = SCM_I_INUM (y);
	  if (yy == 0)
	    {
#ifndef ALLOW_DIVIDE_BY_EXACT_ZERO
	      scm_num_overflow (s_divide);
#else
	      return scm_from_double ((double) xx / (double) yy);
#endif
	    }
	  else if (xx % yy != 0)
	    return scm_i_make_ratio (x, y);
	  else
	    {
	      scm_t_inum z = xx / yy;
	      if (SCM_FIXABLE (z))
		return SCM_I_MAKINUM (z);
	      else
		return scm_i_inum2big (z);
	    }
	}
      else if (SCM_BIGP (y))
	return scm_i_make_ratio (x, y);
      else if (SCM_REALP (y))
	{
	  double yy = SCM_REAL_VALUE (y);
#ifndef ALLOW_DIVIDE_BY_ZERO
	  if (yy == 0.0)
	    scm_num_overflow (s_divide);
	  else
#endif
            /* FIXME: Precision may be lost here due to:
               (1) The cast from 'scm_t_inum' to 'double'
               (2) Double rounding */
	    return scm_from_double ((double) xx / yy);
	}
      else if (SCM_COMPLEXP (y))
	{
	  a = xx;
	complex_div: /* y _must_ be a complex number */
	  {
	    double r = SCM_COMPLEX_REAL (y);
	    double i = SCM_COMPLEX_IMAG (y);
	    if (fabs(r) <= fabs(i))
	      {
		double t = r / i;
		double d = i * (1.0 + t * t);
		return scm_c_make_rectangular ((a * t) / d,  -a / d);
	      }
	    else
	      {
		double t = i / r;
		double d = r * (1.0 + t * t);
		return scm_c_make_rectangular (a / d,  -(a * t) / d);
	      }
	  }
	}
      else if (SCM_FRACTIONP (y))
	/* a / b/c = ac / b */
	return scm_i_make_ratio (scm_product (x, SCM_FRACTION_DENOMINATOR (y)),
                                 SCM_FRACTION_NUMERATOR (y));
      else
	return scm_wta_dispatch_2 (g_divide, x, y, SCM_ARGn, s_divide);
    }
  else if (SCM_BIGP (x))
    {
      if (SCM_I_INUMP (y))
	{
	  scm_t_inum yy = SCM_I_INUM (y);
	  if (yy == 0)
	    {
#ifndef ALLOW_DIVIDE_BY_EXACT_ZERO
	      scm_num_overflow (s_divide);
#else
	      int sgn = mpz_sgn (SCM_I_BIG_MPZ (x));
	      scm_remember_upto_here_1 (x);
	      return (sgn == 0) ? scm_nan () : scm_inf ();
#endif
	    }
	  else if (yy == 1)
	    return x;
	  else
	    {
	      /* FIXME: HMM, what are the relative performance issues here?
		 We need to test.  Is it faster on average to test
		 divisible_p, then perform whichever operation, or is it
		 faster to perform the integer div opportunistically and
		 switch to real if there's a remainder?  For now we take the
		 middle ground: test, then if divisible, use the faster div
		 func. */

	      scm_t_inum abs_yy = yy < 0 ? -yy : yy;
	      int divisible_p = mpz_divisible_ui_p (SCM_I_BIG_MPZ (x), abs_yy);

	      if (divisible_p)
		{
		  SCM result = scm_i_mkbig ();
		  mpz_divexact_ui (SCM_I_BIG_MPZ (result), SCM_I_BIG_MPZ (x), abs_yy);
		  scm_remember_upto_here_1 (x);
		  if (yy < 0)
		    mpz_neg (SCM_I_BIG_MPZ (result), SCM_I_BIG_MPZ (result));
		  return scm_i_normbig (result);
		}
	      else
		return scm_i_make_ratio (x, y);
	    }
	}
      else if (SCM_BIGP (y))
	{
          int divisible_p = mpz_divisible_p (SCM_I_BIG_MPZ (x),
                                             SCM_I_BIG_MPZ (y));
          if (divisible_p)
            {
              SCM result = scm_i_mkbig ();
              mpz_divexact (SCM_I_BIG_MPZ (result),
                            SCM_I_BIG_MPZ (x),
                            SCM_I_BIG_MPZ (y));
              scm_remember_upto_here_2 (x, y);
              return scm_i_normbig (result);
            }
          else
            return scm_i_make_ratio (x, y);
	}
      else if (SCM_REALP (y))
	{
	  double yy = SCM_REAL_VALUE (y);
#ifndef ALLOW_DIVIDE_BY_ZERO
	  if (yy == 0.0)
	    scm_num_overflow (s_divide);
	  else
#endif
            /* FIXME: Precision may be lost here due to:
               (1) scm_i_big2dbl (2) Double rounding */
	    return scm_from_double (scm_i_big2dbl (x) / yy);
	}
      else if (SCM_COMPLEXP (y))
	{
	  a = scm_i_big2dbl (x);
	  goto complex_div;
	}
      else if (SCM_FRACTIONP (y))
	return scm_i_make_ratio (scm_product (x, SCM_FRACTION_DENOMINATOR (y)),
                                 SCM_FRACTION_NUMERATOR (y));
      else
	return scm_wta_dispatch_2 (g_divide, x, y, SCM_ARGn, s_divide);
    }
  else if (SCM_REALP (x))
    {
      double rx = SCM_REAL_VALUE (x);
      if (SCM_I_INUMP (y))
	{
	  scm_t_inum yy = SCM_I_INUM (y);
#ifndef ALLOW_DIVIDE_BY_EXACT_ZERO
	  if (yy == 0)
	    scm_num_overflow (s_divide);
	  else
#endif
            /* FIXME: Precision may be lost here due to:
               (1) The cast from 'scm_t_inum' to 'double'
               (2) Double rounding */
	    return scm_from_double (rx / (double) yy);
	}
      else if (SCM_BIGP (y))
	{
          /* FIXME: Precision may be lost here due to:
             (1) The conversion from bignum to double
             (2) Double rounding */
	  double dby = mpz_get_d (SCM_I_BIG_MPZ (y));
	  scm_remember_upto_here_1 (y);
	  return scm_from_double (rx / dby);
	}
      else if (SCM_REALP (y))
	{
	  double yy = SCM_REAL_VALUE (y);
#ifndef ALLOW_DIVIDE_BY_ZERO
	  if (yy == 0.0)
	    scm_num_overflow (s_divide);
	  else
#endif
	    return scm_from_double (rx / yy);
	}
      else if (SCM_COMPLEXP (y))
	{
	  a = rx;
	  goto complex_div;
	}
      else if (SCM_FRACTIONP (y))
	return scm_from_double (rx / scm_i_fraction2double (y));
      else
	return scm_wta_dispatch_2 (g_divide, x, y, SCM_ARGn, s_divide);
    }
  else if (SCM_COMPLEXP (x))
    {
      double rx = SCM_COMPLEX_REAL (x);
      double ix = SCM_COMPLEX_IMAG (x);
      if (SCM_I_INUMP (y))
	{
	  scm_t_inum yy = SCM_I_INUM (y);
#ifndef ALLOW_DIVIDE_BY_EXACT_ZERO
	  if (yy == 0)
	    scm_num_overflow (s_divide);
	  else
#endif
	    {
              /* FIXME: Precision may be lost here due to:
                 (1) The conversion from 'scm_t_inum' to double
                 (2) Double rounding */
	      double d = yy;
	      return scm_c_make_rectangular (rx / d, ix / d);
	    }
	}
      else if (SCM_BIGP (y))
	{
          /* FIXME: Precision may be lost here due to:
             (1) The conversion from bignum to double
             (2) Double rounding */
	  double dby = mpz_get_d (SCM_I_BIG_MPZ (y));
	  scm_remember_upto_here_1 (y);
	  return scm_c_make_rectangular (rx / dby, ix / dby);
	}
      else if (SCM_REALP (y))
	{
	  double yy = SCM_REAL_VALUE (y);
#ifndef ALLOW_DIVIDE_BY_ZERO
	  if (yy == 0.0)
	    scm_num_overflow (s_divide);
	  else
#endif
	    return scm_c_make_rectangular (rx / yy, ix / yy);
	}
      else if (SCM_COMPLEXP (y))
	{
	  double ry = SCM_COMPLEX_REAL (y);
	  double iy = SCM_COMPLEX_IMAG (y);
	  if (fabs(ry) <= fabs(iy))
	    {
	      double t = ry / iy;
	      double d = iy * (1.0 + t * t);
	      return scm_c_make_rectangular ((rx * t + ix) / d, (ix * t - rx) / d);
	    }
	  else
	    {
	      double t = iy / ry;
	      double d = ry * (1.0 + t * t);
	      return scm_c_make_rectangular ((rx + ix * t) / d, (ix - rx * t) / d);
	    }
	}
      else if (SCM_FRACTIONP (y))
	{
          /* FIXME: Precision may be lost here due to:
             (1) The conversion from fraction to double
             (2) Double rounding */
	  double yy = scm_i_fraction2double (y);
	  return scm_c_make_rectangular (rx / yy, ix / yy);
	}
      else
	return scm_wta_dispatch_2 (g_divide, x, y, SCM_ARGn, s_divide);
    }
  else if (SCM_FRACTIONP (x))
    {
      if (SCM_I_INUMP (y)) 
	{
	  scm_t_inum yy = SCM_I_INUM (y);
#ifndef ALLOW_DIVIDE_BY_EXACT_ZERO
	  if (yy == 0)
	    scm_num_overflow (s_divide);
	  else
#endif
	    return scm_i_make_ratio (SCM_FRACTION_NUMERATOR (x),
                                     scm_product (SCM_FRACTION_DENOMINATOR (x), y));
	} 
      else if (SCM_BIGP (y)) 
	{
	  return scm_i_make_ratio (SCM_FRACTION_NUMERATOR (x),
                                   scm_product (SCM_FRACTION_DENOMINATOR (x), y));
	} 
      else if (SCM_REALP (y)) 
	{
	  double yy = SCM_REAL_VALUE (y);
#ifndef ALLOW_DIVIDE_BY_ZERO
	  if (yy == 0.0)
	    scm_num_overflow (s_divide);
	  else
#endif
            /* FIXME: Precision may be lost here due to:
               (1) The conversion from fraction to double
               (2) Double rounding */
	    return scm_from_double (scm_i_fraction2double (x) / yy);
	}
      else if (SCM_COMPLEXP (y)) 
	{
          /* FIXME: Precision may be lost here due to:
             (1) The conversion from fraction to double
             (2) Double rounding */
	  a = scm_i_fraction2double (x);
	  goto complex_div;
	} 
      else if (SCM_FRACTIONP (y))
	return scm_i_make_ratio (scm_product (SCM_FRACTION_NUMERATOR (x), SCM_FRACTION_DENOMINATOR (y)),
                                 scm_product (SCM_FRACTION_NUMERATOR (y), SCM_FRACTION_DENOMINATOR (x)));
      else 
	return scm_wta_dispatch_2 (g_divide, x, y, SCM_ARGn, s_divide);
    }
  else
    return scm_wta_dispatch_2 (g_divide, x, y, SCM_ARG1, s_divide);
}
#undef FUNC_NAME


double
scm_c_truncate (double x)
{
  return trunc (x);
}

/* scm_c_round is done using floor(x+0.5) to round to nearest and with
   half-way case (ie. when x is an integer plus 0.5) going upwards.
   Then half-way cases are identified and adjusted down if the
   round-upwards didn't give the desired even integer.

   "plus_half == result" identifies a half-way case.  If plus_half, which is
   x + 0.5, is an integer then x must be an integer plus 0.5.

   An odd "result" value is identified with result/2 != floor(result/2).
   This is done with plus_half, since that value is ready for use sooner in
   a pipelined cpu, and we're already requiring plus_half == result.

   Note however that we need to be careful when x is big and already an
   integer.  In that case "x+0.5" may round to an adjacent integer, causing
   us to return such a value, incorrectly.  For instance if the hardware is
   in the usual default nearest-even rounding, then for x = 0x1FFFFFFFFFFFFF
   (ie. 53 one bits) we will have x+0.5 = 0x20000000000000 and that value
   returned.  Or if the hardware is in round-upwards mode, then other bigger
   values like say x == 2^128 will see x+0.5 rounding up to the next higher
   representable value, 2^128+2^76 (or whatever), again incorrect.

   These bad roundings of x+0.5 are avoided by testing at the start whether
   x is already an integer.  If it is then clearly that's the desired result
   already.  And if it's not then the exponent must be small enough to allow
   an 0.5 to be represented, and hence added without a bad rounding.  */

double
scm_c_round (double x)
{
  double plus_half, result;

  if (x == floor (x))
    return x;

  plus_half = x + 0.5;
  result = floor (plus_half);
  /* Adjust so that the rounding is towards even.  */
  return ((plus_half == result && plus_half / 2 != floor (plus_half / 2))
	  ? result - 1
	  : result);
}

SCM_PRIMITIVE_GENERIC (scm_truncate_number, "truncate", 1, 0, 0,
		       (SCM x),
		       "Round the number @var{x} towards zero.")
#define FUNC_NAME s_scm_truncate_number
{
  if (SCM_I_INUMP (x) || SCM_BIGP (x))
    return x;
  else if (SCM_REALP (x))
    return scm_from_double (trunc (SCM_REAL_VALUE (x)));
  else if (SCM_FRACTIONP (x))
    return scm_truncate_quotient (SCM_FRACTION_NUMERATOR (x),
				  SCM_FRACTION_DENOMINATOR (x));
  else
    return scm_wta_dispatch_1 (g_scm_truncate_number, x, SCM_ARG1,
			s_scm_truncate_number);
}
#undef FUNC_NAME

SCM_PRIMITIVE_GENERIC (scm_round_number, "round", 1, 0, 0,
		       (SCM x),
		       "Round the number @var{x} towards the nearest integer. "
		       "When it is exactly halfway between two integers, "
		       "round towards the even one.")
#define FUNC_NAME s_scm_round_number
{
  if (SCM_I_INUMP (x) || SCM_BIGP (x))
    return x;
  else if (SCM_REALP (x))
    return scm_from_double (scm_c_round (SCM_REAL_VALUE (x)));
  else if (SCM_FRACTIONP (x))
    return scm_round_quotient (SCM_FRACTION_NUMERATOR (x),
			       SCM_FRACTION_DENOMINATOR (x));
  else
    return scm_wta_dispatch_1 (g_scm_round_number, x, SCM_ARG1,
                               s_scm_round_number);
}
#undef FUNC_NAME

SCM_PRIMITIVE_GENERIC (scm_floor, "floor", 1, 0, 0,
		       (SCM x),
		       "Round the number @var{x} towards minus infinity.")
#define FUNC_NAME s_scm_floor
{
  if (SCM_I_INUMP (x) || SCM_BIGP (x))
    return x;
  else if (SCM_REALP (x))
    return scm_from_double (floor (SCM_REAL_VALUE (x)));
  else if (SCM_FRACTIONP (x))
    return scm_floor_quotient (SCM_FRACTION_NUMERATOR (x),
			       SCM_FRACTION_DENOMINATOR (x));
  else
    return scm_wta_dispatch_1 (g_scm_floor, x, 1, s_scm_floor);
}  
#undef FUNC_NAME

SCM_PRIMITIVE_GENERIC (scm_ceiling, "ceiling", 1, 0, 0,
		       (SCM x),
		       "Round the number @var{x} towards infinity.")
#define FUNC_NAME s_scm_ceiling
{
  if (SCM_I_INUMP (x) || SCM_BIGP (x))
    return x;
  else if (SCM_REALP (x))
    return scm_from_double (ceil (SCM_REAL_VALUE (x)));
  else if (SCM_FRACTIONP (x))
    return scm_ceiling_quotient (SCM_FRACTION_NUMERATOR (x),
				 SCM_FRACTION_DENOMINATOR (x));
  else
    return scm_wta_dispatch_1 (g_scm_ceiling, x, 1, s_scm_ceiling);
}
#undef FUNC_NAME

SCM_PRIMITIVE_GENERIC (scm_expt, "expt", 2, 0, 0,
		       (SCM x, SCM y),
		       "Return @var{x} raised to the power of @var{y}.")
#define FUNC_NAME s_scm_expt
{
  if (scm_is_integer (y))
    {
      if (scm_is_true (scm_exact_p (y)))
	return scm_integer_expt (x, y);
      else
	{
	  /* Here we handle the case where the exponent is an inexact
	     integer.  We make the exponent exact in order to use
	     scm_integer_expt, and thus avoid the spurious imaginary
	     parts that may result from round-off errors in the general
	     e^(y log x) method below (for example when squaring a large
	     negative number).  In this case, we must return an inexact
	     result for correctness.  We also make the base inexact so
	     that scm_integer_expt will use fast inexact arithmetic
	     internally.  Note that making the base inexact is not
	     sufficient to guarantee an inexact result, because
	     scm_integer_expt will return an exact 1 when the exponent
	     is 0, even if the base is inexact. */
	  return scm_exact_to_inexact
	    (scm_integer_expt (scm_exact_to_inexact (x),
			       scm_inexact_to_exact (y)));
	}
    }
  else if (scm_is_real (x) && scm_is_real (y) && scm_to_double (x) >= 0.0)
    {
      return scm_from_double (pow (scm_to_double (x), scm_to_double (y)));
    }
  else if (scm_is_complex (x) && scm_is_complex (y))
    return scm_exp (scm_product (scm_log (x), y));
  else if (scm_is_complex (x))
    return scm_wta_dispatch_2 (g_scm_expt, x, y, SCM_ARG2, s_scm_expt);
  else
    return scm_wta_dispatch_2 (g_scm_expt, x, y, SCM_ARG1, s_scm_expt);
}
#undef FUNC_NAME

/* sin/cos/tan/asin/acos/atan
   sinh/cosh/tanh/asinh/acosh/atanh
   Derived from "Transcen.scm", Complex trancendental functions for SCM.
   Written by Jerry D. Hedden, (C) FSF.
   See the file `COPYING' for terms applying to this program. */

SCM_PRIMITIVE_GENERIC (scm_sin, "sin", 1, 0, 0,
                       (SCM z),
                       "Compute the sine of @var{z}.")
#define FUNC_NAME s_scm_sin
{
  if (SCM_UNLIKELY (scm_is_eq (z, SCM_INUM0)))
    return z;  /* sin(exact0) = exact0 */
  else if (scm_is_real (z))
    return scm_from_double (sin (scm_to_double (z)));
  else if (SCM_COMPLEXP (z))
    { double x, y;
      x = SCM_COMPLEX_REAL (z);
      y = SCM_COMPLEX_IMAG (z);
      return scm_c_make_rectangular (sin (x) * cosh (y),
                                     cos (x) * sinh (y));
    }
  else
    return scm_wta_dispatch_1 (g_scm_sin, z, 1, s_scm_sin);
}
#undef FUNC_NAME

SCM_PRIMITIVE_GENERIC (scm_cos, "cos", 1, 0, 0,
                       (SCM z),
                       "Compute the cosine of @var{z}.")
#define FUNC_NAME s_scm_cos
{
  if (SCM_UNLIKELY (scm_is_eq (z, SCM_INUM0)))
    return SCM_INUM1;  /* cos(exact0) = exact1 */
  else if (scm_is_real (z))
    return scm_from_double (cos (scm_to_double (z)));
  else if (SCM_COMPLEXP (z))
    { double x, y;
      x = SCM_COMPLEX_REAL (z);
      y = SCM_COMPLEX_IMAG (z);
      return scm_c_make_rectangular (cos (x) * cosh (y),
                                     -sin (x) * sinh (y));
    }
  else
    return scm_wta_dispatch_1 (g_scm_cos, z, 1, s_scm_cos);
}
#undef FUNC_NAME

SCM_PRIMITIVE_GENERIC (scm_tan, "tan", 1, 0, 0,
                       (SCM z),
                       "Compute the tangent of @var{z}.")
#define FUNC_NAME s_scm_tan
{
  if (SCM_UNLIKELY (scm_is_eq (z, SCM_INUM0)))
    return z;  /* tan(exact0) = exact0 */
  else if (scm_is_real (z))
    return scm_from_double (tan (scm_to_double (z)));
  else if (SCM_COMPLEXP (z))
    { double x, y, w;
      x = 2.0 * SCM_COMPLEX_REAL (z);
      y = 2.0 * SCM_COMPLEX_IMAG (z);
      w = cos (x) + cosh (y);
#ifndef ALLOW_DIVIDE_BY_ZERO
      if (w == 0.0)
        scm_num_overflow (s_scm_tan);
#endif
      return scm_c_make_rectangular (sin (x) / w, sinh (y) / w);
    }
  else
    return scm_wta_dispatch_1 (g_scm_tan, z, 1, s_scm_tan);
}
#undef FUNC_NAME

SCM_PRIMITIVE_GENERIC (scm_sinh, "sinh", 1, 0, 0,
                       (SCM z),
                       "Compute the hyperbolic sine of @var{z}.")
#define FUNC_NAME s_scm_sinh
{
  if (SCM_UNLIKELY (scm_is_eq (z, SCM_INUM0)))
    return z;  /* sinh(exact0) = exact0 */
  else if (scm_is_real (z))
    return scm_from_double (sinh (scm_to_double (z)));
  else if (SCM_COMPLEXP (z))
    { double x, y;
      x = SCM_COMPLEX_REAL (z);
      y = SCM_COMPLEX_IMAG (z);
      return scm_c_make_rectangular (sinh (x) * cos (y),
                                     cosh (x) * sin (y));
    }
  else
    return scm_wta_dispatch_1 (g_scm_sinh, z, 1, s_scm_sinh);
}
#undef FUNC_NAME

SCM_PRIMITIVE_GENERIC (scm_cosh, "cosh", 1, 0, 0,
                       (SCM z),
                       "Compute the hyperbolic cosine of @var{z}.")
#define FUNC_NAME s_scm_cosh
{
  if (SCM_UNLIKELY (scm_is_eq (z, SCM_INUM0)))
    return SCM_INUM1;  /* cosh(exact0) = exact1 */
  else if (scm_is_real (z))
    return scm_from_double (cosh (scm_to_double (z)));
  else if (SCM_COMPLEXP (z))
    { double x, y;
      x = SCM_COMPLEX_REAL (z);
      y = SCM_COMPLEX_IMAG (z);
      return scm_c_make_rectangular (cosh (x) * cos (y),
                                     sinh (x) * sin (y));
    }
  else
    return scm_wta_dispatch_1 (g_scm_cosh, z, 1, s_scm_cosh);
}
#undef FUNC_NAME

SCM_PRIMITIVE_GENERIC (scm_tanh, "tanh", 1, 0, 0,
                       (SCM z),
                       "Compute the hyperbolic tangent of @var{z}.")
#define FUNC_NAME s_scm_tanh
{
  if (SCM_UNLIKELY (scm_is_eq (z, SCM_INUM0)))
    return z;  /* tanh(exact0) = exact0 */
  else if (scm_is_real (z))
    return scm_from_double (tanh (scm_to_double (z)));
  else if (SCM_COMPLEXP (z))
    { double x, y, w;
      x = 2.0 * SCM_COMPLEX_REAL (z);
      y = 2.0 * SCM_COMPLEX_IMAG (z);
      w = cosh (x) + cos (y);
#ifndef ALLOW_DIVIDE_BY_ZERO
      if (w == 0.0)
        scm_num_overflow (s_scm_tanh);
#endif
      return scm_c_make_rectangular (sinh (x) / w, sin (y) / w);
    }
  else
    return scm_wta_dispatch_1 (g_scm_tanh, z, 1, s_scm_tanh);
}
#undef FUNC_NAME

SCM_PRIMITIVE_GENERIC (scm_asin, "asin", 1, 0, 0,
                       (SCM z),
                       "Compute the arc sine of @var{z}.")
#define FUNC_NAME s_scm_asin
{
  if (SCM_UNLIKELY (scm_is_eq (z, SCM_INUM0)))
    return z;  /* asin(exact0) = exact0 */
  else if (scm_is_real (z))
    {
      double w = scm_to_double (z);
      if (w >= -1.0 && w <= 1.0)
        return scm_from_double (asin (w));
      else
        return scm_product (scm_c_make_rectangular (0, -1),
                            scm_sys_asinh (scm_c_make_rectangular (0, w)));
    }
  else if (SCM_COMPLEXP (z))
    { double x, y;
      x = SCM_COMPLEX_REAL (z);
      y = SCM_COMPLEX_IMAG (z);
      return scm_product (scm_c_make_rectangular (0, -1),
                          scm_sys_asinh (scm_c_make_rectangular (-y, x)));
    }
  else
    return scm_wta_dispatch_1 (g_scm_asin, z, 1, s_scm_asin);
}
#undef FUNC_NAME

SCM_PRIMITIVE_GENERIC (scm_acos, "acos", 1, 0, 0,
                       (SCM z),
                       "Compute the arc cosine of @var{z}.")
#define FUNC_NAME s_scm_acos
{
  if (SCM_UNLIKELY (scm_is_eq (z, SCM_INUM1)))
    return SCM_INUM0;  /* acos(exact1) = exact0 */
  else if (scm_is_real (z))
    {
      double w = scm_to_double (z);
      if (w >= -1.0 && w <= 1.0)
        return scm_from_double (acos (w));
      else
        return scm_sum (scm_from_double (acos (0.0)),
                        scm_product (scm_c_make_rectangular (0, 1),
                                     scm_sys_asinh (scm_c_make_rectangular (0, w))));
    }
  else if (SCM_COMPLEXP (z))
    { double x, y;
      x = SCM_COMPLEX_REAL (z);
      y = SCM_COMPLEX_IMAG (z);
      return scm_sum (scm_from_double (acos (0.0)),
                      scm_product (scm_c_make_rectangular (0, 1),
                                   scm_sys_asinh (scm_c_make_rectangular (-y, x))));
    }
  else
    return scm_wta_dispatch_1 (g_scm_acos, z, 1, s_scm_acos);
}
#undef FUNC_NAME

SCM_PRIMITIVE_GENERIC (scm_atan, "atan", 1, 1, 0,
                       (SCM z, SCM y),
                       "With one argument, compute the arc tangent of @var{z}.\n"
                       "If @var{y} is present, compute the arc tangent of @var{z}/@var{y},\n"
                       "using the sign of @var{z} and @var{y} to determine the quadrant.")
#define FUNC_NAME s_scm_atan
{
  if (SCM_UNBNDP (y))
    {
      if (SCM_UNLIKELY (scm_is_eq (z, SCM_INUM0)))
	return z;  /* atan(exact0) = exact0 */
      else if (scm_is_real (z))
        return scm_from_double (atan (scm_to_double (z)));
      else if (SCM_COMPLEXP (z))
        {
          double v, w;
          v = SCM_COMPLEX_REAL (z);
          w = SCM_COMPLEX_IMAG (z);
          return scm_divide (scm_log (scm_divide (scm_c_make_rectangular (v, w - 1.0),
                                                  scm_c_make_rectangular (v, w + 1.0))),
                             scm_c_make_rectangular (0, 2));
        }
      else
        return scm_wta_dispatch_1 (g_scm_atan, z, SCM_ARG1, s_scm_atan);
    }
  else if (scm_is_real (z))
    {
      if (scm_is_real (y))
        return scm_from_double (atan2 (scm_to_double (z), scm_to_double (y)));
      else
        return scm_wta_dispatch_2 (g_scm_atan, z, y, SCM_ARG2, s_scm_atan);
    }
  else
    return scm_wta_dispatch_2 (g_scm_atan, z, y, SCM_ARG1, s_scm_atan);
}
#undef FUNC_NAME

SCM_PRIMITIVE_GENERIC (scm_sys_asinh, "asinh", 1, 0, 0,
                       (SCM z),
                       "Compute the inverse hyperbolic sine of @var{z}.")
#define FUNC_NAME s_scm_sys_asinh
{
  if (SCM_UNLIKELY (scm_is_eq (z, SCM_INUM0)))
    return z;  /* asinh(exact0) = exact0 */
  else if (scm_is_real (z))
    return scm_from_double (asinh (scm_to_double (z)));
  else if (scm_is_number (z))
    return scm_log (scm_sum (z,
                             scm_sqrt (scm_sum (scm_product (z, z),
                                                SCM_INUM1))));
  else
    return scm_wta_dispatch_1 (g_scm_sys_asinh, z, 1, s_scm_sys_asinh);
}
#undef FUNC_NAME

SCM_PRIMITIVE_GENERIC (scm_sys_acosh, "acosh", 1, 0, 0,
                       (SCM z),
                       "Compute the inverse hyperbolic cosine of @var{z}.")
#define FUNC_NAME s_scm_sys_acosh
{
  if (SCM_UNLIKELY (scm_is_eq (z, SCM_INUM1)))
    return SCM_INUM0;  /* acosh(exact1) = exact0 */
  else if (scm_is_real (z) && scm_to_double (z) >= 1.0)
    return scm_from_double (acosh (scm_to_double (z)));
  else if (scm_is_number (z))
    return scm_log (scm_sum (z,
                             scm_sqrt (scm_difference (scm_product (z, z),
                                                       SCM_INUM1))));
  else
    return scm_wta_dispatch_1 (g_scm_sys_acosh, z, 1, s_scm_sys_acosh);
}
#undef FUNC_NAME

SCM_PRIMITIVE_GENERIC (scm_sys_atanh, "atanh", 1, 0, 0,
                       (SCM z),
                       "Compute the inverse hyperbolic tangent of @var{z}.")
#define FUNC_NAME s_scm_sys_atanh
{
  if (SCM_UNLIKELY (scm_is_eq (z, SCM_INUM0)))
    return z;  /* atanh(exact0) = exact0 */
  else if (scm_is_real (z) && scm_to_double (z) >= -1.0 && scm_to_double (z) <= 1.0)
    return scm_from_double (atanh (scm_to_double (z)));
  else if (scm_is_number (z))
    return scm_divide (scm_log (scm_divide (scm_sum (SCM_INUM1, z),
                                            scm_difference (SCM_INUM1, z))),
                       SCM_I_MAKINUM (2));
  else
    return scm_wta_dispatch_1 (g_scm_sys_atanh, z, 1, s_scm_sys_atanh);
}
#undef FUNC_NAME

SCM
scm_c_make_rectangular (double re, double im)
{
  SCM z;

  z = SCM_PACK_POINTER (scm_gc_malloc_pointerless (sizeof (scm_t_complex),
					  "complex"));
  SCM_SET_CELL_TYPE (z, scm_tc16_complex);
  SCM_COMPLEX_REAL (z) = re;
  SCM_COMPLEX_IMAG (z) = im;
  return z;
}

SCM_DEFINE (scm_make_rectangular, "make-rectangular", 2, 0, 0,
            (SCM real_part, SCM imaginary_part),
	    "Return a complex number constructed of the given @var{real_part} "
	    "and @var{imaginary_part} parts.")
#define FUNC_NAME s_scm_make_rectangular
{
  SCM_ASSERT_TYPE (scm_is_real (real_part), real_part,
                   SCM_ARG1, FUNC_NAME, "real");
  SCM_ASSERT_TYPE (scm_is_real (imaginary_part), imaginary_part,
                   SCM_ARG2, FUNC_NAME, "real");

  /* Return a real if and only if the imaginary_part is an _exact_ 0 */
  if (scm_is_eq (imaginary_part, SCM_INUM0))
    return real_part;
  else
    return scm_c_make_rectangular (scm_to_double (real_part),
				   scm_to_double (imaginary_part));
}
#undef FUNC_NAME

SCM
scm_c_make_polar (double mag, double ang)
{
  double s, c;

  /* The sincos(3) function is undocumented an broken on Tru64.  Thus we only
     use it on Glibc-based systems that have it (it's a GNU extension).  See
     http://lists.gnu.org/archive/html/guile-user/2009-04/msg00033.html for
     details.  */
#if (defined HAVE_SINCOS) && (defined __GLIBC__) && (defined _GNU_SOURCE)
  sincos (ang, &s, &c);
#else
  s = sin (ang);
  c = cos (ang);
#endif

  /* If s and c are NaNs, this indicates that the angle is a NaN,
     infinite, or perhaps simply too large to determine its value
     mod 2*pi.  However, we know something that the floating-point
     implementation doesn't know:  We know that s and c are finite.
     Therefore, if the magnitude is zero, return a complex zero.

     The reason we check for the NaNs instead of using this case
     whenever mag == 0.0 is because when the angle is known, we'd
     like to return the correct kind of non-real complex zero:
     +0.0+0.0i, -0.0+0.0i, -0.0-0.0i, or +0.0-0.0i, depending
     on which quadrant the angle is in.
  */
  if (SCM_UNLIKELY (isnan(s)) && isnan(c) && (mag == 0.0))
    return scm_c_make_rectangular (0.0, 0.0);
  else
    return scm_c_make_rectangular (mag * c, mag * s);
}

SCM_DEFINE (scm_make_polar, "make-polar", 2, 0, 0,
            (SCM mag, SCM ang),
	    "Return the complex number @var{mag} * e^(i * @var{ang}).")
#define FUNC_NAME s_scm_make_polar
{
  SCM_ASSERT_TYPE (scm_is_real (mag), mag, SCM_ARG1, FUNC_NAME, "real");
  SCM_ASSERT_TYPE (scm_is_real (ang), ang, SCM_ARG2, FUNC_NAME, "real");

  /* If mag is exact0, return exact0 */
  if (scm_is_eq (mag, SCM_INUM0))
    return SCM_INUM0;
  /* Return a real if ang is exact0 */
  else if (scm_is_eq (ang, SCM_INUM0))
    return mag;
  else
    return scm_c_make_polar (scm_to_double (mag), scm_to_double (ang));
}
#undef FUNC_NAME


SCM_PRIMITIVE_GENERIC (scm_real_part, "real-part", 1, 0, 0,
		       (SCM z),
		       "Return the real part of the number @var{z}.")
#define FUNC_NAME s_scm_real_part
{
  if (SCM_COMPLEXP (z))
    return scm_from_double (SCM_COMPLEX_REAL (z));
  else if (SCM_I_INUMP (z) || SCM_BIGP (z) || SCM_REALP (z) || SCM_FRACTIONP (z))
    return z;
  else
    return scm_wta_dispatch_1 (g_scm_real_part, z, SCM_ARG1, s_scm_real_part);
}
#undef FUNC_NAME


SCM_PRIMITIVE_GENERIC (scm_imag_part, "imag-part", 1, 0, 0,
		       (SCM z),
		       "Return the imaginary part of the number @var{z}.")
#define FUNC_NAME s_scm_imag_part
{
  if (SCM_COMPLEXP (z))
    return scm_from_double (SCM_COMPLEX_IMAG (z));
  else if (SCM_I_INUMP (z) || SCM_REALP (z) || SCM_BIGP (z) || SCM_FRACTIONP (z))
    return SCM_INUM0;
  else
    return scm_wta_dispatch_1 (g_scm_imag_part, z, SCM_ARG1, s_scm_imag_part);
}
#undef FUNC_NAME

SCM_PRIMITIVE_GENERIC (scm_numerator, "numerator", 1, 0, 0,
		       (SCM z),
		       "Return the numerator of the number @var{z}.")
#define FUNC_NAME s_scm_numerator
{
  if (SCM_I_INUMP (z) || SCM_BIGP (z))
    return z;
  else if (SCM_FRACTIONP (z))
    return SCM_FRACTION_NUMERATOR (z);
  else if (SCM_REALP (z))
    return scm_exact_to_inexact (scm_numerator (scm_inexact_to_exact (z)));
  else
    return scm_wta_dispatch_1 (g_scm_numerator, z, SCM_ARG1, s_scm_numerator);
}
#undef FUNC_NAME


SCM_PRIMITIVE_GENERIC (scm_denominator, "denominator", 1, 0, 0,
		       (SCM z),
		       "Return the denominator of the number @var{z}.")
#define FUNC_NAME s_scm_denominator
{
  if (SCM_I_INUMP (z) || SCM_BIGP (z)) 
    return SCM_INUM1;
  else if (SCM_FRACTIONP (z))
    return SCM_FRACTION_DENOMINATOR (z);
  else if (SCM_REALP (z))
    return scm_exact_to_inexact (scm_denominator (scm_inexact_to_exact (z)));
  else
    return scm_wta_dispatch_1 (g_scm_denominator, z, SCM_ARG1,
                               s_scm_denominator);
}
#undef FUNC_NAME


SCM_PRIMITIVE_GENERIC (scm_magnitude, "magnitude", 1, 0, 0,
		       (SCM z),
	"Return the magnitude of the number @var{z}. This is the same as\n"
	"@code{abs} for real arguments, but also allows complex numbers.")
#define FUNC_NAME s_scm_magnitude
{
  if (SCM_I_INUMP (z))
    {
      scm_t_inum zz = SCM_I_INUM (z);
      if (zz >= 0)
	return z;
      else if (SCM_POSFIXABLE (-zz))
	return SCM_I_MAKINUM (-zz);
      else
	return scm_i_inum2big (-zz);
    }
  else if (SCM_BIGP (z))
    {
      int sgn = mpz_sgn (SCM_I_BIG_MPZ (z));
      scm_remember_upto_here_1 (z);
      if (sgn < 0)
	return scm_i_clonebig (z, 0);
      else
	return z;
    }
  else if (SCM_REALP (z))
    return scm_from_double (fabs (SCM_REAL_VALUE (z)));
  else if (SCM_COMPLEXP (z))
    return scm_from_double (hypot (SCM_COMPLEX_REAL (z), SCM_COMPLEX_IMAG (z)));
  else if (SCM_FRACTIONP (z))
    {
      if (scm_is_false (scm_negative_p (SCM_FRACTION_NUMERATOR (z))))
	return z;
      return scm_i_make_ratio_already_reduced
	(scm_difference (SCM_FRACTION_NUMERATOR (z), SCM_UNDEFINED),
	 SCM_FRACTION_DENOMINATOR (z));
    }
  else
    return scm_wta_dispatch_1 (g_scm_magnitude, z, SCM_ARG1,
                               s_scm_magnitude);
}
#undef FUNC_NAME


SCM_PRIMITIVE_GENERIC (scm_angle, "angle", 1, 0, 0,
		       (SCM z),
		       "Return the angle of the complex number @var{z}.")
#define FUNC_NAME s_scm_angle
{
  /* atan(0,-1) is pi and it'd be possible to have that as a constant like
     flo0 to save allocating a new flonum with scm_from_double each time.
     But if atan2 follows the floating point rounding mode, then the value
     is not a constant.  Maybe it'd be close enough though.  */
  if (SCM_I_INUMP (z))
    {
      if (SCM_I_INUM (z) >= 0)
        return flo0;
      else
	return scm_from_double (atan2 (0.0, -1.0));
    }
  else if (SCM_BIGP (z))
    {
      int sgn = mpz_sgn (SCM_I_BIG_MPZ (z));
      scm_remember_upto_here_1 (z);
      if (sgn < 0)
	return scm_from_double (atan2 (0.0, -1.0));
      else
        return flo0;
    }
  else if (SCM_REALP (z))
    {
      double x = SCM_REAL_VALUE (z);
      if (x > 0.0 || double_is_non_negative_zero (x))
        return flo0;
      else
        return scm_from_double (atan2 (0.0, -1.0));
    }
  else if (SCM_COMPLEXP (z))
    return scm_from_double (atan2 (SCM_COMPLEX_IMAG (z), SCM_COMPLEX_REAL (z)));
  else if (SCM_FRACTIONP (z))
    {
      if (scm_is_false (scm_negative_p (SCM_FRACTION_NUMERATOR (z))))
	return flo0;
      else return scm_from_double (atan2 (0.0, -1.0));
    }
  else
    return scm_wta_dispatch_1 (g_scm_angle, z, SCM_ARG1, s_scm_angle);
}
#undef FUNC_NAME


SCM_PRIMITIVE_GENERIC (scm_exact_to_inexact, "exact->inexact", 1, 0, 0,
		       (SCM z),
	"Convert the number @var{z} to its inexact representation.\n")
#define FUNC_NAME s_scm_exact_to_inexact
{
  if (SCM_I_INUMP (z))
    return scm_from_double ((double) SCM_I_INUM (z));
  else if (SCM_BIGP (z))
    return scm_from_double (scm_i_big2dbl (z));
  else if (SCM_FRACTIONP (z))
    return scm_from_double (scm_i_fraction2double (z));
  else if (SCM_INEXACTP (z))
    return z;
  else
    return scm_wta_dispatch_1 (g_scm_exact_to_inexact, z, 1,
                               s_scm_exact_to_inexact);
}
#undef FUNC_NAME


SCM_PRIMITIVE_GENERIC (scm_inexact_to_exact, "inexact->exact", 1, 0, 0, 
		       (SCM z),
	"Return an exact number that is numerically closest to @var{z}.")
#define FUNC_NAME s_scm_inexact_to_exact
{
  if (SCM_I_INUMP (z) || SCM_BIGP (z) || SCM_FRACTIONP (z))
    return z;
  else
    {
      double val;

      if (SCM_REALP (z))
	val = SCM_REAL_VALUE (z);
      else if (SCM_COMPLEXP (z) && SCM_COMPLEX_IMAG (z) == 0.0)
	val = SCM_COMPLEX_REAL (z);
      else
	return scm_wta_dispatch_1 (g_scm_inexact_to_exact, z, 1,
                                   s_scm_inexact_to_exact);

      if (!SCM_LIKELY (DOUBLE_IS_FINITE (val)))
	SCM_OUT_OF_RANGE (1, z);
      else if (val == 0.0)
        return SCM_INUM0;
      else
	{
          int expon;
          SCM numerator;

          numerator = scm_i_dbl2big (ldexp (frexp (val, &expon),
                                            DBL_MANT_DIG));
          expon -= DBL_MANT_DIG;
          if (expon < 0)
            {
              int shift = mpz_scan1 (SCM_I_BIG_MPZ (numerator), 0);

              if (shift > -expon)
                shift = -expon;
              mpz_fdiv_q_2exp (SCM_I_BIG_MPZ (numerator),
                               SCM_I_BIG_MPZ (numerator),
                               shift);
              expon += shift;
            }
          numerator = scm_i_normbig (numerator);
          if (expon < 0)
            return scm_i_make_ratio_already_reduced
              (numerator, left_shift_exact_integer (SCM_INUM1, -expon));
          else if (expon > 0)
            return left_shift_exact_integer (numerator, expon);
          else
            return numerator;
	}
    }
}
#undef FUNC_NAME

SCM_DEFINE (scm_rationalize, "rationalize", 2, 0, 0, 
            (SCM x, SCM eps),
	    "Returns the @emph{simplest} rational number differing\n"
	    "from @var{x} by no more than @var{eps}.\n"
	    "\n"
	    "As required by @acronym{R5RS}, @code{rationalize} only returns an\n"
	    "exact result when both its arguments are exact.  Thus, you might need\n"
	    "to use @code{inexact->exact} on the arguments.\n"
	    "\n"
	    "@lisp\n"
	    "(rationalize (inexact->exact 1.2) 1/100)\n"
	    "@result{} 6/5\n"
	    "@end lisp")
#define FUNC_NAME s_scm_rationalize
{
  SCM_ASSERT_TYPE (scm_is_real (x), x, SCM_ARG1, FUNC_NAME, "real");
  SCM_ASSERT_TYPE (scm_is_real (eps), eps, SCM_ARG2, FUNC_NAME, "real");
  eps = scm_abs (eps);
  if (scm_is_false (scm_positive_p (eps)))
    {
      /* eps is either zero or a NaN */
      if (scm_is_true (scm_nan_p (eps)))
	return scm_nan ();
      else if (SCM_INEXACTP (eps))
	return scm_exact_to_inexact (x);
      else
	return x;
    }
  else if (scm_is_false (scm_finite_p (eps)))
    {
      if (scm_is_true (scm_finite_p (x)))
	return flo0;
      else
	return scm_nan ();
    }
  else if (scm_is_false (scm_finite_p (x))) /* checks for both inf and nan */
    return x;
  else if (scm_is_false (scm_less_p (scm_floor (scm_sum (x, eps)),
				     scm_ceiling (scm_difference (x, eps)))))
    {
      /* There's an integer within range; we want the one closest to zero */
      if (scm_is_false (scm_less_p (eps, scm_abs (x))))
	{
	  /* zero is within range */
	  if (SCM_INEXACTP (x) || SCM_INEXACTP (eps))
	    return flo0;
	  else
	    return SCM_INUM0;
	}
      else if (scm_is_true (scm_positive_p (x)))
	return scm_ceiling (scm_difference (x, eps));
      else
	return scm_floor (scm_sum (x, eps));
    }
  else
    {
      /* Use continued fractions to find closest ratio.  All
	 arithmetic is done with exact numbers.
      */

      SCM ex = scm_inexact_to_exact (x);
      SCM int_part = scm_floor (ex);
      SCM tt = SCM_INUM1;
      SCM a1 = SCM_INUM0, a2 = SCM_INUM1, a = SCM_INUM0;
      SCM b1 = SCM_INUM1, b2 = SCM_INUM0, b = SCM_INUM0;
      SCM rx;
      int i = 0;

      ex = scm_difference (ex, int_part);            /* x = x-int_part */
      rx = scm_divide (ex, SCM_UNDEFINED); 	       /* rx = 1/x */

      /* We stop after a million iterations just to be absolutely sure
	 that we don't go into an infinite loop.  The process normally
	 converges after less than a dozen iterations.
      */

      while (++i < 1000000)
	{
	  a = scm_sum (scm_product (a1, tt), a2);    /* a = a1*tt + a2 */
	  b = scm_sum (scm_product (b1, tt), b2);    /* b = b1*tt + b2 */
	  if (scm_is_false (scm_zero_p (b)) &&         /* b != 0 */
	      scm_is_false 
	      (scm_gr_p (scm_abs (scm_difference (ex, scm_divide (a, b))),
			 eps)))                      /* abs(x-a/b) <= eps */
	    {
	      SCM res = scm_sum (int_part, scm_divide (a, b));
	      if (SCM_INEXACTP (x) || SCM_INEXACTP (eps))
		return scm_exact_to_inexact (res);
	      else
		return res;
	    }
	  rx = scm_divide (scm_difference (rx, tt),  /* rx = 1/(rx - tt) */
			   SCM_UNDEFINED);
	  tt = scm_floor (rx);                       /* tt = floor (rx) */
	  a2 = a1;
	  b2 = b1;
	  a1 = a;
	  b1 = b;
	}
      scm_num_overflow (s_scm_rationalize);
    }
}
#undef FUNC_NAME

/* conversion functions */

int
scm_is_integer (SCM val)
{
  return scm_is_true (scm_integer_p (val));
}

int
scm_is_signed_integer (SCM val, scm_t_intmax min, scm_t_intmax max)
{
  if (SCM_I_INUMP (val))
    {
      scm_t_signed_bits n = SCM_I_INUM (val);
      return n >= min && n <= max;
    }
  else if (SCM_BIGP (val))
    {
      if (min >= SCM_MOST_NEGATIVE_FIXNUM && max <= SCM_MOST_POSITIVE_FIXNUM)
	return 0;
      else if (min >= LONG_MIN && max <= LONG_MAX)
	{
	  if (mpz_fits_slong_p (SCM_I_BIG_MPZ (val)))
	    {
	      long n = mpz_get_si (SCM_I_BIG_MPZ (val));
	      return n >= min && n <= max;
	    }
	  else
	    return 0;
	}
      else
	{
	  scm_t_intmax n;
	  size_t count;

	  if (mpz_sizeinbase (SCM_I_BIG_MPZ (val), 2) 
	      > CHAR_BIT*sizeof (scm_t_uintmax))
	    return 0;
	  
	  mpz_export (&n, &count, 1, sizeof (scm_t_uintmax), 0, 0,
		      SCM_I_BIG_MPZ (val));

	  if (mpz_sgn (SCM_I_BIG_MPZ (val)) >= 0)
	    {
	      if (n < 0)
		return 0;
	    }
	  else
	    {
	      n = -n;
	      if (n >= 0)
		return 0;
	    }

	  return n >= min && n <= max;
	}
    }
  else
    return 0;
}

int
scm_is_unsigned_integer (SCM val, scm_t_uintmax min, scm_t_uintmax max)
{
  if (SCM_I_INUMP (val))
    {
      scm_t_signed_bits n = SCM_I_INUM (val);
      return n >= 0 && ((scm_t_uintmax)n) >= min && ((scm_t_uintmax)n) <= max;
    }
  else if (SCM_BIGP (val))
    {
      if (max <= SCM_MOST_POSITIVE_FIXNUM)
	return 0;
      else if (max <= ULONG_MAX)
	{
	  if (mpz_fits_ulong_p (SCM_I_BIG_MPZ (val)))
	    {
	      unsigned long n = mpz_get_ui (SCM_I_BIG_MPZ (val));
	      return n >= min && n <= max;
	    }
	  else
	    return 0;
	}
      else
	{
	  scm_t_uintmax n;
	  size_t count;

	  if (mpz_sgn (SCM_I_BIG_MPZ (val)) < 0)
	    return 0;

	  if (mpz_sizeinbase (SCM_I_BIG_MPZ (val), 2)
	      > CHAR_BIT*sizeof (scm_t_uintmax))
	    return 0;
	  
	  mpz_export (&n, &count, 1, sizeof (scm_t_uintmax), 0, 0,
		      SCM_I_BIG_MPZ (val));

	  return n >= min && n <= max;
	}
    }
  else
    return 0;
}

static void
scm_i_range_error (SCM bad_val, SCM min, SCM max)
{
  scm_error (scm_out_of_range_key,
	     NULL,
	     "Value out of range ~S to ~S: ~S",
             scm_list_3 (min, max, bad_val),
             scm_list_1 (bad_val));
}

#define TYPE                     scm_t_intmax
#define TYPE_MIN                 min
#define TYPE_MAX                 max
#define SIZEOF_TYPE              0
#define SCM_TO_TYPE_PROTO(arg)   scm_to_signed_integer (arg, scm_t_intmax min, scm_t_intmax max)
#define SCM_FROM_TYPE_PROTO(arg) scm_from_signed_integer (arg)
#include "libguile/conv-integer.i.c"

#define TYPE                     scm_t_uintmax
#define TYPE_MIN                 min
#define TYPE_MAX                 max
#define SIZEOF_TYPE              0
#define SCM_TO_TYPE_PROTO(arg)   scm_to_unsigned_integer (arg, scm_t_uintmax min, scm_t_uintmax max)
#define SCM_FROM_TYPE_PROTO(arg) scm_from_unsigned_integer (arg)
#include "libguile/conv-uinteger.i.c"

#define TYPE                     scm_t_int8
#define TYPE_MIN                 SCM_T_INT8_MIN
#define TYPE_MAX                 SCM_T_INT8_MAX
#define SIZEOF_TYPE              1
#define SCM_TO_TYPE_PROTO(arg)   scm_to_int8 (arg)
#define SCM_FROM_TYPE_PROTO(arg) scm_from_int8 (arg)
#include "libguile/conv-integer.i.c"

#define TYPE                     scm_t_uint8
#define TYPE_MIN                 0
#define TYPE_MAX                 SCM_T_UINT8_MAX
#define SIZEOF_TYPE              1
#define SCM_TO_TYPE_PROTO(arg)   scm_to_uint8 (arg)
#define SCM_FROM_TYPE_PROTO(arg) scm_from_uint8 (arg)
#include "libguile/conv-uinteger.i.c"

#define TYPE                     scm_t_int16
#define TYPE_MIN                 SCM_T_INT16_MIN
#define TYPE_MAX                 SCM_T_INT16_MAX
#define SIZEOF_TYPE              2
#define SCM_TO_TYPE_PROTO(arg)   scm_to_int16 (arg)
#define SCM_FROM_TYPE_PROTO(arg) scm_from_int16 (arg)
#include "libguile/conv-integer.i.c"

#define TYPE                     scm_t_uint16
#define TYPE_MIN                 0
#define TYPE_MAX                 SCM_T_UINT16_MAX
#define SIZEOF_TYPE              2
#define SCM_TO_TYPE_PROTO(arg)   scm_to_uint16 (arg)
#define SCM_FROM_TYPE_PROTO(arg) scm_from_uint16 (arg)
#include "libguile/conv-uinteger.i.c"

#define TYPE                     scm_t_int32
#define TYPE_MIN                 SCM_T_INT32_MIN
#define TYPE_MAX                 SCM_T_INT32_MAX
#define SIZEOF_TYPE              4
#define SCM_TO_TYPE_PROTO(arg)   scm_to_int32 (arg)
#define SCM_FROM_TYPE_PROTO(arg) scm_from_int32 (arg)
#include "libguile/conv-integer.i.c"

#define TYPE                     scm_t_uint32
#define TYPE_MIN                 0
#define TYPE_MAX                 SCM_T_UINT32_MAX
#define SIZEOF_TYPE              4
#define SCM_TO_TYPE_PROTO(arg)   scm_to_uint32 (arg)
#define SCM_FROM_TYPE_PROTO(arg) scm_from_uint32 (arg)
#include "libguile/conv-uinteger.i.c"

#define TYPE                     scm_t_wchar
#define TYPE_MIN                 (scm_t_int32)-1
#define TYPE_MAX                 (scm_t_int32)0x10ffff
#define SIZEOF_TYPE              4
#define SCM_TO_TYPE_PROTO(arg)   scm_to_wchar (arg)
#define SCM_FROM_TYPE_PROTO(arg) scm_from_wchar (arg)
#include "libguile/conv-integer.i.c"

#define TYPE                     scm_t_int64
#define TYPE_MIN                 SCM_T_INT64_MIN
#define TYPE_MAX                 SCM_T_INT64_MAX
#define SIZEOF_TYPE              8
#define SCM_TO_TYPE_PROTO(arg)   scm_to_int64 (arg)
#define SCM_FROM_TYPE_PROTO(arg) scm_from_int64 (arg)
#include "libguile/conv-integer.i.c"

#define TYPE                     scm_t_uint64
#define TYPE_MIN                 0
#define TYPE_MAX                 SCM_T_UINT64_MAX
#define SIZEOF_TYPE              8
#define SCM_TO_TYPE_PROTO(arg)   scm_to_uint64 (arg)
#define SCM_FROM_TYPE_PROTO(arg) scm_from_uint64 (arg)
#include "libguile/conv-uinteger.i.c"

void
scm_to_mpz (SCM val, mpz_t rop)
{
  if (SCM_I_INUMP (val))
    mpz_set_si (rop, SCM_I_INUM (val));
  else if (SCM_BIGP (val))
    mpz_set (rop, SCM_I_BIG_MPZ (val));
  else
    scm_wrong_type_arg_msg (NULL, 0, val, "exact integer");
}

SCM
scm_from_mpz (mpz_t val)
{
  return scm_i_mpz2num (val);
}

int
scm_is_real (SCM val)
{
  return scm_is_true (scm_real_p (val));
}

int
scm_is_rational (SCM val)
{
  return scm_is_true (scm_rational_p (val));
}

double
scm_to_double (SCM val)
{
  if (SCM_I_INUMP (val))
    return SCM_I_INUM (val);
  else if (SCM_BIGP (val))
    return scm_i_big2dbl (val);
  else if (SCM_FRACTIONP (val))
    return scm_i_fraction2double (val);
  else if (SCM_REALP (val))
    return SCM_REAL_VALUE (val);
  else
    scm_wrong_type_arg_msg (NULL, 0, val, "real number");
}

SCM
scm_from_double (double val)
{
  SCM z;

  z = SCM_PACK_POINTER (scm_gc_malloc_pointerless (sizeof (scm_t_double), "real"));

  SCM_SET_CELL_TYPE (z, scm_tc16_real);
  SCM_REAL_VALUE (z) = val;

  return z;
}

int
scm_is_complex (SCM val)
{
  return scm_is_true (scm_complex_p (val));
}

double
scm_c_real_part (SCM z)
{
  if (SCM_COMPLEXP (z))
    return SCM_COMPLEX_REAL (z);
  else
    {
      /* Use the scm_real_part to get proper error checking and
	 dispatching.
      */
      return scm_to_double (scm_real_part (z)); 
    }
}

double
scm_c_imag_part (SCM z)
{
  if (SCM_COMPLEXP (z))
    return SCM_COMPLEX_IMAG (z);
  else
    {
      /* Use the scm_imag_part to get proper error checking and
	 dispatching.  The result will almost always be 0.0, but not
	 always.
      */
      return scm_to_double (scm_imag_part (z));
    }
}

double
scm_c_magnitude (SCM z)
{
  return scm_to_double (scm_magnitude (z));
}

double
scm_c_angle (SCM z)
{
  return scm_to_double (scm_angle (z));
}

int
scm_is_number (SCM z)
{
  return scm_is_true (scm_number_p (z));
}


/* Returns log(x * 2^shift) */
static SCM
log_of_shifted_double (double x, long shift)
{
  double ans = log (fabs (x)) + shift * M_LN2;

  if (x > 0.0 || double_is_non_negative_zero (x))
    return scm_from_double (ans);
  else
    return scm_c_make_rectangular (ans, M_PI);
}

/* Returns log(n), for exact integer n */
static SCM
log_of_exact_integer (SCM n)
{
  if (SCM_I_INUMP (n))
    return log_of_shifted_double (SCM_I_INUM (n), 0);
  else if (SCM_BIGP (n))
    {
      long expon;
      double signif = scm_i_big2dbl_2exp (n, &expon);
      return log_of_shifted_double (signif, expon);
    }
  else
    scm_wrong_type_arg ("log_of_exact_integer", SCM_ARG1, n);
}

/* Returns log(n/d), for exact non-zero integers n and d */
static SCM
log_of_fraction (SCM n, SCM d)
{
  long n_size = scm_to_long (scm_integer_length (n));
  long d_size = scm_to_long (scm_integer_length (d));

  if (abs (n_size - d_size) > 1)
    return (scm_difference (log_of_exact_integer (n),
			    log_of_exact_integer (d)));
  else if (scm_is_false (scm_negative_p (n)))
    return scm_from_double
      (log1p (scm_i_divide2double (scm_difference (n, d), d)));
  else
    return scm_c_make_rectangular
      (log1p (scm_i_divide2double (scm_difference (scm_abs (n), d),
                                   d)),
       M_PI);
}


/* In the following functions we dispatch to the real-arg funcs like log()
   when we know the arg is real, instead of just handing everything to
   clog() for instance.  This is in case clog() doesn't optimize for a
   real-only case, and because we have to test SCM_COMPLEXP anyway so may as
   well use it to go straight to the applicable C func.  */

SCM_PRIMITIVE_GENERIC (scm_log, "log", 1, 0, 0,
		       (SCM z),
		       "Return the natural logarithm of @var{z}.")
#define FUNC_NAME s_scm_log
{
  if (SCM_COMPLEXP (z))
    {
#if defined HAVE_COMPLEX_DOUBLE && defined HAVE_CLOG \
  && defined (SCM_COMPLEX_VALUE)
      return scm_from_complex_double (clog (SCM_COMPLEX_VALUE (z)));
#else
      double re = SCM_COMPLEX_REAL (z);
      double im = SCM_COMPLEX_IMAG (z);
      return scm_c_make_rectangular (log (hypot (re, im)),
                                     atan2 (im, re));
#endif
    }
  else if (SCM_REALP (z))
    return log_of_shifted_double (SCM_REAL_VALUE (z), 0);
  else if (SCM_I_INUMP (z))
    {
#ifndef ALLOW_DIVIDE_BY_EXACT_ZERO
      if (scm_is_eq (z, SCM_INUM0))
	scm_num_overflow (s_scm_log);
#endif
      return log_of_shifted_double (SCM_I_INUM (z), 0);
    }
  else if (SCM_BIGP (z))
    return log_of_exact_integer (z);
  else if (SCM_FRACTIONP (z))
    return log_of_fraction (SCM_FRACTION_NUMERATOR (z),
			    SCM_FRACTION_DENOMINATOR (z));
  else
    return scm_wta_dispatch_1 (g_scm_log, z, 1, s_scm_log);
}
#undef FUNC_NAME


SCM_PRIMITIVE_GENERIC (scm_log10, "log10", 1, 0, 0,
		       (SCM z),
		       "Return the base 10 logarithm of @var{z}.")
#define FUNC_NAME s_scm_log10
{
  if (SCM_COMPLEXP (z))
    {
      /* Mingw has clog() but not clog10().  (Maybe it'd be worth using
         clog() and a multiply by M_LOG10E, rather than the fallback
         log10+hypot+atan2.)  */
#if defined HAVE_COMPLEX_DOUBLE && defined HAVE_CLOG10	\
      && defined SCM_COMPLEX_VALUE
      return scm_from_complex_double (clog10 (SCM_COMPLEX_VALUE (z)));
#else
      double re = SCM_COMPLEX_REAL (z);
      double im = SCM_COMPLEX_IMAG (z);
      return scm_c_make_rectangular (log10 (hypot (re, im)),
                                     M_LOG10E * atan2 (im, re));
#endif
    }
  else if (SCM_REALP (z) || SCM_I_INUMP (z))
    {
#ifndef ALLOW_DIVIDE_BY_EXACT_ZERO
      if (scm_is_eq (z, SCM_INUM0))
	scm_num_overflow (s_scm_log10);
#endif
      {
	double re = scm_to_double (z);
	double l = log10 (fabs (re));
	if (re > 0.0 || double_is_non_negative_zero (re))
	  return scm_from_double (l);
	else
	  return scm_c_make_rectangular (l, M_LOG10E * M_PI);
      }
    }
  else if (SCM_BIGP (z))
    return scm_product (flo_log10e, log_of_exact_integer (z));
  else if (SCM_FRACTIONP (z))
    return scm_product (flo_log10e,
			log_of_fraction (SCM_FRACTION_NUMERATOR (z),
					 SCM_FRACTION_DENOMINATOR (z)));
  else
    return scm_wta_dispatch_1 (g_scm_log10, z, 1, s_scm_log10);
}
#undef FUNC_NAME


SCM_PRIMITIVE_GENERIC (scm_exp, "exp", 1, 0, 0,
		       (SCM z),
	"Return @math{e} to the power of @var{z}, where @math{e} is the\n"
	"base of natural logarithms (2.71828@dots{}).")
#define FUNC_NAME s_scm_exp
{
  if (SCM_COMPLEXP (z))
    {
#if defined HAVE_COMPLEX_DOUBLE && defined HAVE_CEXP \
  && defined (SCM_COMPLEX_VALUE)
      return scm_from_complex_double (cexp (SCM_COMPLEX_VALUE (z)));
#else
      return scm_c_make_polar (exp (SCM_COMPLEX_REAL (z)),
                               SCM_COMPLEX_IMAG (z));
#endif
    }
  else if (SCM_NUMBERP (z))
    {
      /* When z is a negative bignum the conversion to double overflows,
         giving -infinity, but that's ok, the exp is still 0.0.  */
      return scm_from_double (exp (scm_to_double (z)));
    }
  else
    return scm_wta_dispatch_1 (g_scm_exp, z, 1, s_scm_exp);
}
#undef FUNC_NAME


SCM_DEFINE (scm_i_exact_integer_sqrt, "exact-integer-sqrt", 1, 0, 0,
	    (SCM k),
	    "Return two exact non-negative integers @var{s} and @var{r}\n"
	    "such that @math{@var{k} = @var{s}^2 + @var{r}} and\n"
	    "@math{@var{s}^2 <= @var{k} < (@var{s} + 1)^2}.\n"
	    "An error is raised if @var{k} is not an exact non-negative integer.\n"
	    "\n"
	    "@lisp\n"
	    "(exact-integer-sqrt 10) @result{} 3 and 1\n"
	    "@end lisp")
#define FUNC_NAME s_scm_i_exact_integer_sqrt
{
  SCM s, r;

  scm_exact_integer_sqrt (k, &s, &r);
  return scm_values (scm_list_2 (s, r));
}
#undef FUNC_NAME

void
scm_exact_integer_sqrt (SCM k, SCM *sp, SCM *rp)
{
  if (SCM_LIKELY (SCM_I_INUMP (k)))
    {
      mpz_t kk, ss, rr;

      if (SCM_I_INUM (k) < 0)
	scm_wrong_type_arg_msg ("exact-integer-sqrt", SCM_ARG1, k,
				"exact non-negative integer");
      mpz_init_set_ui (kk, SCM_I_INUM (k));
      mpz_inits (ss, rr, NULL);
      mpz_sqrtrem (ss, rr, kk);
      *sp = SCM_I_MAKINUM (mpz_get_ui (ss));
      *rp = SCM_I_MAKINUM (mpz_get_ui (rr));
      mpz_clears (kk, ss, rr, NULL);
    }
  else if (SCM_LIKELY (SCM_BIGP (k)))
    {
      SCM s, r;

      if (mpz_sgn (SCM_I_BIG_MPZ (k)) < 0)
	scm_wrong_type_arg_msg ("exact-integer-sqrt", SCM_ARG1, k,
				"exact non-negative integer");
      s = scm_i_mkbig ();
      r = scm_i_mkbig ();
      mpz_sqrtrem (SCM_I_BIG_MPZ (s), SCM_I_BIG_MPZ (r), SCM_I_BIG_MPZ (k));
      scm_remember_upto_here_1 (k);
      *sp = scm_i_normbig (s);
      *rp = scm_i_normbig (r);
    }
  else
    scm_wrong_type_arg_msg ("exact-integer-sqrt", SCM_ARG1, k,
			    "exact non-negative integer");
}

/* Return true iff K is a perfect square.
   K must be an exact integer. */
static int
exact_integer_is_perfect_square (SCM k)
{
  int result;

  if (SCM_LIKELY (SCM_I_INUMP (k)))
    {
      mpz_t kk;

      mpz_init_set_si (kk, SCM_I_INUM (k));
      result = mpz_perfect_square_p (kk);
      mpz_clear (kk);
    }
  else
    {
      result = mpz_perfect_square_p (SCM_I_BIG_MPZ (k));
      scm_remember_upto_here_1 (k);
    }
  return result;
}

/* Return the floor of the square root of K.
   K must be an exact integer. */
static SCM
exact_integer_floor_square_root (SCM k)
{
  if (SCM_LIKELY (SCM_I_INUMP (k)))
    {
      mpz_t kk;
      scm_t_inum ss;

      mpz_init_set_ui (kk, SCM_I_INUM (k));
      mpz_sqrt (kk, kk);
      ss = mpz_get_ui (kk);
      mpz_clear (kk);
      return SCM_I_MAKINUM (ss);
    }
  else
    {
      SCM s;

      s = scm_i_mkbig ();
      mpz_sqrt (SCM_I_BIG_MPZ (s), SCM_I_BIG_MPZ (k));
      scm_remember_upto_here_1 (k);
      return scm_i_normbig (s);
    }
}


SCM_PRIMITIVE_GENERIC (scm_sqrt, "sqrt", 1, 0, 0,
		       (SCM z),
	"Return the square root of @var{z}.  Of the two possible roots\n"
	"(positive and negative), the one with positive real part\n"
	"is returned, or if that's zero then a positive imaginary part.\n"
	"Thus,\n"
	"\n"
	"@example\n"
	"(sqrt 9.0)       @result{} 3.0\n"
	"(sqrt -9.0)      @result{} 0.0+3.0i\n"
	"(sqrt 1.0+1.0i)  @result{} 1.09868411346781+0.455089860562227i\n"
	"(sqrt -1.0-1.0i) @result{} 0.455089860562227-1.09868411346781i\n"
	"@end example")
#define FUNC_NAME s_scm_sqrt
{
  if (SCM_COMPLEXP (z))
    {
#if defined HAVE_COMPLEX_DOUBLE && defined HAVE_USABLE_CSQRT	\
      && defined SCM_COMPLEX_VALUE
      return scm_from_complex_double (csqrt (SCM_COMPLEX_VALUE (z)));
#else
      double re = SCM_COMPLEX_REAL (z);
      double im = SCM_COMPLEX_IMAG (z);
      return scm_c_make_polar (sqrt (hypot (re, im)),
                               0.5 * atan2 (im, re));
#endif
    }
  else if (SCM_NUMBERP (z))
    {
      if (SCM_I_INUMP (z))
        {
          scm_t_inum x = SCM_I_INUM (z);

          if (SCM_LIKELY (x >= 0))
            {
              if (SCM_LIKELY (SCM_I_FIXNUM_BIT < DBL_MANT_DIG
                              || x < (1L << (DBL_MANT_DIG - 1))))
                {
                  double root = sqrt (x);

                  /* If 0 <= x < 2^(DBL_MANT_DIG-1) and sqrt(x) is an
                     integer, then the result is exact. */
                  if (root == floor (root))
                    return SCM_I_MAKINUM ((scm_t_inum) root);
                  else
                    return scm_from_double (root);
                }
              else
                {
                  mpz_t xx;
                  scm_t_inum root;

                  mpz_init_set_ui (xx, x);
                  if (mpz_perfect_square_p (xx))
                    {
                      mpz_sqrt (xx, xx);
                      root = mpz_get_ui (xx);
                      mpz_clear (xx);
                      return SCM_I_MAKINUM (root);
                    }
                  else
                    mpz_clear (xx);
                }
            }
        }
      else if (SCM_BIGP (z))
        {
          if (mpz_perfect_square_p (SCM_I_BIG_MPZ (z)))
            {
              SCM root = scm_i_mkbig ();

              mpz_sqrt (SCM_I_BIG_MPZ (root), SCM_I_BIG_MPZ (z));
              scm_remember_upto_here_1 (z);
              return scm_i_normbig (root);
            }
          else
            {
              long expon;
              double signif = scm_i_big2dbl_2exp (z, &expon);

              if (expon & 1)
                {
                  signif *= 2;
                  expon--;
                }
              if (signif < 0)
                return scm_c_make_rectangular
                  (0.0, ldexp (sqrt (-signif), expon / 2));
              else
                return scm_from_double (ldexp (sqrt (signif), expon / 2));
            }
        }
      else if (SCM_FRACTIONP (z))
        {
          SCM n = SCM_FRACTION_NUMERATOR (z);
          SCM d = SCM_FRACTION_DENOMINATOR (z);

          if (exact_integer_is_perfect_square (n)
              && exact_integer_is_perfect_square (d))
            return scm_i_make_ratio_already_reduced
              (exact_integer_floor_square_root (n),
               exact_integer_floor_square_root (d));
          else
            {
              double xx = scm_i_divide2double (n, d);
              double abs_xx = fabs (xx);
              long shift = 0;

              if (SCM_UNLIKELY (abs_xx > DBL_MAX || abs_xx < DBL_MIN))
                {
                  shift = (scm_to_long (scm_integer_length (n))
                           - scm_to_long (scm_integer_length (d))) / 2;
                  if (shift > 0)
                    d = left_shift_exact_integer (d, 2 * shift);
                  else
                    n = left_shift_exact_integer (n, -2 * shift);
                  xx = scm_i_divide2double (n, d);
                }

              if (xx < 0)
                return scm_c_make_rectangular (0.0, ldexp (sqrt (-xx), shift));
              else
                return scm_from_double (ldexp (sqrt (xx), shift));
            }
        }

      /* Fallback method, when the cases above do not apply. */
      {
        double xx = scm_to_double (z);
        if (xx < 0)
          return scm_c_make_rectangular (0.0, sqrt (-xx));
        else
          return scm_from_double (sqrt (xx));
      }
    }
  else
    return scm_wta_dispatch_1 (g_scm_sqrt, z, 1, s_scm_sqrt);
}
#undef FUNC_NAME



void
scm_init_numbers ()
{
  if (scm_install_gmp_memory_functions)
    mp_set_memory_functions (custom_gmp_malloc,
                             custom_gmp_realloc,
                             custom_gmp_free);

  mpz_init_set_si (z_negative_one, -1);

  /* It may be possible to tune the performance of some algorithms by using
   * the following constants to avoid the creation of bignums.  Please, before
   * using these values, remember the two rules of program optimization:
   * 1st Rule:  Don't do it.  2nd Rule (experts only):  Don't do it yet. */
  scm_c_define ("most-positive-fixnum",
		SCM_I_MAKINUM (SCM_MOST_POSITIVE_FIXNUM));
  scm_c_define ("most-negative-fixnum",
		SCM_I_MAKINUM (SCM_MOST_NEGATIVE_FIXNUM));

  scm_add_feature ("complex");
  scm_add_feature ("inexact");
  flo0 = scm_from_double (0.0);
  flo_log10e = scm_from_double (M_LOG10E);

  exactly_one_half = scm_divide (SCM_INUM1, SCM_I_MAKINUM (2));

  {
    /* Set scm_i_divide2double_lo2b to (2 b^p - 1) */
    mpz_init_set_ui (scm_i_divide2double_lo2b, 1);
    mpz_mul_2exp (scm_i_divide2double_lo2b,
                  scm_i_divide2double_lo2b,
                  DBL_MANT_DIG + 1); /* 2 b^p */
    mpz_sub_ui (scm_i_divide2double_lo2b, scm_i_divide2double_lo2b, 1);
  }

  {
    /* Set dbl_minimum_normal_mantissa to b^{p-1} */
    mpz_init_set_ui (dbl_minimum_normal_mantissa, 1);
    mpz_mul_2exp (dbl_minimum_normal_mantissa,
                  dbl_minimum_normal_mantissa,
                  DBL_MANT_DIG - 1);
  }

#include "libguile/numbers.x"
}

/*
  Local Variables:
  c-file-style: "gnu"
  End:
*/<|MERGE_RESOLUTION|>--- conflicted
+++ resolved
@@ -4222,23 +4222,8 @@
 SCM
 scm_lcm (SCM n1, SCM n2)
 {
-<<<<<<< HEAD
-  if (SCM_UNBNDP (n2))
-    {
-      if (SCM_UNBNDP (n1))
-        return SCM_I_MAKINUM (1L);
-      n2 = SCM_I_MAKINUM (1L);
-    }
-
-  if (SCM_UNLIKELY (!(SCM_I_INUMP (n1) || SCM_BIGP (n1))))
-    return scm_wta_dispatch_2 (g_lcm, n1, n2, SCM_ARG1, s_lcm);
-  
-  if (SCM_UNLIKELY (!(SCM_I_INUMP (n2) || SCM_BIGP (n2))))
-    return scm_wta_dispatch_2 (g_lcm, n1, n2, SCM_ARG2, s_lcm);
-=======
   if (SCM_UNLIKELY (SCM_UNBNDP (n2)))
     return SCM_UNBNDP (n1) ? SCM_INUM1 : scm_abs (n1);
->>>>>>> 3bbca1f7
 
   if (SCM_LIKELY (SCM_I_INUMP (n1)))
     {
@@ -4267,7 +4252,7 @@
       else if (SCM_REALP (n2) && scm_is_integer (n2))
         goto handle_inexacts;
       else
-        SCM_WTA_DISPATCH_2 (g_lcm, n1, n2, SCM_ARG2, s_lcm);
+        return scm_wta_dispatch_2 (g_lcm, n1, n2, SCM_ARG2, s_lcm);
     }
   else if (SCM_LIKELY (SCM_BIGP (n1)))
     {
@@ -4290,7 +4275,7 @@
       else if (SCM_REALP (n2) && scm_is_integer (n2))
         goto handle_inexacts;
       else
-        SCM_WTA_DISPATCH_2 (g_lcm, n1, n2, SCM_ARG2, s_lcm);
+        return scm_wta_dispatch_2 (g_lcm, n1, n2, SCM_ARG2, s_lcm);
     }
   else if (SCM_REALP (n1) && scm_is_integer (n1))
     {
@@ -4302,10 +4287,10 @@
                                                 scm_inexact_to_exact (n2)));
         }
       else
-        SCM_WTA_DISPATCH_2 (g_lcm, n1, n2, SCM_ARG2, s_lcm);
-    }
-  else
-    SCM_WTA_DISPATCH_2 (g_lcm, n1, n2, SCM_ARG1, s_lcm);
+        return scm_wta_dispatch_2 (g_lcm, n1, n2, SCM_ARG2, s_lcm);
+    }
+  else
+    return scm_wta_dispatch_2 (g_lcm, n1, n2, SCM_ARG1, s_lcm);
 }
 
 /* Emulating 2's complement bignums with sign magnitude arithmetic:
