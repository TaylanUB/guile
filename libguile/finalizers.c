--- conflicted
+++ resolved
@@ -1,5 +1,4 @@
-<<<<<<< HEAD
-/* Copyright 2012-2014,2018
+/* Copyright 2012-2014,2018-2019
      Free Software Foundation, Inc.
 
    This file is part of Guile.
@@ -17,25 +16,6 @@
    You should have received a copy of the GNU Lesser General Public
    License along with Guile.  If not, see
    <https://www.gnu.org/licenses/>.  */
-=======
-/* Copyright (C) 2012, 2013, 2014, 2019 Free Software Foundation, Inc.
- *
- * This library is free software; you can redistribute it and/or
- * modify it under the terms of the GNU Lesser General Public License
- * as published by the Free Software Foundation; either version 3 of
- * the License, or (at your option) any later version.
- *
- * This library is distributed in the hope that it will be useful, but
- * WITHOUT ANY WARRANTY; without even the implied warranty of
- * MERCHANTABILITY or FITNESS FOR A PARTICULAR PURPOSE.  See the GNU
- * Lesser General Public License for more details.
- *
- * You should have received a copy of the GNU Lesser General Public
- * License along with this library; if not, write to the Free Software
- * Foundation, Inc., 51 Franklin Street, Fifth Floor, Boston, MA
- * 02110-1301 USA
- */
->>>>>>> edf5aea7
 
 
 