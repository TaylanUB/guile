--- conflicted
+++ resolved
@@ -784,32 +784,6 @@
  vm_call:
   VM_HANDLE_INTERRUPTS;
 
-<<<<<<< HEAD
-  if (SCM_UNLIKELY (!SCM_PROGRAM_P (program)))
-    {
-      if (SCM_STRUCTP (program) && SCM_STRUCT_APPLICABLE_P (program))
-        {
-          sp[-nargs] = SCM_STRUCT_PROCEDURE (program);
-          goto vm_call;
-        }
-      else if (SCM_HAS_TYP7 (program, scm_tc7_smob)
-               && SCM_SMOB_APPLICABLE_P (program))
-        {
-          PUSH (program);
-          prepare_smob_call (sp, ++nargs, program);
-          goto vm_call;
-        }
-      else
-        {
-          SYNC_ALL();
-          vm_error_wrong_type_apply (program);
-        }
-    }
-
-  CACHE_PROGRAM ();
-
-=======
->>>>>>> 67b699cc
   {
     SCM *old_fp = fp;
 
@@ -844,34 +818,8 @@
  vm_tail_call:
   VM_HANDLE_INTERRUPTS;
 
-<<<<<<< HEAD
-  if (SCM_UNLIKELY (!SCM_PROGRAM_P (program)))
-    {
-      if (SCM_STRUCTP (program) && SCM_STRUCT_APPLICABLE_P (program))
-        {
-          sp[-nargs] = SCM_STRUCT_PROCEDURE (program);
-          goto vm_tail_call;
-        }
-      else if (SCM_HAS_TYP7 (program, scm_tc7_smob)
-               && SCM_SMOB_APPLICABLE_P (program))
-        {
-          PUSH (program);
-          prepare_smob_call (sp, ++nargs, program);
-          goto vm_tail_call;
-        }
-      else
-        {
-          SYNC_ALL();
-          vm_error_wrong_type_apply (program);
-        }
-    }
-  else
-    {
-      int i;
-=======
   {
     int i;
->>>>>>> 67b699cc
 #ifdef VM_ENABLE_STACK_NULLING
     SCM *old_sp = sp;
     CHECK_STACK_LEAK ();
@@ -1060,28 +1008,6 @@
 
   VM_HANDLE_INTERRUPTS;
 
-<<<<<<< HEAD
-  if (SCM_UNLIKELY (!SCM_PROGRAM_P (program)))
-    {
-      if (SCM_STRUCTP (program) && SCM_STRUCT_APPLICABLE_P (program))
-        {
-          sp[-nargs] = SCM_STRUCT_PROCEDURE (program);
-          goto vm_mv_call;
-        }
-      else if (SCM_HAS_TYP7 (program, scm_tc7_smob)
-               && SCM_SMOB_APPLICABLE_P (program))
-        {
-          PUSH (program);
-          prepare_smob_call (sp, ++nargs, program);
-          goto vm_mv_call;
-        }
-      else
-        {
-          SYNC_ALL();
-          vm_error_wrong_type_apply (program);
-        }
-    }
-=======
   fp = sp - nargs + 1;
   
   ASSERT (SCM_FRAME_DYNAMIC_LINK (fp) == 0);
@@ -1092,7 +1018,6 @@
   SCM_FRAME_SET_MV_RETURN_ADDRESS (fp, mvra);
   
   PUSH_CONTINUATION_HOOK ();
->>>>>>> 67b699cc
 
   program = fp[-1];
 
