--- conflicted
+++ resolved
@@ -268,14 +268,9 @@
 
   blen = scm_to_size_t (len);
 
-<<<<<<< HEAD
-  ret = scm_c_take_typed_bytevector (ptr + boffset, blen, btype, pointer);
-
-=======
   ret = scm_c_take_typed_bytevector ((signed char *) ptr + boffset,
-				     blen, btype);
-  register_weak_reference (ret, pointer);
->>>>>>> 9b0975f1
+				     blen, btype, pointer);
+
   return ret;
 }
 #undef FUNC_NAME
