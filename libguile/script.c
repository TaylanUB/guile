<<<<<<< HEAD
/* Copyright (C) 1994-1998, 2000-2011, 2013 Free Software Foundation, Inc.
=======
/* Copyright (C) 1994-1998, 2000-2011, 2014 Free Software Foundation, Inc.
>>>>>>> e0da53b4
 * This library is free software; you can redistribute it and/or
 * modify it under the terms of the GNU Lesser General Public License
 * as published by the Free Software Foundation; either version 3 of
 * the License, or (at your option) any later version.
 *
 * This library is distributed in the hope that it will be useful, but
 * WITHOUT ANY WARRANTY; without even the implied warranty of
 * MERCHANTABILITY or FITNESS FOR A PARTICULAR PURPOSE.  See the GNU
 * Lesser General Public License for more details.
 *
 * You should have received a copy of the GNU Lesser General Public
 * License along with this library; if not, write to the Free Software
 * Foundation, Inc., 51 Franklin Street, Fifth Floor, Boston, MA
 * 02110-1301 USA
 */

/* "script.c" argv tricks for `#!' scripts.
   Authors: Aubrey Jaffer and Jim Blandy */

#ifdef HAVE_CONFIG_H
#  include <config.h>
#endif

#include <localcharset.h>
#include <stdlib.h>
#include <stdio.h>
#include <errno.h>
#include <ctype.h>
#include <uniconv.h>

#include "libguile/_scm.h"
#include "libguile/eval.h"
#include "libguile/feature.h"
#include "libguile/load.h"
#include "libguile/read.h"
#include "libguile/script.h"
#include "libguile/strings.h"
#include "libguile/strports.h"
#include "libguile/validate.h"
#include "libguile/version.h"
#include "libguile/vm.h"

#ifdef HAVE_STRING_H
#include <string.h>
#endif

#include <unistd.h>		/* for X_OK define */

#ifdef HAVE_IO_H
#include <io.h>
#endif

/* Concatentate str2 onto str1 at position n and return concatenated
   string if file exists; 0 otherwise. */

static char *
scm_cat_path (char *str1, const char *str2, long n)
{
  if (!n)
    n = strlen (str2);
  if (str1)
    {
      size_t len = strlen (str1);
      str1 = (char *) realloc (str1, (size_t) (len + n + 1));
      if (!str1)
	return 0L;
      strncat (str1 + len, str2, n);
      return str1;
    }
  str1 = (char *) scm_malloc ((size_t) (n + 1));
  if (!str1)
    return 0L;
  str1[0] = 0;
  strncat (str1, str2, n);
  return str1;
}

#if 0 
static char *
scm_try_path (char *path)
{
  FILE *f;
  /* fprintf(stderr, "Trying %s\n", path);fflush(stderr); */
  if (!path)
    return 0L;
  SCM_SYSCALL (f = fopen (path, "r");
    );
  if (f)
    {
      fclose (f);
      return path;
    }
  free (path);
  return 0L;
}

static char *
scm_sep_init_try (char *path, const char *sep, const char *initname)
{
  if (path)
    path = scm_cat_path (path, sep, 0L);
  if (path)
    path = scm_cat_path (path, initname, 0L);
  return scm_try_path (path);
}
#endif 

#ifndef LINE_INCREMENTORS
#define LINE_INCREMENTORS  '\n'
#ifdef MSDOS
#define WHITE_SPACES  ' ':case '\t':case '\r':case '\f':case 26
#else
#define WHITE_SPACES  ' ':case '\t':case '\r':case '\f'
#endif /* def MSDOS */
#endif /* ndef LINE_INCREMENTORS */

#ifndef MAXPATHLEN
#define MAXPATHLEN 80
#endif /* ndef MAXPATHLEN */
#ifndef X_OK
#define X_OK 1
#endif /* ndef X_OK */

char *
scm_find_executable (const char *name)
{
  char tbuf[MAXPATHLEN];
  int i = 0, c;
  FILE *f;

  /* fprintf(stderr, "s_f_e checking access %s ->%d\n", name, access(name, X_OK)); fflush(stderr); */
  if (access (name, X_OK))
    return 0L;
  f = fopen (name, "r");
  if (!f)
    return 0L;
  if ((fgetc (f) == '#') && (fgetc (f) == '!'))
    {
      while (1)
	switch (c = fgetc (f))
	  {
	  case /*WHITE_SPACES */ ' ':
	  case '\t':
	  case '\r':
	  case '\f':
	  case EOF:
	    tbuf[i] = 0;
	    fclose (f);
	    return scm_cat_path (0L, tbuf, 0L);
	  default:
	    tbuf[i++] = c;
	    break;
	  }
    }
  fclose (f);
  return scm_cat_path (0L, name, 0L);
}


/* Read a \nnn-style escape.  We've just read the backslash.  */
static int
script_get_octal (FILE *f)
#define FUNC_NAME "script_get_octal"
{
  int i;
  int value = 0;

  for (i = 0; i < 3; i++)
    {
      int c = getc (f);
      if ('0' <= c && c <= '7')
	value = (value * 8) + (c - '0');
      else
	SCM_MISC_ERROR ("malformed script: bad octal backslash escape",
			SCM_EOL);
    }
  return value;
}
#undef FUNC_NAME


static int
script_get_backslash (FILE *f)
#define FUNC_NAME "script_get_backslash"
{
  int c = getc (f);

  switch (c)
    {
    case 'a': return '\a';
    case 'b': return '\b';
    case 'f': return '\f';
    case 'n': return '\n';
    case 'r': return '\r';
    case 't': return '\t';
    case 'v': return '\v';

    case '\\':
    case ' ':
    case '\t':
    case '\n':
      return c;

    case '0': case '1': case '2': case '3':
    case '4': case '5': case '6': case '7':
      ungetc (c, f);
      return script_get_octal (f);

    case EOF:
      SCM_MISC_ERROR ("malformed script: backslash followed by EOF", SCM_EOL);
      return 0; /* not reached? */

    default:
      SCM_MISC_ERROR ("malformed script: bad backslash sequence", SCM_EOL);
      return 0; /* not reached? */
    }
}
#undef FUNC_NAME

/*
 * Like `realloc', but free memory on failure;
 * unlike `scm_realloc', return NULL, not aborts.
*/
static void*
realloc0 (void *ptr, size_t size)
{
  void *new_ptr = realloc (ptr, size);
  if (!new_ptr)
    {
      free (ptr);
    }
  return new_ptr;
}


static char *
script_read_arg (FILE *f)
#define FUNC_NAME "script_read_arg"
{
  size_t size = 7;
  char *buf = scm_malloc (size + 1);
  size_t len = 0;

  if (! buf)
    return 0;

  for (;;)
    {
      int c = getc (f);
      switch (c)
	{
	case '\\':
	  c = script_get_backslash (f);
	  /* The above produces a new character to add to the argument.
             Fall through.  */
	default:
	  if (len >= size)
	    {
	      size = (size + 1) * 2;
	      buf = realloc0 (buf, size);
	      if (! buf)
		return 0;
	    }
	  buf[len++] = c;
	  break;

	case '\n':
	  /* This may terminate an arg now, but it will terminate the
             entire list next time through.  */
	  ungetc ('\n', f);
	case EOF:
	  if (len == 0)
	    {
	      free (buf);
	      return 0;
	    }
	  /* Otherwise, those characters terminate the argument; fall
             through.  */
	case ' ':
	  buf[len] = '\0';
	  return buf;

	case '\t':
	  free (buf);
	  SCM_MISC_ERROR ("malformed script: TAB in meta-arguments", SCM_EOL);
	  return 0; /* not reached? */
	}
    }
}
#undef FUNC_NAME


static int
script_meta_arg_P (char *arg)
{
  if ('\\' != arg[0])
    return 0L;
#ifdef MSDOS
  return !arg[1];
#else
  switch (arg[1])
    {
    case 0:
    case '%':
    case WHITE_SPACES:
      return !0;
    default:
      return 0L;
    }
#endif
}

char **
scm_get_meta_args (int argc, char **argv)
{
  int nargc = argc, argi = 1, nargi = 1;
  char *narg, **nargv;
  if (!(argc > 2 && script_meta_arg_P (argv[1])))
    return 0L;
  if (!(nargv = (char **) scm_malloc ((1 + nargc) * sizeof (char *))))
      return 0L;
  nargv[0] = argv[0];
  while (((argi + 1) < argc) && (script_meta_arg_P (argv[argi])))
    {
      FILE *f = fopen (argv[++argi], "r");
      if (f)
	{
	  nargc--;		/* to compensate for replacement of '\\' */
	  while (1)
	    switch (getc (f))
	      {
	      case EOF:
                free (nargv);
		return 0L;
	      default:
		continue;
	      case '\n':
		goto found_args;
	      }
	found_args:
          /* FIXME: we leak the result of calling script_read_arg.  */
	  while ((narg = script_read_arg (f)))
	    if (!(nargv = (char **) realloc0 (nargv,
					     (1 + ++nargc) * sizeof (char *))))
	      return 0L;
	    else
	      nargv[nargi++] = narg;
	  fclose (f);
	  nargv[nargi++] = argv[argi++];
	}
    }
  while (argi <= argc)
    nargv[nargi++] = argv[argi++];
  return nargv;
}

int
scm_count_argv (char **argv)
{
  int argc = 0;
  while (argv[argc])
    argc++;
  return argc;
}


/* For use in error messages.  */
char *scm_usage_name = 0;

void
scm_shell_usage (int fatal, char *message)
{
  scm_call_3 (scm_c_private_ref ("ice-9 command-line",
                                 "shell-usage"),
              (scm_usage_name
               ? scm_from_locale_string (scm_usage_name)
               : scm_from_latin1_string ("guile")),
              scm_from_bool (fatal),
              (message
               ? scm_from_locale_string (message)
               : SCM_BOOL_F));
}

/* Return a list of strings from ARGV, which contains ARGC strings
   assumed to be encoded in the current locale.  Use
   `environ_locale_charset' instead of relying on
   `scm_from_locale_string' because the user hasn't had a change to call
   (setlocale LC_ALL "") yet.

   XXX: This hack is for 2.0 and will be removed in the next stable
   series where the `setlocale' call will be implicit.  See
   <http://lists.gnu.org/archive/html/guile-devel/2011-11/msg00040.html>
   for details.  */
static SCM
locale_arguments_to_string_list (int argc, char **const argv)
{
  int i;
  SCM lst;
  const char *encoding;

  encoding = environ_locale_charset ();
  for (i = argc - 1, lst = SCM_EOL;
       i >= 0;
       i--)
    lst = scm_cons (scm_from_stringn (argv[i], (size_t) -1, encoding,
				      SCM_FAILED_CONVERSION_ESCAPE_SEQUENCE),
		    lst);

  return lst;
}

/* Set the value returned by `program-arguments', given ARGC and ARGV.  */
void
scm_i_set_boot_program_arguments (int argc, char *argv[])
{
  scm_fluid_set_x (scm_program_arguments_fluid,
		   locale_arguments_to_string_list (argc, argv));
}

/* Given an array of command-line switches, return a Scheme expression
   to carry out the actions specified by the switches.
 */

SCM
scm_compile_shell_switches (int argc, char **argv)
{
  return scm_call_2 (scm_c_public_ref ("ice-9 command-line",
                                       "compile-shell-switches"),
		     locale_arguments_to_string_list (argc, argv),
                     (scm_usage_name
                      ? scm_from_locale_string (scm_usage_name)
                      : scm_from_latin1_string ("guile")));
}


void
scm_shell (int argc, char **argv)
{
  /* If present, add SCSH-style meta-arguments from the top of the
     script file to the argument vector.  See the SCSH manual: "The
     meta argument" for more details.  */
  {
    char **new_argv = scm_get_meta_args (argc, argv);

    if (new_argv)
      {
	argv = new_argv;
	argc = scm_count_argv (new_argv);
      }
  }

  exit (scm_exit_status (scm_eval_x (scm_compile_shell_switches (argc, argv),
				     scm_current_module ())));
}


void
scm_init_script ()
{
#include "libguile/script.x"
}

/*
  Local Variables:
  c-file-style: "gnu"
  End:
*/<|MERGE_RESOLUTION|>--- conflicted
+++ resolved
@@ -1,8 +1,5 @@
-<<<<<<< HEAD
-/* Copyright (C) 1994-1998, 2000-2011, 2013 Free Software Foundation, Inc.
-=======
-/* Copyright (C) 1994-1998, 2000-2011, 2014 Free Software Foundation, Inc.
->>>>>>> e0da53b4
+/* Copyright (C) 1994-1998, 2000-2011, 2013, 2014 Free Software Foundation, Inc.
+ *
  * This library is free software; you can redistribute it and/or
  * modify it under the terms of the GNU Lesser General Public License
  * as published by the Free Software Foundation; either version 3 of
