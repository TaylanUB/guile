--- conflicted
+++ resolved
@@ -3,8 +3,8 @@
 #ifndef SCM_PORTS_H
 #define SCM_PORTS_H
 
-/* Copyright (C) 1995, 1996, 1997, 1998, 1999, 2000, 2001, 2003, 2004, 2006,
- *   2008, 2009, 2010, 2011, 2012, 2013 Free Software Foundation, Inc.
+/* Copyright (C) 1995, 1996, 1997, 1998, 1999, 2000, 2001, 2003, 2004,
+ *   2006, 2008, 2009, 2010, 2011, 2012, 2013 Free Software Foundation, Inc.
  *
  * This library is free software; you can redistribute it and/or
  * modify it under the terms of the GNU Lesser General Public License
@@ -50,20 +50,8 @@
   SCM_PORT_WRITE = 2
 } scm_t_port_rw_active;
 
-typedef enum scm_t_port_encoding_mode {
-  SCM_PORT_ENCODING_MODE_UTF8,
-  SCM_PORT_ENCODING_MODE_LATIN1,
-  SCM_PORT_ENCODING_MODE_ICONV
-} scm_t_port_encoding_mode;
-
-/* This is a separate object so that only those ports that use iconv
-   cause finalizers to be registered.  */
-typedef struct scm_t_iconv_descriptors
-{
-  /* input/output iconv conversion descriptors */
-  void *input_cd;
-  void *output_cd;
-} scm_t_iconv_descriptors;
+/* An internal-only structure defined in ports-internal.h. */
+struct scm_port_internal;
 
 /* C representation of a Scheme port.  */
 
@@ -71,6 +59,9 @@
 {
   SCM port;			/* Link back to the port object.  */
   scm_i_pthread_mutex_t *lock;  /* A recursive lock for this port.  */
+
+  /* pointer to internal-only port structure */
+  struct scm_port_internal *internal;
 
   /* data for the underlying port implementation as a raw C value. */
   scm_t_bits stream;
@@ -129,34 +120,9 @@
   unsigned char *putback_buf;
   size_t putback_buf_size;        /* allocated size of putback_buf.  */
 
-<<<<<<< HEAD
   /* Character encoding support  */
   char *encoding;
-  scm_t_port_encoding_mode encoding_mode;
   scm_t_string_failed_conversion_handler ilseq_handler;
-  scm_t_iconv_descriptors *iconv_descriptors;
-
-  /* an alist for storing additional information
-     (e.g. used to store per-port read options) */
-  SCM alist;
-=======
-  /* IMPORTANT: 'input_cd' and 'output_cd' used to be pointers to the
-     input and output iconv descriptors, but those have been moved to
-     the internal-only port structure defined in ports-internal.h.
-
-     Given that we must preserve ABI compatibility in 2.0, we cannot
-     safely change this public structure without running afoul of C
-     strict aliasing rules.  We cannot even change the member names.
-
-     To work around this, in this public structure, 'input_cd' has been
-     repurposed to be a pointer to the internal port structure (see
-     ports-internal.h), and 'output_cd' is now unused.
-
-     This will be cleaned up in 2.2.  */
-
-  void *input_cd;   /* XXX actually a pointer to scm_t_port_internal */
-  void *output_cd;  /* XXX actually unused */
->>>>>>> f5b2eea6
 } scm_t_port;
 
 
@@ -328,7 +294,6 @@
 scm_i_default_port_conversion_handler (void);
 SCM_INTERNAL void
 scm_i_set_default_port_conversion_handler (scm_t_string_failed_conversion_handler);
-SCM_INTERNAL scm_t_iconv_descriptors *scm_i_port_iconv_descriptors (SCM port);
 SCM_INTERNAL void scm_i_set_port_encoding_x (SCM port, const char *str);
 SCM_API SCM scm_port_encoding (SCM port);
 SCM_API SCM scm_set_port_encoding_x (SCM port, SCM encoding);
@@ -343,26 +308,19 @@
 /* Input.  */
 SCM_API int scm_get_byte_or_eof (SCM port);
 SCM_INLINE int scm_get_byte_or_eof_unlocked (SCM port);
+SCM_API int scm_slow_get_byte_or_eof_unlocked (SCM port);
 SCM_API int scm_peek_byte_or_eof (SCM port);
 SCM_INLINE int scm_peek_byte_or_eof_unlocked (SCM port);
+SCM_API int scm_slow_peek_byte_or_eof_unlocked (SCM port);
 SCM_API size_t scm_c_read (SCM port, void *buffer, size_t size);
-<<<<<<< HEAD
 SCM_API size_t scm_c_read_unlocked (SCM port, void *buffer, size_t size);
 SCM_API scm_t_wchar scm_getc (SCM port);
 SCM_API scm_t_wchar scm_getc_unlocked (SCM port);
 SCM_API SCM scm_read_char (SCM port);
 
 /* Pushback.  */
-=======
-SCM_API void scm_c_write (SCM port, const void *buffer, size_t size);
-SCM_API void scm_lfwrite (const char *ptr, size_t size, SCM port);
-SCM_INTERNAL void scm_lfwrite_substr (SCM str, size_t start, size_t end,
-				      SCM port);
-SCM_API void scm_flush (SCM port);
-SCM_API void scm_end_input (SCM port);
-SCM_API int scm_fill_input (SCM port);
 SCM_API void scm_unget_bytes (const unsigned char *buf, size_t len, SCM port);
->>>>>>> f5b2eea6
+SCM_API void scm_unget_bytes_unlocked (const unsigned char *buf, size_t len, SCM port);
 SCM_API void scm_unget_byte (int c, SCM port);
 SCM_API void scm_unget_byte_unlocked (int c, SCM port);
 SCM_API void scm_ungetc (scm_t_wchar c, SCM port);
@@ -407,23 +365,10 @@
 SCM_API SCM scm_set_port_column_x (SCM port, SCM line);
 SCM_API SCM scm_port_filename (SCM port);
 SCM_API SCM scm_set_port_filename_x (SCM port, SCM filename);
-<<<<<<< HEAD
-=======
+
+/* Port alist.  */
 SCM_INTERNAL SCM scm_i_port_alist (SCM port);
 SCM_INTERNAL void scm_i_set_port_alist_x (SCM port, SCM alist);
-SCM_INTERNAL const char *scm_i_default_port_encoding (void);
-SCM_INTERNAL void scm_i_set_default_port_encoding (const char *);
-SCM_INTERNAL void scm_i_set_port_encoding_x (SCM port, const char *str);
-SCM_API SCM scm_port_encoding (SCM port);
-SCM_API SCM scm_set_port_encoding_x (SCM port, SCM encoding);
-SCM_INTERNAL scm_t_string_failed_conversion_handler
-scm_i_default_port_conversion_handler (void);
-/* Use HANDLER as the default conversion strategy for future ports.  */
-SCM_INTERNAL void
-scm_i_set_default_port_conversion_handler (scm_t_string_failed_conversion_handler);
-SCM_API int scm_slow_get_byte_or_eof (SCM port);
-SCM_API int scm_slow_peek_byte_or_eof (SCM port);
->>>>>>> f5b2eea6
 
 /* Implementation helpers for port printing functions.  */
 SCM_API int scm_port_print (SCM exp, SCM port, scm_print_state *);
@@ -474,50 +419,26 @@
 SCM_INLINE_IMPLEMENTATION int
 scm_get_byte_or_eof_unlocked (SCM port)
 {
-  int c;
   scm_t_port *pt = SCM_PTAB_ENTRY (port);
 
-  if (pt->rw_active == SCM_PORT_WRITE)
-    /* may be marginally faster than calling scm_flush.  */
-    SCM_PORT_DESCRIPTOR (port)->flush (port);
-
-  if (pt->rw_random)
-    pt->rw_active = SCM_PORT_READ;
-
-  if (pt->read_pos >= pt->read_end)
-    {
-      if (SCM_UNLIKELY (scm_fill_input_unlocked (port) == EOF))
-	return EOF;
-    }
-
-  c = *(pt->read_pos++);
-
-  return c;
+  if (SCM_LIKELY ((pt->rw_active == SCM_PORT_READ || !pt->rw_random)
+                  && pt->read_pos < pt->read_end))
+    return *pt->read_pos++;
+  else
+    return scm_slow_get_byte_or_eof_unlocked (port);
 }
 
 /* Like `scm_get_byte_or_eof' but does not change PORT's `read_pos'.  */
 SCM_INLINE_IMPLEMENTATION int
 scm_peek_byte_or_eof_unlocked (SCM port)
 {
-  int c;
   scm_t_port *pt = SCM_PTAB_ENTRY (port);
 
-  if (pt->rw_active == SCM_PORT_WRITE)
-    /* may be marginally faster than calling scm_flush.  */
-    SCM_PORT_DESCRIPTOR (port)->flush (port);
-
-  if (pt->rw_random)
-    pt->rw_active = SCM_PORT_READ;
-
-  if (pt->read_pos >= pt->read_end)
-    {
-      if (SCM_UNLIKELY (scm_fill_input_unlocked (port) == EOF))
-	return EOF;
-    }
-
-  c = *pt->read_pos;
-
-  return c;
+  if (SCM_LIKELY ((pt->rw_active == SCM_PORT_READ || !pt->rw_random)
+                  && pt->read_pos < pt->read_end))
+    return *pt->read_pos;
+  else
+    return scm_slow_peek_byte_or_eof_unlocked (port);
 }
 
 SCM_INLINE_IMPLEMENTATION void
