--- conflicted
+++ resolved
@@ -1,9 +1,5 @@
 /* Copyright (C) 1996, 1997, 2000, 2001, 2006, 2008,
-<<<<<<< HEAD
- *   2011 Free Software Foundation, Inc.
-=======
  *   2011, 2013 Free Software Foundation, Inc.
->>>>>>> 579127cc
  *
  * This library is free software; you can redistribute it and/or
  * modify it under the terms of the GNU Lesser General Public License
@@ -90,31 +86,21 @@
 static int
 should_install_locale (void)
 {
-  /* If the GUILE_INSTALL_LOCALE environment variable is set to a
-     nonzero value, we should install the locale via setlocale().  This
-     behavior is off by default for compatibility with previous 2.0.x
-     releases.  It will be on by default in 2.2.  */
-  return get_integer_from_environment ("GUILE_INSTALL_LOCALE", 0);
+  /* If the GUILE_INSTALL_LOCALE environment variable is unset,
+     or set to a nonzero value, we should install the locale via
+     setlocale().  */
+  return get_integer_from_environment ("GUILE_INSTALL_LOCALE", 1);
 }
 
 int
 main (int argc, char **argv)
 {
-<<<<<<< HEAD
-  /* Install the locale right at the beginning so that string conversion
-     for command-line arguments, along with possible error messages, use
-     the right locale.  See
-     <https://lists.gnu.org/archive/html/guile-devel/2011-11/msg00041.html>
-     for the rationale.  */
-  if (setlocale (LC_ALL, "") == NULL)
-=======
   /* If we should install a locale, do it right at the beginning so that
      string conversion for command-line arguments, along with possible
      error messages, use the right locale.  See
      <https://lists.gnu.org/archive/html/guile-devel/2011-11/msg00041.html>
      for the rationale.  */
   if (should_install_locale () && setlocale (LC_ALL, "") == NULL)
->>>>>>> 579127cc
     fprintf (stderr, "guile: warning: failed to install locale\n");
 
   scm_install_gmp_memory_functions = 1;
