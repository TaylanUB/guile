--- conflicted
+++ resolved
@@ -1,10 +1,6 @@
 ;;; installed-scm-file
 
-<<<<<<< HEAD
-;;;; Copyright (C) 1998,1999,2000,2001,2002, 2003, 2006, 2009, 2010, 2011, 2013, 2014, 2015 Free Software Foundation, Inc.
-=======
-;;;; Copyright (C) 1998,1999,2000,2001,2002, 2003, 2006, 2009, 2010, 2011, 2014, 2015 Free Software Foundation, Inc.
->>>>>>> 5b763233
+;;;; Copyright (C) 1998,1999,2000-2003,2006,2009-2011,2013-2015 Free Software Foundation, Inc.
 ;;;; Copyright (C) 1993-1998 Erick Gallesio - I3S-CNRS/ESSI <eg@unice.fr>
 ;;;;
 ;;;; This library is free software; you can redistribute it and/or
