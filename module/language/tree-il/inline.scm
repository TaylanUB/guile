;;; a simple inliner

;; Copyright (C) 2009, 2010, 2011 Free Software Foundation, Inc.

;;;; This library is free software; you can redistribute it and/or
;;;; modify it under the terms of the GNU Lesser General Public
;;;; License as published by the Free Software Foundation; either
;;;; version 3 of the License, or (at your option) any later version.
;;;; 
;;;; This library is distributed in the hope that it will be useful,
;;;; but WITHOUT ANY WARRANTY; without even the implied warranty of
;;;; MERCHANTABILITY or FITNESS FOR A PARTICULAR PURPOSE.  See the GNU
;;;; Lesser General Public License for more details.
;;;; 
;;;; You should have received a copy of the GNU Lesser General Public
;;;; License along with this library; if not, write to the Free Software
;;;; Foundation, Inc., 51 Franklin Street, Fifth Floor, Boston, MA 02110-1301 USA

(define-module (language tree-il inline)
  #:export (inline!))

<<<<<<< HEAD
;; Possible optimizations:
;; * constant folding, propagation
;; * procedure inlining
;;   * always when single call site
;;   * always for "trivial" procs
;;   * otherwise who knows
;; * dead code elimination
;; * degenerate case optimizations
;; * "fixing letrec"

(define (boolean-value x)
  (let ((src (tree-il-src x)))
    (record-case x
      ((<void>)
       (make-const src #t))

      ((<conditional> test consequent alternate)
       (record-case (boolean-value test)
         ((<const> exp)
          (case exp
            ((#t) (boolean-value consequent))
            ((#f) (boolean-value alternate))
            (else x)))
         (else x)))
      
      ((<primcall> src name args)
       (pmatch (cons name args)
         ((,member ,k ,l) (guard (and (memq member '(memq memv))
                                      (const? k)
                                      (list? (const-exp l))))
          (cond
           ((null? (const-exp l))
            (make-const #f #f))
           ((const? k)
            (make-const #f (->bool ((case member
                                      ((memq) memq)
                                      ((memv) memv)
                                      (else (error "what" member)))
                                    (const-exp k) (const-exp l)))))
           (else
            (let lp ((elts (const-exp l)))
              (let ((test (make-primcall
                           #f
                           (case member
                             ((memq) 'eq?)
                             ((memv) 'eqv?)
                             (else (error "what" member)))
                           (list k (make-const #f (car elts))))))
                (if (null? (cdr elts))
                    test
                    (make-conditional
                     src
                     test
                     (make-const #f #t)
                     (lp (cdr elts)))))))))
         (else x)))
       
      ((<lambda> meta body)
       (make-const src #t))

      ((<const> exp)
       (make-const src (not (not exp))))

      (else
       x))))

;; This is a completely brain-dead optimization pass whose sole claim to
;; fame is ((lambda () x)) => x.
(define (inline! x)
  (define (inline1 x)
    (record-case x
      ((<call> src proc args)
       (record-case proc
         ;; ((lambda (y ...) x) z ...) => (let ((y z) ...) x)
         ((<lambda> body)
          (let lp ((lcase body))
            (and lcase
                 (record-case lcase
                   ((<lambda-case> req opt rest kw inits gensyms body alternate)
                    (if (and (= (length gensyms) (length req) (length args)))
                        (let ((x (make-let src req gensyms args body)))
                          (or (inline1 x) x))
                        (lp alternate)))))))

         (else #f)))
       
      ((<primcall> src name args)
       (pmatch (cons name args)
         ;; (call-with-values (lambda () foo) (lambda (a b . c) bar))
         ;; => (let-values (((a b . c) foo)) bar)
         ;;
         ;; Note that this is a singly-binding form of let-values.  Also
         ;; note that Scheme's let-values expands into call-with-values,
         ;; then here we reduce it to tree-il's let-values.
         ((@call-with-values ,producer ,consumer)
          (guard (lambda? consumer)
                 (lambda-case? (lambda-body consumer))
                 (not (lambda-case-opt (lambda-body consumer)))
                 (not (lambda-case-kw (lambda-body consumer)))
                 (not (lambda-case-alternate (lambda-body consumer))))
          (make-let-values
           src
           (let ((x (make-call src producer '())))
             (or (inline1 x) x))
           (lambda-body consumer)))
         (else #f)))

      ((<conditional> test consequent alternate)
       (let ((btest (boolean-value test)))
         (or (record-case btest
               ((<const> exp)
                (case exp
                  ((#t) consequent)
                  ((#f) alternate)
                  (else #f)))
               (else #f))
             (if (eq? test btest)
                 x
                 (make-conditional (conditional-src x)
                                   btest consequent alternate)))))

      ((<let> gensyms body)
       (if (null? gensyms) body x))
       
      ((<letrec> gensyms body)
       (if (null? gensyms) body x))
       
      ((<fix> gensyms body)
       (if (null? gensyms) body x))
       
      ((<lambda-case> req opt rest kw gensyms body alternate)
       (define (args-compatible? args gensyms)
         (let lp ((args args) (gensyms gensyms))
           (cond
            ((null? args) (null? gensyms))
            ((null? gensyms) #f)
            ((and (lexical-ref? (car args))
                  (eq? (lexical-ref-gensym (car args)) (car gensyms)))
             (lp (cdr args) (cdr gensyms)))
            (else #f))))
         
       (and (not opt) (not kw) rest (not alternate)
            (record-case body
              ((<primcall> name args)
               ;; (lambda args (apply (lambda ...) args)) => (lambda ...)
               (and (eq? name '@apply)
                    (pair? args)
                    (lambda? (car args))
                    (args-compatible? (cdr args) gensyms)
                    (lambda-body (car args))))
              (else #f))))

      ;; Actually the opposite of inlining -- if the prompt cannot be proven to
      ;; be escape-only, ensure that its body is the call of a thunk.
      ((<prompt> src tag body handler)
       (define (escape-only? handler)
         (and (pair? (lambda-case-req handler))
              (let ((cont (car (lambda-case-gensyms handler))))
                (tree-il-fold (lambda (leaf escape-only?)
                                (and escape-only?
                                     (not
                                      (and (lexical-ref? leaf)
                                           (eq? (lexical-ref-gensym leaf) cont)))))
                              (lambda (down escape-only?) escape-only?)
                              (lambda (up escape-only?) escape-only?)
                              #t
                              (lambda-case-body handler)))))
       (define (make-thunk body)
         (make-lambda #f '() (make-lambda-case #f '() #f #f #f '() '() body #f)))

       (if (or (and (call? body)
                    (lambda? (call-proc body))
                    (null? (call-args body)))
               (escape-only? handler))
           x
           (make-prompt src tag
                        (make-call #f (make-thunk body) '())
                        handler)))
      
      (else #f)))
  (post-order! inline1 x))
=======
(define (inline! x)
  (issue-deprecation-warning
   "`inline!' is deprecated.  Use (language tree-il peval) instead.")
  x)
>>>>>>> 014de9e2
<|MERGE_RESOLUTION|>--- conflicted
+++ resolved
@@ -19,191 +19,7 @@
 (define-module (language tree-il inline)
   #:export (inline!))
 
-<<<<<<< HEAD
-;; Possible optimizations:
-;; * constant folding, propagation
-;; * procedure inlining
-;;   * always when single call site
-;;   * always for "trivial" procs
-;;   * otherwise who knows
-;; * dead code elimination
-;; * degenerate case optimizations
-;; * "fixing letrec"
-
-(define (boolean-value x)
-  (let ((src (tree-il-src x)))
-    (record-case x
-      ((<void>)
-       (make-const src #t))
-
-      ((<conditional> test consequent alternate)
-       (record-case (boolean-value test)
-         ((<const> exp)
-          (case exp
-            ((#t) (boolean-value consequent))
-            ((#f) (boolean-value alternate))
-            (else x)))
-         (else x)))
-      
-      ((<primcall> src name args)
-       (pmatch (cons name args)
-         ((,member ,k ,l) (guard (and (memq member '(memq memv))
-                                      (const? k)
-                                      (list? (const-exp l))))
-          (cond
-           ((null? (const-exp l))
-            (make-const #f #f))
-           ((const? k)
-            (make-const #f (->bool ((case member
-                                      ((memq) memq)
-                                      ((memv) memv)
-                                      (else (error "what" member)))
-                                    (const-exp k) (const-exp l)))))
-           (else
-            (let lp ((elts (const-exp l)))
-              (let ((test (make-primcall
-                           #f
-                           (case member
-                             ((memq) 'eq?)
-                             ((memv) 'eqv?)
-                             (else (error "what" member)))
-                           (list k (make-const #f (car elts))))))
-                (if (null? (cdr elts))
-                    test
-                    (make-conditional
-                     src
-                     test
-                     (make-const #f #t)
-                     (lp (cdr elts)))))))))
-         (else x)))
-       
-      ((<lambda> meta body)
-       (make-const src #t))
-
-      ((<const> exp)
-       (make-const src (not (not exp))))
-
-      (else
-       x))))
-
-;; This is a completely brain-dead optimization pass whose sole claim to
-;; fame is ((lambda () x)) => x.
-(define (inline! x)
-  (define (inline1 x)
-    (record-case x
-      ((<call> src proc args)
-       (record-case proc
-         ;; ((lambda (y ...) x) z ...) => (let ((y z) ...) x)
-         ((<lambda> body)
-          (let lp ((lcase body))
-            (and lcase
-                 (record-case lcase
-                   ((<lambda-case> req opt rest kw inits gensyms body alternate)
-                    (if (and (= (length gensyms) (length req) (length args)))
-                        (let ((x (make-let src req gensyms args body)))
-                          (or (inline1 x) x))
-                        (lp alternate)))))))
-
-         (else #f)))
-       
-      ((<primcall> src name args)
-       (pmatch (cons name args)
-         ;; (call-with-values (lambda () foo) (lambda (a b . c) bar))
-         ;; => (let-values (((a b . c) foo)) bar)
-         ;;
-         ;; Note that this is a singly-binding form of let-values.  Also
-         ;; note that Scheme's let-values expands into call-with-values,
-         ;; then here we reduce it to tree-il's let-values.
-         ((@call-with-values ,producer ,consumer)
-          (guard (lambda? consumer)
-                 (lambda-case? (lambda-body consumer))
-                 (not (lambda-case-opt (lambda-body consumer)))
-                 (not (lambda-case-kw (lambda-body consumer)))
-                 (not (lambda-case-alternate (lambda-body consumer))))
-          (make-let-values
-           src
-           (let ((x (make-call src producer '())))
-             (or (inline1 x) x))
-           (lambda-body consumer)))
-         (else #f)))
-
-      ((<conditional> test consequent alternate)
-       (let ((btest (boolean-value test)))
-         (or (record-case btest
-               ((<const> exp)
-                (case exp
-                  ((#t) consequent)
-                  ((#f) alternate)
-                  (else #f)))
-               (else #f))
-             (if (eq? test btest)
-                 x
-                 (make-conditional (conditional-src x)
-                                   btest consequent alternate)))))
-
-      ((<let> gensyms body)
-       (if (null? gensyms) body x))
-       
-      ((<letrec> gensyms body)
-       (if (null? gensyms) body x))
-       
-      ((<fix> gensyms body)
-       (if (null? gensyms) body x))
-       
-      ((<lambda-case> req opt rest kw gensyms body alternate)
-       (define (args-compatible? args gensyms)
-         (let lp ((args args) (gensyms gensyms))
-           (cond
-            ((null? args) (null? gensyms))
-            ((null? gensyms) #f)
-            ((and (lexical-ref? (car args))
-                  (eq? (lexical-ref-gensym (car args)) (car gensyms)))
-             (lp (cdr args) (cdr gensyms)))
-            (else #f))))
-         
-       (and (not opt) (not kw) rest (not alternate)
-            (record-case body
-              ((<primcall> name args)
-               ;; (lambda args (apply (lambda ...) args)) => (lambda ...)
-               (and (eq? name '@apply)
-                    (pair? args)
-                    (lambda? (car args))
-                    (args-compatible? (cdr args) gensyms)
-                    (lambda-body (car args))))
-              (else #f))))
-
-      ;; Actually the opposite of inlining -- if the prompt cannot be proven to
-      ;; be escape-only, ensure that its body is the call of a thunk.
-      ((<prompt> src tag body handler)
-       (define (escape-only? handler)
-         (and (pair? (lambda-case-req handler))
-              (let ((cont (car (lambda-case-gensyms handler))))
-                (tree-il-fold (lambda (leaf escape-only?)
-                                (and escape-only?
-                                     (not
-                                      (and (lexical-ref? leaf)
-                                           (eq? (lexical-ref-gensym leaf) cont)))))
-                              (lambda (down escape-only?) escape-only?)
-                              (lambda (up escape-only?) escape-only?)
-                              #t
-                              (lambda-case-body handler)))))
-       (define (make-thunk body)
-         (make-lambda #f '() (make-lambda-case #f '() #f #f #f '() '() body #f)))
-
-       (if (or (and (call? body)
-                    (lambda? (call-proc body))
-                    (null? (call-args body)))
-               (escape-only? handler))
-           x
-           (make-prompt src tag
-                        (make-call #f (make-thunk body) '())
-                        handler)))
-      
-      (else #f)))
-  (post-order! inline1 x))
-=======
 (define (inline! x)
   (issue-deprecation-warning
    "`inline!' is deprecated.  Use (language tree-il peval) instead.")
-  x)
->>>>>>> 014de9e2
+  x)