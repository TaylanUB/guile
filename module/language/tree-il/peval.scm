--- conflicted
+++ resolved
@@ -531,30 +531,15 @@
              ($ <toplevel-set>)         ; could return zero values in
              ($ <toplevel-define>)      ; the future
              ($ <module-set>)           ;
-<<<<<<< HEAD
-             ($ <dynset>))              ; 
-         (and (= (length names) 1)
-              (make-let src names gensyms (list exp) body)))
-        (($ <primcall> src (? singly-valued-primitive? name))
-         (and (= (length names) 1)
-              (make-let src names gensyms (list exp) body)))
+             ($ <dynset>)               ;
+             ($ <primcall> src (? singly-valued-primitive?)))
+         (and (<= nmin 1) (or (not nmax) (>= nmax 1))
+              (make-call src (make-lambda #f '() consumer) (list exp))))
 
         ;; Statically-known number of values.
         (($ <primcall> src 'values vals)
-         (and (= (length names) (length vals))
-              (make-let src names gensyms vals body)))
-=======
-             ($ <dynset>)               ;
-             ($ <application> src
-                ($ <primitive-ref> _ (? singly-valued-primitive?))))
-         (and (<= nmin 1) (or (not nmax) (>= nmax 1))
-              (make-application src (make-lambda #f '() consumer) (list exp))))
-
-        ;; Statically-known number of values.
-        (($ <application> src ($ <primitive-ref> _ 'values) vals)
          (and (<= nmin (length vals)) (or (not nmax) (>= nmax (length vals)))
-              (make-application src (make-lambda #f '() consumer) vals)))
->>>>>>> 73994167
+              (make-call src (make-lambda #f '() consumer) vals)))
 
         ;; Not going to copy code into both branches.
         (($ <conditional>) #f)
@@ -886,9 +871,8 @@
       (($ <let> src
           (names ... rest)
           (gensyms ... rest-sym)
-          (vals ... ($ <application> _ ($ <primitive-ref> _ 'list) rest-args))
-          ($ <application> asrc
-             ($ <primitive-ref> _ (or 'apply '@apply))
+          (vals ... ($ <primcall> _ 'list rest-args))
+          ($ <primcall> asrc (or 'apply '@apply)
              (proc args ...
                    ($ <lexical-ref> _
                       (? (cut eq? <> rest))
@@ -902,7 +886,7 @@
                     (append names tmps)
                     (append gensyms tmp-syms)
                     (append vals rest-args)
-                    (make-application
+                    (make-call
                      asrc
                      proc
                      (append args
@@ -1188,20 +1172,34 @@
                       ((value test effect) #t)
                       (else (null? (cdr vals))))
                     (every singly-valued-expression? vals))
-<<<<<<< HEAD
                (for-tail (list->seq src (append (cdr vals) (list (car vals)))))
                (make-primcall src 'values vals))))))
 
       (($ <primcall> src (or 'apply '@apply) (proc args ... tail))
-       (match (for-value tail)
-         (($ <const> _ (args* ...))
-          (let ((args* (map (lambda (x) (make-const #f x)) args*)))
-            (for-tail (make-call src proc (append args args*)))))
-         (($ <primcall> _ 'list args*)
-          (for-tail (make-call src proc (append args args*))))
-         (tail
-          (let ((args (append (map for-value args) (list tail))))
-            (make-primcall src '@apply (cons (for-value proc) args))))))
+       (let lp ((tail* (find-definition tail 1)) (speculative? #t))
+         (define (copyable? x)
+           ;; Inlining a result from find-definition effectively copies it,
+           ;; relying on the let-pruning to remove its original binding.  We
+           ;; shouldn't copy non-constant expressions.
+           (or (not speculative?) (constant-expression? x)))
+         (match tail*
+           (($ <const> _ (args* ...))
+            (let ((args* (map (cut make-const #f <>) args*)))
+              (for-tail (make-call src proc (append args args*)))))
+           (($ <primcall> _ 'cons
+               ((and head (? copyable?)) (and tail (? copyable?))))
+            (for-tail (make-primcall src '@apply
+                                     (cons proc
+                                           (append args (list head tail))))))
+           (($ <primcall> _ 'list
+               (and args* ((? copyable?) ...)))
+            (for-tail (make-call src proc (append args args*))))
+           (tail*
+            (if speculative?
+                (lp (for-value tail) #f)
+                (let ((args (append (map for-value args) (list tail*))))
+                  (make-primcall src '@apply
+                                 (cons (for-value proc) args))))))))
 
       (($ <primcall> src (? constructor-primitive? name) args)
        (cond
@@ -1309,37 +1307,6 @@
        (make-primcall src name (map for-value args)))
 
       (($ <call> src orig-proc orig-args)
-=======
-               (for-tail (make-sequence src (append (cdr vals) (list (car vals)))))
-               (make-application src (make-primitive-ref #f 'values) vals))))))
-      (($ <application> src (and apply ($ <primitive-ref> _ (or 'apply '@apply)))
-          (proc args ... tail))
-       (let lp ((tail* (find-definition tail 1)) (speculative? #t))
-         (define (copyable? x)
-           ;; Inlining a result from find-definition effectively copies it,
-           ;; relying on the let-pruning to remove its original binding.  We
-           ;; shouldn't copy non-constant expressions.
-           (or (not speculative?) (constant-expression? x)))
-         (match tail*
-           (($ <const> _ (args* ...))
-            (let ((args* (map (cut make-const #f <>) args*)))
-              (for-tail (make-application src proc (append args args*)))))
-           (($ <application> _ ($ <primitive-ref> _ 'cons)
-               ((and head (? copyable?)) (and tail (? copyable?))))
-            (for-tail (make-application src apply
-                                        (cons proc
-                                              (append args (list head tail))))))
-           (($ <application> _ ($ <primitive-ref> _ 'list)
-               (and args* ((? copyable?) ...)))
-            (for-tail (make-application src proc (append args args*))))
-           (tail*
-            (if speculative?
-                (lp (for-value tail) #f)
-                (let ((args (append (map for-value args) (list tail*))))
-                  (make-application src apply
-                                    (cons (for-value proc) args))))))))
-      (($ <application> src orig-proc orig-args)
->>>>>>> 73994167
        ;; todo: augment the global env with specialized functions
        (let revisit-proc ((proc (visit orig-proc 'operator)))
          (match proc
@@ -1353,7 +1320,7 @@
                    (nreq (length req))
                    (nopt (if opt (length opt) 0))
                    (key (source-expression proc)))
-              (define (inlined-application)
+              (define (inlined-call)
                 (make-let src
                           (append req
                                   (or opt '())
@@ -1362,9 +1329,8 @@
                           (if (> nargs (+ nreq nopt))
                               (append (list-head orig-args (+ nreq nopt))
                                       (list
-                                       (make-application
-                                        #f
-                                        (make-primitive-ref #f 'list)
+                                       (make-primcall
+                                        #f 'list
                                         (drop orig-args (+ nreq nopt)))))
                               (append orig-args
                                       (drop inits (- nargs nreq))
@@ -1398,7 +1364,7 @@
                               (lp (counter-prev counter)))))))
 
                 (log 'inline-recurse key)
-                (loop (inlined-application) env counter ctx))
+                (loop (inlined-call) env counter ctx))
                (else
                 ;; An integration at the top-level, the first
                 ;; recursion of a recursive procedure, or a nested
@@ -1429,7 +1395,7 @@
                       (make-top-counter effort-limit operand-size-limit
                                         abort key))))
                   (define result
-                    (loop (inlined-application) env new-counter ctx))
+                    (loop (inlined-call) env new-counter ctx))
                       
                   (if counter
                       ;; The nested inlining attempt succeeded.
@@ -1454,7 +1420,7 @@
                    (log 'inline-let orig-proc)
                    (for-tail
                     (make-let lsrc names syms vals
-                              (make-application src body orig-args))))
+                              (make-call src body orig-args))))
                   ;; It's possible for a `let' to go away after the
                   ;; visit due to the fact that visiting a procedure in
                   ;; value context will prune unused bindings, whereas
@@ -1462,8 +1428,8 @@
                   ;; traverse through lambdas.  In that case re-visit
                   ;; the procedure.
                   (proc (revisit-proc proc)))
-                (make-application src (for-call orig-proc)
-                                  (map for-value orig-args))))
+                (make-call src (for-call orig-proc)
+                           (map for-value orig-args))))
            (_
             (make-call src (for-call orig-proc) (map for-value orig-args))))))
       (($ <lambda> src meta body)
