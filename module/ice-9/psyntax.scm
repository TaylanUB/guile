--- conflicted
+++ resolved
@@ -1077,9 +1077,8 @@
           (define (parse1 x r w s m esew mod)
             (call-with-values
                 (lambda ()
-<<<<<<< HEAD
                   (syntax-type x r w (source-annotation x) ribcage mod #f))
-              (lambda (type value e w s mod)
+              (lambda (type value form e w s mod)
                 (case type
                   ((define-form)
                    (let* ((id (wrap value w mod))
@@ -1171,137 +1170,13 @@
                   (else
                    (list
                     (if (eq? m 'c&e)
-                        (let ((x (expand-expr type value e r w s mod)))
+                        (let ((x (expand-expr type value form e r w s mod)))
                           (top-level-eval-hook x mod)
                           (lambda () x))
                         (lambda ()
-                          (expand-expr type value e r w s mod)))))))))
+                          (expand-expr type value form e r w s mod)))))))))
           (let ((exps (map (lambda (x) (x))
                            (reverse (parse body r w s m esew mod)))))
-=======
-                  (call-with-values
-                      (lambda ()
-                        (let ((e (car body)))
-                          (syntax-type e r w (or (source-annotation e) s) #f mod #f)))
-                    (lambda (type value form e w s mod)
-                      (case type
-                        ((begin-form)
-                         (syntax-case e ()
-                           ((_) exps)
-                           ((_ e1 e2 ...)
-                            (scan #'(e1 e2 ...) r w s m esew mod exps))))
-                        ((local-syntax-form)
-                         (expand-local-syntax value e r w s mod
-                                              (lambda (body r w s mod)
-                                                (scan body r w s m esew mod exps))))
-                        ((eval-when-form)
-                         (syntax-case e ()
-                           ((_ (x ...) e1 e2 ...)
-                            (let ((when-list (parse-when-list e #'(x ...)))
-                                  (body #'(e1 e2 ...)))
-                              (cond
-                               ((eq? m 'e)
-                                (if (memq 'eval when-list)
-                                    (scan body r w s
-                                          (if (memq 'expand when-list) 'c&e 'e)
-                                          '(eval)
-                                          mod exps)
-                                    (begin
-                                      (if (memq 'expand when-list)
-                                          (top-level-eval-hook
-                                           (expand-top-sequence body r w s 'e '(eval) mod)
-                                           mod))
-                                      (values exps))))
-                               ((memq 'load when-list)
-                                (if (or (memq 'compile when-list)
-                                        (memq 'expand when-list)
-                                        (and (eq? m 'c&e) (memq 'eval when-list)))
-                                    (scan body r w s 'c&e '(compile load) mod exps)
-                                    (if (memq m '(c c&e))
-                                        (scan body r w s 'c '(load) mod exps)
-                                        (values exps))))
-                               ((or (memq 'compile when-list)
-                                    (memq 'expand when-list)
-                                    (and (eq? m 'c&e) (memq 'eval when-list)))
-                                (top-level-eval-hook
-                                 (expand-top-sequence body r w s 'e '(eval) mod)
-                                 mod)
-                                (values exps))
-                               (else
-                                (values exps)))))))
-                        ((define-syntax-form define-syntax-parameter-form)
-                         (let ((n (id-var-name value w)) (r (macros-only-env r)))
-                           (case m
-                             ((c)
-                              (if (memq 'compile esew)
-                                  (let ((e (expand-install-global n (expand e r w mod))))
-                                    (top-level-eval-hook e mod)
-                                    (if (memq 'load esew)
-                                        (values (cons e exps))
-                                        (values exps)))
-                                  (if (memq 'load esew)
-                                      (values (cons (expand-install-global n (expand e r w mod))
-                                                    exps))
-                                      (values exps))))
-                             ((c&e)
-                              (let ((e (expand-install-global n (expand e r w mod))))
-                                (top-level-eval-hook e mod)
-                                (values (cons e exps))))
-                             (else
-                              (if (memq 'eval esew)
-                                  (top-level-eval-hook
-                                   (expand-install-global n (expand e r w mod))
-                                   mod))
-                              (values exps)))))
-                        ((define-form)
-                         (let* ((n (id-var-name value w))
-                                ;; Lookup the name in the module of the define form.
-                                (type (binding-type (lookup n r mod))))
-                           (case type
-                             ((global core macro module-ref)
-                              ;; affect compile-time environment (once we have booted)
-                              (if (and (memq m '(c c&e))
-                                       (not (module-local-variable (current-module) n))
-                                       (current-module))
-                                  (let ((old (module-variable (current-module) n)))
-                                    ;; use value of the same-named imported variable, if
-                                    ;; any
-                                    (if (and (variable? old) (variable-bound? old))
-                                        (module-define! (current-module) n (variable-ref old))
-                                        (module-add! (current-module) n (make-undefined-variable)))))
-                              (values
-                               (cons
-                                (if (eq? m 'c&e)
-                                    (let ((x (build-global-definition s n (expand e r w mod))))
-                                      (top-level-eval-hook x mod)
-                                      x)
-                                    (lambda ()
-                                      (build-global-definition s n (expand e r w mod))))
-                                exps)))
-                             ((displaced-lexical)
-                              (syntax-violation #f "identifier out of context"
-                                                (source-wrap form w s mod)
-                                                (wrap value w mod)))
-                             (else
-                              (syntax-violation #f "cannot define keyword at top level"
-                                                (source-wrap form w s mod)
-                                                (wrap value w mod))))))
-                        (else
-                         (values (cons
-                                  (if (eq? m 'c&e)
-                                      (let ((x (expand-expr type value form e r w s mod)))
-                                        (top-level-eval-hook x mod)
-                                        x)
-                                      (lambda ()
-                                        (expand-expr type value form e r w s mod)))
-                                  exps)))))))
-              (lambda (exps)
-                (scan (cdr body) r w s m esew mod exps))))))
-
-        (call-with-values (lambda ()
-                            (scan body r w s m esew mod '()))
-          (lambda (exps)
->>>>>>> e1fbe716
             (if (null? exps)
                 (build-void s)
                 (build-sequence s exps))))))
@@ -1382,34 +1257,19 @@
       (lambda (e r w s rib mod for-car?)
         (cond
          ((symbol? e)
-<<<<<<< HEAD
           (call-with-values (lambda () (resolve-identifier e w r mod #t))
             (lambda (type value mod*)
               (case type
                 ((macro)
                  (if for-car?
-                     (values type value e w s mod)
+                     (values type value e e w s mod)
                      (syntax-type (expand-macro value e r w s rib mod)
                                   r empty-wrap s rib mod #f)))
                 ((global)
                  ;; Toplevel definitions may resolve to bindings with
                  ;; different names or in different modules.
-                 (values type value value w s mod*))
-                (else (values type value e w s mod))))))
-=======
-          (let* ((n (id-var-name e w))
-                 (b (lookup n r mod))
-                 (type (binding-type b)))
-            (case type
-              ((lexical) (values type (binding-value b) e e w s mod))
-              ((global) (values type n e e w s mod))
-              ((macro)
-               (if for-car?
-                   (values type (binding-value b) e e w s mod)
-                   (syntax-type (expand-macro (binding-value b) e r w s rib mod)
-                                r empty-wrap s rib mod #f)))
-              (else (values type (binding-value b) e e w s mod)))))
->>>>>>> e1fbe716
+                 (values type value e value w s mod*))
+                (else (values type value e e w s mod))))))
          ((pair? e)
           (let ((first (car e)))
             (call-with-values
@@ -2418,7 +2278,6 @@
                        (_ (syntax-violation 'letrec* "bad letrec*" (source-wrap e w s mod))))))
 
 
-<<<<<<< HEAD
     (global-extend
      'core 'set!
      (lambda (e r w s mod)
@@ -2450,7 +2309,7 @@
          ((_ (head tail ...) val)
           (call-with-values
               (lambda () (syntax-type #'head r empty-wrap no-source #f mod #t))
-            (lambda (type value ee ww ss modmod)
+            (lambda (type value ee* ee ww ss modmod)
               (case type
                 ((module-ref)
                  (let ((val (expand #'val r w mod)))
@@ -2466,60 +2325,6 @@
                              (map (lambda (e) (expand e r w mod))
                                   #'(tail ... val))))))))
          (_ (syntax-violation 'set! "bad set!" (source-wrap e w s mod))))))
-=======
-    (global-extend 'core 'set!
-                   (lambda (e r w s mod)
-                     (syntax-case e ()
-                       ((_ id val)
-                        (id? #'id)
-                        (let ((n (id-var-name #'id w))
-                              ;; Lookup id in its module
-                              (id-mod (if (syntax-object? #'id)
-                                          (syntax-object-module #'id)
-                                          mod)))
-                          (let ((b (lookup n r id-mod)))
-                            (case (binding-type b)
-                              ((lexical)
-                               (build-lexical-assignment s
-                                                         (syntax->datum #'id)
-                                                         (binding-value b)
-                                                         (expand #'val r w mod)))
-                              ((global)
-                               (build-global-assignment s n (expand #'val r w mod) id-mod))
-                              ((macro)
-                               (let ((p (binding-value b)))
-                                 (if (procedure-property p 'variable-transformer)
-                                     ;; As syntax-type does, call expand-macro with
-                                     ;; the mod of the expression. Hmm.
-                                     (expand (expand-macro p e r w s #f mod) r empty-wrap mod)
-                                     (syntax-violation 'set! "not a variable transformer"
-                                                       (wrap e w mod)
-                                                       (wrap #'id w id-mod)))))
-                              ((displaced-lexical)
-                               (syntax-violation 'set! "identifier out of context"
-                                                 (wrap #'id w mod)))
-                              (else (syntax-violation 'set! "bad set!"
-                                                      (source-wrap e w s mod)))))))
-                       ((_ (head tail ...) val)
-                        (call-with-values
-                            (lambda () (syntax-type #'head r empty-wrap no-source #f mod #t))
-                          (lambda (type value formform ee ww ss modmod)
-                            (case type
-                              ((module-ref)
-                               (let ((val (expand #'val r w mod)))
-                                 (call-with-values (lambda () (value #'(head tail ...) r w))
-                                   (lambda (e r w s* mod)
-                                     (syntax-case e ()
-                                       (e (id? #'e)
-                                          (build-global-assignment s (syntax->datum #'e)
-                                                                   val mod)))))))
-                              (else
-                               (build-application s
-                                                  (expand #'(setter head) r w mod)
-                                                  (map (lambda (e) (expand e r w mod))
-                                                       #'(tail ... val))))))))
-                       (_ (syntax-violation 'set! "bad set!" (source-wrap e w s mod))))))
->>>>>>> e1fbe716
 
     (global-extend 'module-ref '@
                    (lambda (e r w)
@@ -2802,45 +2607,6 @@
     (set! syntax-source
           (lambda (x) (source-annotation x)))
 
-<<<<<<< HEAD
-    (set! syntax-local-binding
-          (lambda (id)
-            (arg-check nonsymbol-id? id 'syntax-local-binding)
-            (with-transformer-environment
-             (lambda (e r w s rib mod)
-               (define (strip-anti-mark w)
-                 (let ((ms (wrap-marks w)) (s (wrap-subst w)))
-                   (if (and (pair? ms) (eq? (car ms) the-anti-mark))
-                       ;; output is from original text
-                       (make-wrap (cdr ms) (if rib (cons rib (cdr s)) (cdr s)))
-                       ;; output introduced by macro
-                       (make-wrap ms (if rib (cons rib s) s)))))
-               (call-with-values (lambda ()
-                                   (resolve-identifier
-                                    (syntax-object-expression id)
-                                    (strip-anti-mark (syntax-object-wrap id))
-                                    r
-                                    (syntax-object-module id)
-                                    ;; FIXME: come up with a better policy for
-                                    ;; resolve-syntax-parameters
-                                    #t))
-                 (lambda (type value mod)
-                   (case type
-                     ((lexical) (values 'lexical value))
-                     ((macro) (values 'macro value))
-                     ((syntax) (values 'pattern-variable value))
-                     ((displaced-lexical) (values 'displaced-lexical #f))
-                     ((global) (values 'global (cons value (cdr mod))))
-                     (else (values 'other #f)))))))))
-
-    (set! syntax-locally-bound-identifiers
-          (lambda (x)
-            (arg-check nonsymbol-id? x 'syntax-locally-bound-identifiers)
-            (locally-bound-identifiers (syntax-object-wrap x)
-                                       (syntax-object-module x))))
-    
-=======
->>>>>>> e1fbe716
     (set! generate-temporaries
           (lambda (ls)
             (arg-check list? ls 'generate-temporaries)
@@ -2890,7 +2656,10 @@
                                 (syntax-object-expression id)
                                 (strip-anti-mark (syntax-object-wrap id))
                                 r
-                                (syntax-object-module id)))
+                                (syntax-object-module id)
+                                ;; FIXME: come up with a better policy for
+                                ;; resolve-syntax-parameters
+                                #t))
              (lambda (type value mod)
                (case type
                  ((lexical) (values 'lexical value))
