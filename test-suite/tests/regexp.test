--- conflicted
+++ resolved
@@ -146,9 +146,8 @@
          (with-latin1-locale body ...)
          (begin body ...)))))
 
-<<<<<<< HEAD
 (define char-code-limit 256)
-=======
+
 ;; Since `regexp-quote' uses string ports, and since it is used below
 ;; with non-ASCII characters, these ports must be Unicode-capable.
 (define-syntax with-unicode
@@ -156,7 +155,6 @@
     ((_ exp)
      (with-fluids ((%default-port-encoding "UTF-8"))
        exp))))
->>>>>>> 0e947e1d
 
 (with-test-prefix "regexp-quote"
 
