;;;; syncase.test --- test suite for (ice-9 syncase)            -*- scheme -*-
;;;;
;;;; 	Copyright (C) 2001, 2006, 2009, 2010, 2011, 2013 Free Software Foundation, Inc.
;;;; 
;;;; This library is free software; you can redistribute it and/or
;;;; modify it under the terms of the GNU Lesser General Public
;;;; License as published by the Free Software Foundation; either
;;;; version 3 of the License, or (at your option) any later version.
;;;; 
;;;; This library is distributed in the hope that it will be useful,
;;;; but WITHOUT ANY WARRANTY; without even the implied warranty of
;;;; MERCHANTABILITY or FITNESS FOR A PARTICULAR PURPOSE.  See the GNU
;;;; Lesser General Public License for more details.
;;;; 
;;;; You should have received a copy of the GNU Lesser General Public
;;;; License along with this library; if not, write to the Free Software
;;;; Foundation, Inc., 51 Franklin Street, Fifth Floor, Boston, MA 02110-1301 USA

;; These tests are in a module so that the syntax transformer does not
;; affect code outside of this file.
;;
(define-module (test-suite test-syncase)
  #:use-module (test-suite lib)
  #:use-module (system base compile)
  #:use-module ((srfi srfi-1) :select (member)))

(define-syntax plus
  (syntax-rules ()
    ((plus x ...) (+ x ...))))

(pass-if "basic syncase macro"
  (= (plus 1 2 3) (+ 1 2 3)))

(pass-if "@ works with syncase"
  (eq? run-test (@ (test-suite lib) run-test)))

(define-syntax string-let
  (lambda (stx)
    (syntax-case stx ()
      ((_ id body ...)
       #`(let ((id #,(symbol->string
                      (syntax->datum #'id))))
           body ...)))))

(pass-if "macro using quasisyntax"
  (equal? (string-let foo (list foo foo))
          '("foo" "foo")))

(define-syntax string-case
  (syntax-rules (else)
    ((string-case expr ((string ...) clause-body ...) ... (else else-body ...))
     (let ((value expr))
       (cond ((member value '(string ...) string=?)
              clause-body ...)
             ...
             (else
              else-body ...))))
    ((string-case expr ((string ...) clause-body ...) ...)
     (let ((value expr))
       (cond ((member value '(string ...) string=?)
              clause-body ...)
             ...)))))

(define-syntax alist
  (syntax-rules (tail)
    ((alist ((key val) ... (tail expr)))
     (cons* '(key . val) ... expr))
    ((alist ((key val) ...))
     (list '(key . val) ...))))

(with-test-prefix "with-syntax"
  (pass-if "definitions allowed in body"
    (equal? (with-syntax ((a 23))
              (define b #'a)
              (syntax->datum b))
            23)))

(with-test-prefix "tail patterns"
  (with-test-prefix "at the outermost level"
    (pass-if "non-tail invocation"
      (equal? (string-case "foo" (("foo") 'foo))
              'foo))
    (pass-if "tail invocation"
      (equal? (string-case "foo" (("bar") 'bar) (else 'else))
              'else)))
  (with-test-prefix "at a nested level"
    (pass-if "non-tail invocation"
      (equal? (alist ((a 1) (b 2) (c 3)))
              '((a . 1) (b . 2) (c . 3))))
    (pass-if "tail invocation"
      (equal? (alist ((foo 42) (tail '((bar . 66)))))
              '((foo . 42) (bar . 66))))))

(with-test-prefix "serializable labels and marks"
  (compile '(begin
              (define-syntax duplicate-macro
                (syntax-rules ()
                  ((_ new-name old-name)
                   (define-syntax new-name
                     (syntax-rules ()
                       ((_ . vals)
                        (letrec-syntax ((apply (syntax-rules ()
                                                 ((_ macro args)
                                                  (macro . args)))))
                          (apply old-name vals))))))))

              (define-syntax kwote
                (syntax-rules ()
                  ((_ arg1) 'arg1)))

              (duplicate-macro kwote* kwote))
           #:env (current-module))
  (pass-if "compiled macro-generating macro works"
    (eq? (eval '(kwote* foo) (current-module))
         'foo)))

(with-test-prefix "changes to expansion environment"
  (pass-if "expander detects changes to current-module with @@ @@"
    (compile '(begin
                (define-module (new-module))
                (@@ @@ (new-module)
                       (define-syntax new-module-macro
                         (lambda (stx)
                           (syntax-case stx () 
                             ((_ arg) (syntax arg))))))
                (@@ @@ (new-module)
                       (new-module-macro #t)))
             #:env (current-module))))

(define-module (test-suite test-syncase-2)
  #:export (make-the-macro))

(define (hello)
  'hello)

(define-syntax make-the-macro
  (syntax-rules ()
    ((_ name)
     (define-syntax name
       (syntax-rules ()
         ((_) (hello)))))))

(define-module (test-suite test-syncase)) ;; back to main module
(use-modules (test-suite test-syncase-2))

(make-the-macro foo)

(with-test-prefix "macro-generating macro"
  (pass-if "module hygiene"
    (eq? (foo) 'hello)))

(pass-if "_ is a placeholder"
  (equal? (eval '(begin
                   (define-syntax ciao
                     (lambda (stx)
                       (syntax-case stx ()
                         ((_ _)
                          "ciao"))))
                   (ciao 1))
                (current-module))
          "ciao"))

(define qux 30)

(with-test-prefix "identifier-syntax"
  
  (pass-if "global reference"
    (let-syntax ((baz (identifier-syntax qux)))
      (equal? baz qux)))

  (pass-if "lexical hygienic reference"
    (let-syntax ((baz (identifier-syntax qux)))
      (let ((qux 20))
        (equal? (+ baz qux)
                50))))
  
  (pass-if "lexical hygienic reference (bound)"
    (let ((qux 20))
      (let-syntax ((baz (identifier-syntax qux)))
        (equal? (+ baz qux)
                40))))
  
  (pass-if "global reference (settable)"
    (let-syntax ((baz (identifier-syntax
                       (id qux)
                       ((set! id expr) (set! qux expr)))))
      (equal? baz qux)))

  (pass-if "lexical hygienic reference (settable)"
    (let-syntax ((baz (identifier-syntax
                       (id qux)
                       ((set! id expr) (set! qux expr)))))
      (let ((qux 20))
        (equal? (+ baz qux)
                50))))
  
  (pass-if "lexical hygienic reference (bound, settable)"
    (let ((qux 20))
      (let-syntax ((baz (identifier-syntax
                         (id qux)
                         ((set! id expr) (set! qux expr)))))
        (equal? (+ baz qux)
                40))))

  (pass-if "global set!"
    (let-syntax ((baz (identifier-syntax
                       (id qux)
                       ((set! id expr) (set! qux expr)))))
      (set! baz 10)
      (equal? (+ baz qux) 20)))

  (pass-if "lexical hygienic set!"
    (let-syntax ((baz (identifier-syntax
                       (id qux)
                       ((set! id expr) (set! qux expr)))))
      (and (let ((qux 20))
             (set! baz 5)
             (equal? (+ baz qux)
                     25))
           (equal? qux 5))))
  
  (pass-if "lexical hygienic set! (bound)"
    (let ((qux 20))
      (let-syntax ((baz (identifier-syntax
                         (id qux)
                         ((set! id expr) (set! qux expr)))))
        (set! baz 50)
        (equal? (+ baz qux)
                100)))))

(with-test-prefix "top-level expansions"
  (pass-if "syntax definitions expanded before other expressions"
    (eval '(begin
             (define even?
               (lambda (x)
                 (or (= x 0) (odd? (- x 1)))))
             (define-syntax odd?
               (syntax-rules ()
                 ((odd? x) (not (even? x)))))
             (even? 10))
          (current-module))))

<<<<<<< HEAD
(use-modules (system syntax))

(with-test-prefix "syntax-local-binding"
  (define-syntax syntax-type
    (lambda (x)
      (syntax-case x ()
        ((_ id resolve?)
         (call-with-values
             (lambda ()
               (syntax-local-binding
                #'id
                #:resolve-syntax-parameters? (syntax->datum #'resolve?)))
           (lambda (type value)
             (with-syntax ((type (datum->syntax #'id type)))
               #''type)))))))

  (define-syntax-parameter foo
    (syntax-rules ()))

  (pass-if "syntax-parameters (resolved)"
    (equal? (syntax-type foo #t) 'macro))

  (pass-if "syntax-parameters (unresolved)"
    (equal? (syntax-type foo #f) 'syntax-parameter)))
=======
(define-module (test-suite test-syncase-3)
  #:autoload (test-syncase-3-does-not-exist) (baz))

(define-module (test-suite test-syncase)) ;; back to main module

(pass-if "missing autoloads do not foil psyntax"
  (parameterize ((current-warning-port (%make-void-port "w")))
    (eval '(if #f (baz) #t)
          (resolve-module '(test-suite test-syncase-3)))))
>>>>>>> 579127cc
<|MERGE_RESOLUTION|>--- conflicted
+++ resolved
@@ -240,7 +240,16 @@
              (even? 10))
           (current-module))))
 
-<<<<<<< HEAD
+(define-module (test-suite test-syncase-3)
+  #:autoload (test-syncase-3-does-not-exist) (baz))
+
+(define-module (test-suite test-syncase)) ;; back to main module
+
+(pass-if "missing autoloads do not foil psyntax"
+  (parameterize ((current-warning-port (%make-void-port "w")))
+    (eval '(if #f (baz) #t)
+          (resolve-module '(test-suite test-syncase-3)))))
+
 (use-modules (system syntax))
 
 (with-test-prefix "syntax-local-binding"
@@ -264,15 +273,4 @@
     (equal? (syntax-type foo #t) 'macro))
 
   (pass-if "syntax-parameters (unresolved)"
-    (equal? (syntax-type foo #f) 'syntax-parameter)))
-=======
-(define-module (test-suite test-syncase-3)
-  #:autoload (test-syncase-3-does-not-exist) (baz))
-
-(define-module (test-suite test-syncase)) ;; back to main module
-
-(pass-if "missing autoloads do not foil psyntax"
-  (parameterize ((current-warning-port (%make-void-port "w")))
-    (eval '(if #f (baz) #t)
-          (resolve-module '(test-suite test-syncase-3)))))
->>>>>>> 579127cc
+    (equal? (syntax-type foo #f) 'syntax-parameter)))